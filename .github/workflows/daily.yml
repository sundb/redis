--- conflicted
+++ resolved
@@ -10,19 +10,11 @@
   workflow_dispatch:
     inputs:
       skipjobs:
-<<<<<<< HEAD
-        description: 'jobs to skip (delete the ones you wanna keep)'
-        default: ''
-      skiptests:
-        description: 'tests to skip (delete the ones you wanna keep)'
-        default: 'sentinel,cluster'
-=======
         description: 'jobs to skip (delete the ones you wanna keep, do not leave empty)'
         default: 'valgrind,tls,freebsd,macos,alpine,32bit'
       skiptests:
         description: 'tests to skip (delete the ones you wanna keep, do not leave empty)'
         default: 'redis,modules,sentinel,cluster'
->>>>>>> 1eb4baa5
       test_args:
         description: 'extra test arguments'
         default: ''
