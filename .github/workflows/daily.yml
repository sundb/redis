--- conflicted
+++ resolved
@@ -9,15 +9,6 @@
     - cron: '0 0 * * *'
   workflow_dispatch:
     inputs:
-<<<<<<< HEAD
-=======
-      skipjobs:
-        description: 'jobs to skip (delete the ones you wanna keep, do not leave empty)'
-        default: 'valgrind,sanitizer,tls,freebsd,macos,alpine,32bit'
-      skiptests:
-        description: 'tests to skip (delete the ones you wanna keep, do not leave empty)'
-        default: 'redis,modules,sentinel,cluster'
->>>>>>> bcb7961f
       test_args:
         description: 'extra test arguments'
         default: ''
@@ -36,12 +27,6 @@
 
   test-ubuntu-jemalloc:
     runs-on: ubuntu-latest
-<<<<<<< HEAD
-=======
-    if: |
-      github.event_name == 'workflow_dispatch' ||
-      (github.event_name == 'schedule' && github.repository == 'redis/redis')
->>>>>>> bcb7961f
     timeout-minutes: 14400
     steps:
     - name: prep
@@ -70,12 +55,6 @@
 
   test-ubuntu-libc-malloc:
     runs-on: ubuntu-latest
-<<<<<<< HEAD
-=======
-    if: |
-      github.event_name == 'workflow_dispatch' ||
-      (github.event_name == 'schedule' && github.repository == 'redis/redis')
->>>>>>> bcb7961f
     timeout-minutes: 14400
     steps:
     - name: prep
@@ -102,12 +81,6 @@
 
   test-ubuntu-no-malloc-usable-size:
     runs-on: ubuntu-latest
-<<<<<<< HEAD
-=======
-    if: |
-      github.event_name == 'workflow_dispatch' ||
-      (github.event_name == 'schedule' && github.repository == 'redis/redis')
->>>>>>> bcb7961f
     timeout-minutes: 14400
     steps:
     - name: prep
@@ -134,12 +107,6 @@
 
   test-ubuntu-32bit:
     runs-on: ubuntu-latest
-<<<<<<< HEAD
-=======
-    if: |
-      (github.event_name == 'workflow_dispatch' ||
-      (github.event_name == 'schedule' && github.repository == 'redis/redis')) && !contains(github.event.inputs.skipjobs, '32bit')
->>>>>>> bcb7961f
     timeout-minutes: 14400
     steps:
     - name: prep
@@ -172,12 +139,6 @@
 
   test-ubuntu-tls:
     runs-on: ubuntu-latest
-<<<<<<< HEAD
-=======
-    if: |
-      (github.event_name == 'workflow_dispatch' ||
-      (github.event_name == 'schedule' && github.repository == 'redis/redis')) && !contains(github.event.inputs.skipjobs, 'tls')
->>>>>>> bcb7961f
     timeout-minutes: 14400
     steps:
     - name: prep
@@ -215,12 +176,6 @@
 
   test-ubuntu-io-threads:
     runs-on: ubuntu-latest
-<<<<<<< HEAD
-=======
-    if: |
-      (github.event_name == 'workflow_dispatch' ||
-      (github.event_name == 'schedule' && github.repository == 'redis/redis')) && !contains(github.event.inputs.skipjobs, 'iothreads')
->>>>>>> bcb7961f
     timeout-minutes: 14400
     steps:
     - name: prep
@@ -244,12 +199,6 @@
 
   test-valgrind:
     runs-on: ubuntu-latest
-<<<<<<< HEAD
-=======
-    if: |
-      (github.event_name == 'workflow_dispatch' ||
-      (github.event_name == 'schedule' && github.repository == 'redis/redis')) && !contains(github.event.inputs.skipjobs, 'valgrind')
->>>>>>> bcb7961f
     timeout-minutes: 14400
     steps:
     - name: prep
@@ -278,12 +227,6 @@
 
   test-valgrind-no-malloc-usable-size:
     runs-on: ubuntu-latest
-<<<<<<< HEAD
-=======
-    if: |
-      (github.event_name == 'workflow_dispatch' ||
-      (github.event_name == 'schedule' && github.repository == 'redis/redis')) && !contains(github.event.inputs.skipjobs, 'valgrind')
->>>>>>> bcb7961f
     timeout-minutes: 14400
     steps:
     - name: prep
@@ -392,12 +335,6 @@
 
   test-centos7-jemalloc:
     runs-on: ubuntu-latest
-<<<<<<< HEAD
-=======
-    if: |
-      github.event_name == 'workflow_dispatch' ||
-      (github.event_name == 'schedule' && github.repository == 'redis/redis')
->>>>>>> bcb7961f
     container: centos:7
     timeout-minutes: 14400
     steps:
@@ -427,12 +364,6 @@
 
   test-centos7-tls:
     runs-on: ubuntu-latest
-<<<<<<< HEAD
-=======
-    if: |
-      (github.event_name == 'workflow_dispatch' ||
-      (github.event_name == 'schedule' && github.repository == 'redis/redis')) && !contains(github.event.inputs.skipjobs, 'tls')
->>>>>>> bcb7961f
     container: centos:7
     timeout-minutes: 14400
     steps:
@@ -473,12 +404,6 @@
 
   test-macos-latest:
     runs-on: macos-latest
-<<<<<<< HEAD
-=======
-    if: |
-      (github.event_name == 'workflow_dispatch' ||
-      (github.event_name == 'schedule' && github.repository == 'redis/redis')) && !contains(github.event.inputs.skipjobs, 'macos')
->>>>>>> bcb7961f
     timeout-minutes: 14400
     steps:
     - name: prep
@@ -503,12 +428,6 @@
 
   test-freebsd:
     runs-on: macos-10.15
-<<<<<<< HEAD
-=======
-    if: |
-      (github.event_name == 'workflow_dispatch' ||
-      (github.event_name == 'schedule' && github.repository == 'redis/redis')) && !contains(github.event.inputs.skipjobs, 'freebsd')
->>>>>>> bcb7961f
     timeout-minutes: 14400
     steps:
     - name: prep
@@ -535,12 +454,6 @@
 
   test-alpine-jemalloc:
     runs-on: ubuntu-latest
-<<<<<<< HEAD
-=======
-    if: |
-      (github.event_name == 'workflow_dispatch' ||
-      (github.event_name == 'schedule' && github.repository == 'redis/redis')) && !contains(github.event.inputs.skipjobs, 'alpine')
->>>>>>> bcb7961f
     container: alpine:latest
     steps:
     - name: prep
@@ -569,12 +482,6 @@
 
   test-alpine-libc-malloc:
     runs-on: ubuntu-latest
-<<<<<<< HEAD
-=======
-    if: |
-      (github.event_name == 'workflow_dispatch' ||
-      (github.event_name == 'schedule' && github.repository == 'redis/redis')) && !contains(github.event.inputs.skipjobs, 'alpine')
->>>>>>> bcb7961f
     container: alpine:latest
     steps:
     - name: prep
