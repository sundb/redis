name: Daily

on:
  pull_request:
    branches:
      # any PR to a release branch.
      - '[0-9].[0-9]'
  schedule:
    - cron: '0 0 * * *'
  workflow_dispatch:
    inputs:
      test_args:
        description: 'extra test arguments'
        default: ''
      cluster_test_args:
        description: 'extra cluster / sentinel test arguments'
        default: ''
      use_repo:
        description: 'repo owner and name'
        default: 'sundb/redis'
      use_git_ref:
        description: 'git branch or sha to use'
        default: 'unstable'


jobs:

  test-ubuntu-jemalloc:
    runs-on: ubuntu-latest
    timeout-minutes: 14400
    steps:
    - name: prep
      if: github.event_name == 'workflow_dispatch'
      run: |
        echo "GITHUB_REPOSITORY=${{github.event.inputs.use_repo}}" >> $GITHUB_ENV
        echo "GITHUB_HEAD_REF=${{github.event.inputs.use_git_ref}}" >> $GITHUB_ENV
    - uses: actions/checkout@v2
      with:
        repository: ${{ env.GITHUB_REPOSITORY }}
        ref: ${{ env.GITHUB_HEAD_REF }}
    - name: make
      run: make REDIS_CFLAGS='-Werror -DREDIS_TEST'
    - name: testprep
      run: sudo apt-get install tcl8.6 tclx
    - name: test
      run: ./runtest --accurate --verbose --dump-logs ${{github.event.inputs.test_args}}
    - name: module api test
      run: ./runtest-moduleapi --verbose --dump-logs ${{github.event.inputs.test_args}}
    - name: sentinel tests
      run: ./runtest-sentinel ${{github.event.inputs.cluster_test_args}}
    - name: cluster tests
      run: ./runtest-cluster ${{github.event.inputs.cluster_test_args}}
    - name: unittest
      run: ./src/redis-server test all --accurate

  test-ubuntu-libc-malloc:
    runs-on: ubuntu-latest
    timeout-minutes: 14400
    steps:
    - name: prep
      if: github.event_name == 'workflow_dispatch'
      run: |
        echo "GITHUB_REPOSITORY=${{github.event.inputs.use_repo}}" >> $GITHUB_ENV
        echo "GITHUB_HEAD_REF=${{github.event.inputs.use_git_ref}}" >> $GITHUB_ENV
    - uses: actions/checkout@v2
      with:
        repository: ${{ env.GITHUB_REPOSITORY }}
        ref: ${{ env.GITHUB_HEAD_REF }}
    - name: make
      run: make MALLOC=libc
    - name: testprep
      run: sudo apt-get install tcl8.6 tclx
    - name: test
      run: ./runtest --accurate --verbose --dump-logs ${{github.event.inputs.test_args}}
    - name: module api test
      run: ./runtest-moduleapi --verbose --dump-logs ${{github.event.inputs.test_args}}
    - name: sentinel tests
      run: ./runtest-sentinel ${{github.event.inputs.cluster_test_args}}
    - name: cluster tests
      run: ./runtest-cluster ${{github.event.inputs.cluster_test_args}}

  test-ubuntu-no-malloc-usable-size:
    runs-on: ubuntu-latest
    timeout-minutes: 14400
    steps:
    - name: prep
      if: github.event_name == 'workflow_dispatch'
      run: |
        echo "GITHUB_REPOSITORY=${{github.event.inputs.use_repo}}" >> $GITHUB_ENV
        echo "GITHUB_HEAD_REF=${{github.event.inputs.use_git_ref}}" >> $GITHUB_ENV
    - uses: actions/checkout@v2
      with:
        repository: ${{ env.GITHUB_REPOSITORY }}
        ref: ${{ env.GITHUB_HEAD_REF }}
    - name: make
      run: make MALLOC=libc CFLAGS=-DNO_MALLOC_USABLE_SIZE
    - name: testprep
      run: sudo apt-get install tcl8.6 tclx
    - name: test
      run: ./runtest --accurate --verbose --dump-logs ${{github.event.inputs.test_args}}
    - name: module api test
      run: ./runtest-moduleapi --verbose --dump-logs ${{github.event.inputs.test_args}}
    - name: sentinel tests
      run: ./runtest-sentinel ${{github.event.inputs.cluster_test_args}}
    - name: cluster tests
      run: ./runtest-cluster ${{github.event.inputs.cluster_test_args}}

  test-ubuntu-32bit:
    runs-on: ubuntu-latest
    timeout-minutes: 14400
    steps:
    - name: prep
      if: github.event_name == 'workflow_dispatch'
      run: |
        echo "GITHUB_REPOSITORY=${{github.event.inputs.use_repo}}" >> $GITHUB_ENV
        echo "GITHUB_HEAD_REF=${{github.event.inputs.use_git_ref}}" >> $GITHUB_ENV
    - uses: actions/checkout@v2
      with:
        repository: ${{ env.GITHUB_REPOSITORY }}
        ref: ${{ env.GITHUB_HEAD_REF }}
    - name: make
      run: |
        sudo apt-get update && sudo apt-get install libc6-dev-i386
        make 32bit REDIS_CFLAGS='-Werror -DREDIS_TEST'
    - name: testprep
      run: sudo apt-get install tcl8.6 tclx
    - name: test
      run: ./runtest --accurate --verbose --dump-logs ${{github.event.inputs.test_args}}
    - name: module api test
      run: |
        make -C tests/modules 32bit # the script below doesn't have an argument, we must build manually ahead of time
        ./runtest-moduleapi --verbose --dump-logs ${{github.event.inputs.test_args}}
    - name: sentinel tests
      run: ./runtest-sentinel ${{github.event.inputs.cluster_test_args}}
    - name: cluster tests
      run: ./runtest-cluster ${{github.event.inputs.cluster_test_args}}
    - name: unittest
      run: ./src/redis-server test all --accurate

  test-ubuntu-tls:
    runs-on: ubuntu-latest
    timeout-minutes: 14400
    steps:
    - name: prep
      if: github.event_name == 'workflow_dispatch'
      run: |
        echo "GITHUB_REPOSITORY=${{github.event.inputs.use_repo}}" >> $GITHUB_ENV
        echo "GITHUB_HEAD_REF=${{github.event.inputs.use_git_ref}}" >> $GITHUB_ENV
    - uses: actions/checkout@v2
      with:
        repository: ${{ env.GITHUB_REPOSITORY }}
        ref: ${{ env.GITHUB_HEAD_REF }}
    - name: make
      run: |
        make BUILD_TLS=yes
    - name: testprep
      run: |
        sudo apt-get install tcl8.6 tclx tcl-tls
        ./utils/gen-test-certs.sh
    - name: test
      run: |
        ./runtest --accurate --verbose --tls --dump-logs ${{github.event.inputs.test_args}}
        ./runtest --accurate --verbose --dump-logs ${{github.event.inputs.test_args}}
    - name: module api test
      run: |
        ./runtest-moduleapi --verbose --tls --dump-logs ${{github.event.inputs.test_args}}
        ./runtest-moduleapi --verbose --dump-logs ${{github.event.inputs.test_args}}
    - name: sentinel tests
      run: |
        ./runtest-sentinel --tls ${{github.event.inputs.cluster_test_args}}
        ./runtest-sentinel ${{github.event.inputs.cluster_test_args}}
    - name: cluster tests
      run: |
        ./runtest-cluster --tls ${{github.event.inputs.cluster_test_args}}
        ./runtest-cluster ${{github.event.inputs.cluster_test_args}}

  test-ubuntu-io-threads:
    runs-on: ubuntu-latest
    timeout-minutes: 14400
    steps:
    - name: prep
      if: github.event_name == 'workflow_dispatch'
      run: |
        echo "GITHUB_REPOSITORY=${{github.event.inputs.use_repo}}" >> $GITHUB_ENV
        echo "GITHUB_HEAD_REF=${{github.event.inputs.use_git_ref}}" >> $GITHUB_ENV
    - uses: actions/checkout@v2
      with:
        repository: ${{ env.GITHUB_REPOSITORY }}
        ref: ${{ env.GITHUB_HEAD_REF }}
    - name: make
      run: |
        make
    - name: testprep
      run: sudo apt-get install tcl8.6 tclx
    - name: test
      run: ./runtest --config io-threads 4 --config io-threads-do-reads yes --accurate --verbose --tags network --dump-logs ${{github.event.inputs.test_args}}
    - name: cluster tests
      run: ./runtest-cluster --config io-threads 4 --config io-threads-do-reads yes ${{github.event.inputs.cluster_test_args}}

  test-valgrind:
    runs-on: ubuntu-latest
    timeout-minutes: 14400
    steps:
    - name: prep
      if: github.event_name == 'workflow_dispatch'
      run: |
        echo "GITHUB_REPOSITORY=${{github.event.inputs.use_repo}}" >> $GITHUB_ENV
        echo "GITHUB_HEAD_REF=${{github.event.inputs.use_git_ref}}" >> $GITHUB_ENV
    - uses: actions/checkout@v2
      with:
        repository: ${{ env.GITHUB_REPOSITORY }}
        ref: ${{ env.GITHUB_HEAD_REF }}
    - name: make
      run: make valgrind REDIS_CFLAGS='-Werror -DREDIS_TEST'
    - name: testprep
      run: |
        sudo apt-get update
        sudo apt-get install tcl8.6 tclx valgrind -y
    - name: test
<<<<<<< HEAD
      run: ./runtest --valgrind --verbose --clients 1 --timeout 2400 --dump-logs ${{github.event.inputs.test_args}}
=======
      if: true && !contains(github.event.inputs.skiptests, 'redis')
      run: ./runtest --valgrind --no-latency --verbose --clients 1 --timeout 2400 --dump-logs ${{github.event.inputs.test_args}}
>>>>>>> 366d5101
    - name: module api test
      run: ./runtest-moduleapi --valgrind --no-latency --verbose --clients 1 --timeout 2400 --dump-logs ${{github.event.inputs.test_args}}
    - name: unittest
      run: |
        valgrind --track-origins=yes --suppressions=./src/valgrind.sup --show-reachable=no --show-possibly-lost=no --leak-check=full --log-file=err.txt ./src/redis-server test all
        if grep -q 0x err.txt; then cat err.txt; exit 1; fi

  test-valgrind-no-malloc-usable-size:
    runs-on: ubuntu-latest
    timeout-minutes: 14400
    steps:
    - name: prep
      if: github.event_name == 'workflow_dispatch'
      run: |
        echo "GITHUB_REPOSITORY=${{github.event.inputs.use_repo}}" >> $GITHUB_ENV
        echo "GITHUB_HEAD_REF=${{github.event.inputs.use_git_ref}}" >> $GITHUB_ENV
    - uses: actions/checkout@v2
      with:
        repository: ${{ env.GITHUB_REPOSITORY }}
        ref: ${{ env.GITHUB_HEAD_REF }}
    - name: make
      run: make valgrind CFLAGS="-DNO_MALLOC_USABLE_SIZE"
    - name: testprep
      run: |
        sudo apt-get update
        sudo apt-get install tcl8.6 tclx valgrind -y
    - name: test
<<<<<<< HEAD
      run: ./runtest --valgrind --verbose --clients 1 --timeout 2400 --dump-logs ${{github.event.inputs.test_args}}
=======
      if: true && !contains(github.event.inputs.skiptests, 'redis')
      run: ./runtest --valgrind --no-latency --verbose --clients 1 --timeout 2400 --dump-logs ${{github.event.inputs.test_args}}
>>>>>>> 366d5101
    - name: module api test
      run: ./runtest-moduleapi --valgrind --no-latency --verbose --clients 1 --timeout 2400 --dump-logs ${{github.event.inputs.test_args}}

  test-sanitizer-address:
    runs-on: ubuntu-latest
    if: |
      (github.event_name == 'workflow_dispatch' ||
      (github.event_name == 'schedule' && github.repository == 'redis/redis')) && !contains(github.event.inputs.skipjobs, 'sanitizer')
    timeout-minutes: 14400
    strategy:
      matrix:
        compiler: [ gcc, clang ]
    env:
      CC: ${{ matrix.compiler }}
    steps:
      - name: prep
        if: github.event_name == 'workflow_dispatch'
        run: |
          echo "GITHUB_REPOSITORY=${{github.event.inputs.use_repo}}" >> $GITHUB_ENV
          echo "GITHUB_HEAD_REF=${{github.event.inputs.use_git_ref}}" >> $GITHUB_ENV
      - uses: actions/checkout@v2
        with:
          repository: ${{ env.GITHUB_REPOSITORY }}
          ref: ${{ env.GITHUB_HEAD_REF }}
      - name: make
        run: make SANITIZER=address REDIS_CFLAGS='-DREDIS_TEST'
      - name: testprep
        run: |
          sudo apt-get update
          sudo apt-get install tcl8.6 tclx -y
      - name: test
        if: true && !contains(github.event.inputs.skiptests, 'redis')
        run: ./runtest --accurate --verbose --dump-logs ${{github.event.inputs.test_args}}
      - name: module api test
        if: true && !contains(github.event.inputs.skiptests, 'modules')
        run: ./runtest-moduleapi --verbose --dump-logs ${{github.event.inputs.test_args}}
      - name: sentinel tests
        if: true && !contains(github.event.inputs.skiptests, 'sentinel')
        run: ./runtest-sentinel ${{github.event.inputs.cluster_test_args}}
      - name: cluster tests
        if: true && !contains(github.event.inputs.skiptests, 'cluster')
        run: ./runtest-cluster ${{github.event.inputs.cluster_test_args}}
      - name: unittest
        run: ./src/redis-server test all --accurate

  test-sanitizer-undefined:
    runs-on: ubuntu-latest
    if: |
      (github.event_name == 'workflow_dispatch' ||
      (github.event_name == 'schedule' && github.repository == 'redis/redis')) && !contains(github.event.inputs.skipjobs, 'sanitizer')
    timeout-minutes: 14400
    strategy:
      matrix:
        compiler: [ gcc, clang ]
    env:
      CC: ${{ matrix.compiler }}
    steps:
      - name: prep
        if: github.event_name == 'workflow_dispatch'
        run: |
          echo "GITHUB_REPOSITORY=${{github.event.inputs.use_repo}}" >> $GITHUB_ENV
          echo "GITHUB_HEAD_REF=${{github.event.inputs.use_git_ref}}" >> $GITHUB_ENV
      - uses: actions/checkout@v2
        with:
          repository: ${{ env.GITHUB_REPOSITORY }}
          ref: ${{ env.GITHUB_HEAD_REF }}
      - name: make
        run: make SANITIZER=undefined REDIS_CFLAGS='-DREDIS_TEST'
      - name: testprep
        run: |
          sudo apt-get update
          sudo apt-get install tcl8.6 tclx -y
      - name: test
        if: true && !contains(github.event.inputs.skiptests, 'redis')
        run: ./runtest --accurate --verbose --dump-logs ${{github.event.inputs.test_args}}
      - name: module api test
        if: true && !contains(github.event.inputs.skiptests, 'modules')
        run: ./runtest-moduleapi --verbose --dump-logs ${{github.event.inputs.test_args}}
      - name: sentinel tests
        if: true && !contains(github.event.inputs.skiptests, 'sentinel')
        run: ./runtest-sentinel ${{github.event.inputs.cluster_test_args}}
      - name: cluster tests
        if: true && !contains(github.event.inputs.skiptests, 'cluster')
        run: ./runtest-cluster ${{github.event.inputs.cluster_test_args}}
      - name: unittest
        run: ./src/redis-server test all --accurate

  test-centos7-jemalloc:
    runs-on: ubuntu-latest
    container: centos:7
    timeout-minutes: 14400
    steps:
    - name: prep
      if: github.event_name == 'workflow_dispatch'
      run: |
        echo "GITHUB_REPOSITORY=${{github.event.inputs.use_repo}}" >> $GITHUB_ENV
        echo "GITHUB_HEAD_REF=${{github.event.inputs.use_git_ref}}" >> $GITHUB_ENV
    - uses: actions/checkout@v2
      with:
        repository: ${{ env.GITHUB_REPOSITORY }}
        ref: ${{ env.GITHUB_HEAD_REF }}
    - name: make
      run: |
        yum -y install gcc make
        make
    - name: testprep
      run: yum -y install which tcl tclx
    - name: test
      run: ./runtest --accurate --verbose --dump-logs ${{github.event.inputs.test_args}}
    - name: module api test
      run: ./runtest-moduleapi --verbose --dump-logs ${{github.event.inputs.test_args}}
    - name: sentinel tests
      run: ./runtest-sentinel ${{github.event.inputs.cluster_test_args}}
    - name: cluster tests
      run: ./runtest-cluster ${{github.event.inputs.cluster_test_args}}

  test-centos7-tls:
    runs-on: ubuntu-latest
    container: centos:7
    timeout-minutes: 14400
    steps:
    - name: prep
      if: github.event_name == 'workflow_dispatch'
      run: |
        echo "GITHUB_REPOSITORY=${{github.event.inputs.use_repo}}" >> $GITHUB_ENV
        echo "GITHUB_HEAD_REF=${{github.event.inputs.use_git_ref}}" >> $GITHUB_ENV
    - uses: actions/checkout@v2
      with:
        repository: ${{ env.GITHUB_REPOSITORY }}
        ref: ${{ env.GITHUB_HEAD_REF }}
    - name: make
      run: |
        yum -y install centos-release-scl epel-release
        yum -y install devtoolset-7 openssl-devel openssl
        scl enable devtoolset-7 "make BUILD_TLS=yes"
    - name: testprep
      run: |
        yum -y install tcl tcltls tclx
        ./utils/gen-test-certs.sh
    - name: test
      run: |
        ./runtest --accurate --verbose --tls --dump-logs ${{github.event.inputs.test_args}}
        ./runtest --accurate --verbose --dump-logs ${{github.event.inputs.test_args}}
    - name: module api test
      run: |
        ./runtest-moduleapi --verbose --tls --dump-logs ${{github.event.inputs.test_args}}
        ./runtest-moduleapi --verbose --dump-logs ${{github.event.inputs.test_args}}
    - name: sentinel tests
      run: |
        ./runtest-sentinel --tls ${{github.event.inputs.cluster_test_args}}
        ./runtest-sentinel ${{github.event.inputs.cluster_test_args}}
    - name: cluster tests
      run: |
        ./runtest-cluster --tls ${{github.event.inputs.cluster_test_args}}
        ./runtest-cluster ${{github.event.inputs.cluster_test_args}}

  test-macos-latest:
    runs-on: macos-latest
    timeout-minutes: 14400
    steps:
    - name: prep
      if: github.event_name == 'workflow_dispatch'
      run: |
        echo "GITHUB_REPOSITORY=${{github.event.inputs.use_repo}}" >> $GITHUB_ENV
        echo "GITHUB_HEAD_REF=${{github.event.inputs.use_git_ref}}" >> $GITHUB_ENV
    - uses: actions/checkout@v2
      with:
        repository: ${{ env.GITHUB_REPOSITORY }}
        ref: ${{ env.GITHUB_HEAD_REF }}
    - name: make
      run: make
    - name: test
      run: ./runtest --accurate --verbose --no-latency --dump-logs ${{github.event.inputs.test_args}}
    - name: module api test
<<<<<<< HEAD
      run: ./runtest-moduleapi --verbose --dump-logs ${{github.event.inputs.test_args}}
=======
      if: true && !contains(github.event.inputs.skiptests, 'modules')
      run: ./runtest-moduleapi --verbose --no-latency --dump-logs ${{github.event.inputs.test_args}}
>>>>>>> 366d5101
    - name: sentinel tests
      run: ./runtest-sentinel ${{github.event.inputs.cluster_test_args}}
    - name: cluster tests
      run: ./runtest-cluster ${{github.event.inputs.cluster_test_args}}

  test-freebsd:
    runs-on: macos-10.15
    timeout-minutes: 14400
    steps:
    - name: prep
      if: github.event_name == 'workflow_dispatch'
      run: |
        echo "GITHUB_REPOSITORY=${{github.event.inputs.use_repo}}" >> $GITHUB_ENV
        echo "GITHUB_HEAD_REF=${{github.event.inputs.use_git_ref}}" >> $GITHUB_ENV
    - uses: actions/checkout@v2
      with:
        repository: ${{ env.GITHUB_REPOSITORY }}
        ref: ${{ env.GITHUB_HEAD_REF }}
    - name: test
      uses: vmactions/freebsd-vm@v0.1.4
      with:
        usesh: true
        sync: rsync
        prepare: pkg install -y bash gmake lang/tcl86 lang/tclx
        run: >
          gmake || exit 1 ;
<<<<<<< HEAD
          ./runtest --verbose --no-latency --dump-logs ${{github.event.inputs.test_args}} || exit 1 ;
          MAKE=gmake ./runtest-moduleapi --verbose --dump-logs ${{github.event.inputs.test_args}} || exit 1 ;
          ./runtest-sentinel ${{github.event.inputs.cluster_test_args}} || exit 1 ;
          ./runtest-cluster ${{github.event.inputs.cluster_test_args}} || exit 1 ;
=======
          if echo "${{github.event.inputs.skiptests}}" | grep -vq redis ; then ./runtest --verbose --timeout 2400 --no-latency --dump-logs ${{github.event.inputs.test_args}} || exit 1 ; fi ;
          if echo "${{github.event.inputs.skiptests}}" | grep -vq modules ; then MAKE=gmake ./runtest-moduleapi --verbose --timeout 2400 --no-latency --dump-logs ${{github.event.inputs.test_args}} || exit 1 ; fi ;
          if echo "${{github.event.inputs.skiptests}}" | grep -vq sentinel ; then ./runtest-sentinel ${{github.event.inputs.cluster_test_args}} || exit 1 ; fi ;
          if echo "${{github.event.inputs.skiptests}}" | grep -vq cluster ; then ./runtest-cluster ${{github.event.inputs.cluster_test_args}} || exit 1 ; fi ;
>>>>>>> 366d5101

  test-alpine-jemalloc:
    runs-on: ubuntu-latest
    container: alpine:latest
    steps:
    - name: prep
      if: github.event_name == 'workflow_dispatch'
      run: |
        echo "GITHUB_REPOSITORY=${{github.event.inputs.use_repo}}" >> $GITHUB_ENV
        echo "GITHUB_HEAD_REF=${{github.event.inputs.use_git_ref}}" >> $GITHUB_ENV
    - uses: actions/checkout@v2
      with:
        repository: ${{ env.GITHUB_REPOSITORY }}
        ref: ${{ env.GITHUB_HEAD_REF }}
    - name: make
      run: |
          apk add build-base
          make REDIS_CFLAGS='-Werror'
    - name: testprep
      run: apk add tcl procps tclx
    - name: test
      run: ./runtest --accurate --verbose --dump-logs ${{github.event.inputs.test_args}}
    - name: module api test
      run: ./runtest-moduleapi --verbose --dump-logs ${{github.event.inputs.test_args}}
    - name: sentinel tests
      run: ./runtest-sentinel ${{github.event.inputs.cluster_test_args}}
    - name: cluster tests
      run: ./runtest-cluster ${{github.event.inputs.cluster_test_args}}

  test-alpine-libc-malloc:
    runs-on: ubuntu-latest
    container: alpine:latest
    steps:
    - name: prep
      if: github.event_name == 'workflow_dispatch'
      run: |
        echo "GITHUB_REPOSITORY=${{github.event.inputs.use_repo}}" >> $GITHUB_ENV
        echo "GITHUB_HEAD_REF=${{github.event.inputs.use_git_ref}}" >> $GITHUB_ENV
    - uses: actions/checkout@v2
      with:
        repository: ${{ env.GITHUB_REPOSITORY }}
        ref: ${{ env.GITHUB_HEAD_REF }}
    - name: make
      run: |
          apk add build-base
          make REDIS_CFLAGS='-Werror' USE_JEMALLOC=no CFLAGS=-DUSE_MALLOC_USABLE_SIZE
    - name: testprep
      run: apk add tcl procps tclx
    - name: test
      run: ./runtest --accurate --verbose --dump-logs ${{github.event.inputs.test_args}}
    - name: module api test
      run: ./runtest-moduleapi --verbose --dump-logs ${{github.event.inputs.test_args}}
    - name: sentinel tests
      run: ./runtest-sentinel ${{github.event.inputs.cluster_test_args}}
    - name: cluster tests
      run: ./runtest-cluster ${{github.event.inputs.cluster_test_args}}<|MERGE_RESOLUTION|>--- conflicted
+++ resolved
@@ -217,12 +217,7 @@
         sudo apt-get update
         sudo apt-get install tcl8.6 tclx valgrind -y
     - name: test
-<<<<<<< HEAD
-      run: ./runtest --valgrind --verbose --clients 1 --timeout 2400 --dump-logs ${{github.event.inputs.test_args}}
-=======
-      if: true && !contains(github.event.inputs.skiptests, 'redis')
       run: ./runtest --valgrind --no-latency --verbose --clients 1 --timeout 2400 --dump-logs ${{github.event.inputs.test_args}}
->>>>>>> 366d5101
     - name: module api test
       run: ./runtest-moduleapi --valgrind --no-latency --verbose --clients 1 --timeout 2400 --dump-logs ${{github.event.inputs.test_args}}
     - name: unittest
@@ -250,12 +245,7 @@
         sudo apt-get update
         sudo apt-get install tcl8.6 tclx valgrind -y
     - name: test
-<<<<<<< HEAD
-      run: ./runtest --valgrind --verbose --clients 1 --timeout 2400 --dump-logs ${{github.event.inputs.test_args}}
-=======
-      if: true && !contains(github.event.inputs.skiptests, 'redis')
       run: ./runtest --valgrind --no-latency --verbose --clients 1 --timeout 2400 --dump-logs ${{github.event.inputs.test_args}}
->>>>>>> 366d5101
     - name: module api test
       run: ./runtest-moduleapi --valgrind --no-latency --verbose --clients 1 --timeout 2400 --dump-logs ${{github.event.inputs.test_args}}
 
@@ -430,12 +420,7 @@
     - name: test
       run: ./runtest --accurate --verbose --no-latency --dump-logs ${{github.event.inputs.test_args}}
     - name: module api test
-<<<<<<< HEAD
-      run: ./runtest-moduleapi --verbose --dump-logs ${{github.event.inputs.test_args}}
-=======
-      if: true && !contains(github.event.inputs.skiptests, 'modules')
       run: ./runtest-moduleapi --verbose --no-latency --dump-logs ${{github.event.inputs.test_args}}
->>>>>>> 366d5101
     - name: sentinel tests
       run: ./runtest-sentinel ${{github.event.inputs.cluster_test_args}}
     - name: cluster tests
@@ -462,17 +447,10 @@
         prepare: pkg install -y bash gmake lang/tcl86 lang/tclx
         run: >
           gmake || exit 1 ;
-<<<<<<< HEAD
-          ./runtest --verbose --no-latency --dump-logs ${{github.event.inputs.test_args}} || exit 1 ;
-          MAKE=gmake ./runtest-moduleapi --verbose --dump-logs ${{github.event.inputs.test_args}} || exit 1 ;
+          ./runtest --verbose --timeout 2400 --no-latency --dump-logs ${{github.event.inputs.test_args}} || exit 1 ;
+          MAKE=gmake ./runtest-moduleapi --verbose --timeout 2400 --no-latency --dump-logs ${{github.event.inputs.test_args}} || exit 1 ;
           ./runtest-sentinel ${{github.event.inputs.cluster_test_args}} || exit 1 ;
           ./runtest-cluster ${{github.event.inputs.cluster_test_args}} || exit 1 ;
-=======
-          if echo "${{github.event.inputs.skiptests}}" | grep -vq redis ; then ./runtest --verbose --timeout 2400 --no-latency --dump-logs ${{github.event.inputs.test_args}} || exit 1 ; fi ;
-          if echo "${{github.event.inputs.skiptests}}" | grep -vq modules ; then MAKE=gmake ./runtest-moduleapi --verbose --timeout 2400 --no-latency --dump-logs ${{github.event.inputs.test_args}} || exit 1 ; fi ;
-          if echo "${{github.event.inputs.skiptests}}" | grep -vq sentinel ; then ./runtest-sentinel ${{github.event.inputs.cluster_test_args}} || exit 1 ; fi ;
-          if echo "${{github.event.inputs.skiptests}}" | grep -vq cluster ; then ./runtest-cluster ${{github.event.inputs.cluster_test_args}} || exit 1 ; fi ;
->>>>>>> 366d5101
 
   test-alpine-jemalloc:
     runs-on: ubuntu-latest
