--- conflicted
+++ resolved
@@ -51,7 +51,6 @@
     - name: cluster tests
       run: ./runtest-cluster ${{github.event.inputs.cluster_test_args}}
     - name: unittest
-      if: true && !contains(github.event.inputs.skiptests, 'unittest')
       run: ./src/redis-server test all --accurate
 
   test-ubuntu-libc-malloc:
@@ -136,7 +135,6 @@
     - name: cluster tests
       run: ./runtest-cluster ${{github.event.inputs.cluster_test_args}}
     - name: unittest
-      if: true && !contains(github.event.inputs.skiptests, 'unittest')
       run: ./src/redis-server test all --accurate
 
   test-ubuntu-tls:
@@ -163,23 +161,17 @@
       run: |
         ./runtest --accurate --verbose --dump-logs --tls --dump-logs ${{github.event.inputs.test_args}}
     - name: module api test
-      if: true && !contains(github.event.inputs.skiptests, 'modules')
       run: |
         ./runtest-moduleapi --verbose --dump-logs --tls --dump-logs ${{github.event.inputs.test_args}}
     - name: sentinel tests
-      if: true && !contains(github.event.inputs.skiptests, 'sentinel')
       run: |
         ./runtest-sentinel --tls ${{github.event.inputs.cluster_test_args}}
     - name: cluster tests
-      if: true && !contains(github.event.inputs.skiptests, 'cluster')
       run: |
         ./runtest-cluster --tls ${{github.event.inputs.cluster_test_args}}
 
   test-ubuntu-tls-no-tls:
     runs-on: ubuntu-latest
-    if: |
-      (github.event_name == 'workflow_dispatch' ||
-      (github.event_name != 'workflow_dispatch' && github.repository == 'redis/redis')) && !contains(github.event.inputs.skipjobs, 'tls')
     timeout-minutes: 14400
     steps:
     - name: prep
@@ -199,7 +191,6 @@
         sudo apt-get install tcl8.6 tclx tcl-tls
         ./utils/gen-test-certs.sh
     - name: test
-      if: true && !contains(github.event.inputs.skiptests, 'redis')
       run: |
         ./runtest --accurate --verbose --dump-logs ${{github.event.inputs.test_args}}
     - name: module api test
@@ -259,9 +250,6 @@
 
   test-valgrind-misc:
     runs-on: ubuntu-latest
-    if: |
-      (github.event_name == 'workflow_dispatch' ||
-      (github.event_name != 'workflow_dispatch' && github.repository == 'redis/redis')) && !contains(github.event.inputs.skipjobs, 'valgrind')
     timeout-minutes: 14400
     steps:
     - name: prep
@@ -282,7 +270,6 @@
     - name: module api test
       run: ./runtest-moduleapi --valgrind --no-latency --verbose --clients 1 --timeout 2400 --dump-logs ${{github.event.inputs.test_args}}
     - name: unittest
-      if: true && !contains(github.event.inputs.skiptests, 'unittest')
       run: |
         valgrind --track-origins=yes --suppressions=./src/valgrind.sup --show-reachable=no --show-possibly-lost=no --leak-check=full --log-file=err.txt ./src/redis-server test all
         if grep -q 0x err.txt; then cat err.txt; exit 1; fi
@@ -311,9 +298,6 @@
 
   test-valgrind-no-malloc-usable-size-misc:
     runs-on: ubuntu-latest
-    if: |
-      (github.event_name == 'workflow_dispatch' ||
-      (github.event_name != 'workflow_dispatch' && github.repository == 'redis/redis')) && !contains(github.event.inputs.skipjobs, 'valgrind')
     timeout-minutes: 14400
     steps:
     - name: prep
@@ -334,16 +318,12 @@
     - name: module api test
       run: ./runtest-moduleapi --valgrind --no-latency --verbose --clients 1 --timeout 2400 --dump-logs ${{github.event.inputs.test_args}}
     - name: unittest
-      if: true && !contains(github.event.inputs.skiptests, 'unittest')
       run: |
         valgrind --track-origins=yes --suppressions=./src/valgrind.sup --show-reachable=no --show-possibly-lost=no --leak-check=full --log-file=err.txt ./src/redis-server test all
         if grep -q 0x err.txt; then cat err.txt; exit 1; fi
 
   test-sanitizer-address:
     runs-on: ubuntu-latest
-    if: |
-      (github.event_name == 'workflow_dispatch' ||
-      (github.event_name != 'workflow_dispatch' && github.repository == 'redis/redis')) && !contains(github.event.inputs.skipjobs, 'sanitizer')
     timeout-minutes: 14400
     strategy:
       matrix:
@@ -367,26 +347,18 @@
           sudo apt-get update
           sudo apt-get install tcl8.6 tclx -y
       - name: test
-        if: true && !contains(github.event.inputs.skiptests, 'redis')
         run: ./runtest --accurate --verbose --dump-logs ${{github.event.inputs.test_args}}
       - name: module api test
-        if: true && !contains(github.event.inputs.skiptests, 'modules')
         run: ./runtest-moduleapi --verbose --dump-logs ${{github.event.inputs.test_args}}
       - name: sentinel tests
-        if: true && !contains(github.event.inputs.skiptests, 'sentinel')
         run: ./runtest-sentinel ${{github.event.inputs.cluster_test_args}}
       - name: cluster tests
-        if: true && !contains(github.event.inputs.skiptests, 'cluster')
         run: ./runtest-cluster ${{github.event.inputs.cluster_test_args}}
       - name: unittest
-        if: true && !contains(github.event.inputs.skiptests, 'unittest')
         run: ./src/redis-server test all
 
   test-sanitizer-undefined:
     runs-on: ubuntu-latest
-    if: |
-      (github.event_name == 'workflow_dispatch' ||
-      (github.event_name != 'workflow_dispatch' && github.repository == 'redis/redis')) && !contains(github.event.inputs.skipjobs, 'sanitizer')
     timeout-minutes: 14400
     strategy:
       matrix:
@@ -410,19 +382,14 @@
           sudo apt-get update
           sudo apt-get install tcl8.6 tclx -y
       - name: test
-        if: true && !contains(github.event.inputs.skiptests, 'redis')
         run: ./runtest --accurate --verbose --dump-logs ${{github.event.inputs.test_args}}
       - name: module api test
-        if: true && !contains(github.event.inputs.skiptests, 'modules')
         run: ./runtest-moduleapi --verbose --dump-logs ${{github.event.inputs.test_args}}
       - name: sentinel tests
-        if: true && !contains(github.event.inputs.skiptests, 'sentinel')
         run: ./runtest-sentinel ${{github.event.inputs.cluster_test_args}}
       - name: cluster tests
-        if: true && !contains(github.event.inputs.skiptests, 'cluster')
         run: ./runtest-cluster ${{github.event.inputs.cluster_test_args}}
       - name: unittest
-        if: true && !contains(github.event.inputs.skiptests, 'unittest')
         run: ./src/redis-server test all --accurate
 
   test-centos7-jemalloc:
@@ -481,23 +448,17 @@
       run: |
         ./runtest --accurate --verbose --dump-logs --tls --dump-logs ${{github.event.inputs.test_args}}
     - name: module api test
-      if: true && !contains(github.event.inputs.skiptests, 'modules')
       run: |
         ./runtest-moduleapi --verbose --dump-logs --tls --dump-logs ${{github.event.inputs.test_args}}
     - name: sentinel tests
-      if: true && !contains(github.event.inputs.skiptests, 'sentinel')
       run: |
         ./runtest-sentinel --tls ${{github.event.inputs.cluster_test_args}}
     - name: cluster tests
-      if: true && !contains(github.event.inputs.skiptests, 'cluster')
       run: |
         ./runtest-cluster --tls ${{github.event.inputs.cluster_test_args}}
 
   test-centos7-tls-no-tls:
     runs-on: ubuntu-latest
-    if: |
-      (github.event_name == 'workflow_dispatch' ||
-      (github.event_name != 'workflow_dispatch' && github.repository == 'redis/redis')) && !contains(github.event.inputs.skipjobs, 'tls')
     container: centos:7
     timeout-minutes: 14400
     steps:
@@ -520,7 +481,6 @@
         yum -y install tcl tcltls tclx
         ./utils/gen-test-certs.sh
     - name: test
-      if: true && !contains(github.event.inputs.skiptests, 'redis')
       run: |
         ./runtest --accurate --verbose --dump-logs ${{github.event.inputs.test_args}}
     - name: module api test
@@ -555,9 +515,6 @@
 
   test-macos-latest-sentinel:
     runs-on: macos-latest
-    if: |
-      (github.event_name == 'workflow_dispatch' ||
-      (github.event_name != 'workflow_dispatch' && github.repository == 'redis/redis')) && !contains(github.event.inputs.skipjobs, 'macos')
     timeout-minutes: 14400
     steps:
     - name: prep
@@ -576,9 +533,6 @@
 
   test-macos-latest-cluster:
     runs-on: macos-latest
-    if: |
-      (github.event_name == 'workflow_dispatch' ||
-      (github.event_name != 'workflow_dispatch' && github.repository == 'redis/redis')) && !contains(github.event.inputs.skipjobs, 'macos')
     timeout-minutes: 14400
     steps:
     - name: prep
@@ -617,20 +571,11 @@
         prepare: pkg install -y bash gmake lang/tcl86 lang/tclx
         run: >
           gmake || exit 1 ;
-<<<<<<< HEAD
-          ./runtest --verbose --timeout 2400 --no-latency --dump-logs ${{github.event.inputs.test_args}} || exit 1 ;
-          MAKE=gmake ./runtest-moduleapi --verbose --timeout 2400 --no-latency --dump-logs ${{github.event.inputs.test_args}} || exit 1 ;
-          ./runtest-sentinel ${{github.event.inputs.cluster_test_args}} || exit 1 ;
-          ./runtest-cluster ${{github.event.inputs.cluster_test_args}} || exit 1 ;
-=======
-          if echo "${{github.event.inputs.skiptests}}" | grep -vq redis ; then ./runtest --verbose --timeout 2400 --no-latency --dump-logs ${{github.event.inputs.test_args}} || exit 1 ; fi ;
-          if echo "${{github.event.inputs.skiptests}}" | grep -vq modules ; then MAKE=gmake ./runtest-moduleapi --verbose --timeout 2400 --no-latency --dump-logs ${{github.event.inputs.test_args}} || exit 1 ; fi ;
+          grep -vq redis ; then ./runtest --verbose --timeout 2400 --no-latency --dump-logs ${{github.event.inputs.test_args}} || exit 1 ;
+          grep -vq modules ; then MAKE=gmake ./runtest-moduleapi --verbose --timeout 2400 --no-latency --dump-logs ${{github.event.inputs.test_args}} || exit 1 ;
 
   test-freebsd-sentinel:
     runs-on: macos-10.15
-    if: |
-      (github.event_name == 'workflow_dispatch' ||
-      (github.event_name != 'workflow_dispatch' && github.repository == 'redis/redis')) && !contains(github.event.inputs.skipjobs, 'freebsd')
     timeout-minutes: 14400
     steps:
     - name: prep
@@ -651,13 +596,10 @@
         prepare: pkg install -y bash gmake lang/tcl86 lang/tclx
         run: >
           gmake || exit 1 ;
-          if echo "${{github.event.inputs.skiptests}}" | grep -vq sentinel ; then ./runtest-sentinel ${{github.event.inputs.cluster_test_args}} || exit 1 ; fi ;
+          grep -vq sentinel ; then ./runtest-sentinel ${{github.event.inputs.cluster_test_args}} || exit 1 ;
 
   test-freebsd-cluster:
     runs-on: macos-10.15
-    if: |
-      (github.event_name == 'workflow_dispatch' ||
-      (github.event_name != 'workflow_dispatch' && github.repository == 'redis/redis')) && !contains(github.event.inputs.skipjobs, 'freebsd')
     timeout-minutes: 14400
     steps:
     - name: prep
@@ -678,8 +620,7 @@
         prepare: pkg install -y bash gmake lang/tcl86 lang/tclx
         run: >
           gmake || exit 1 ;
-          if echo "${{github.event.inputs.skiptests}}" | grep -vq cluster ; then ./runtest-cluster ${{github.event.inputs.cluster_test_args}} || exit 1 ; fi ;
->>>>>>> 1a57af62
+          grep -vq cluster ; then ./runtest-cluster ${{github.event.inputs.cluster_test_args}} || exit 1 ;
 
   test-alpine-jemalloc:
     runs-on: ubuntu-latest
