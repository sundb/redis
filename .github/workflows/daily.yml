--- conflicted
+++ resolved
@@ -27,12 +27,6 @@
 
   test-ubuntu-jemalloc:
     runs-on: ubuntu-latest
-<<<<<<< HEAD
-=======
-    if: |
-      github.event_name == 'workflow_dispatch' ||
-      (github.event_name != 'workflow_dispatch' && github.repository == 'redis/redis') && !contains(github.event.inputs.skipjobs, 'ubuntu')
->>>>>>> 21aabab4
     timeout-minutes: 14400
     steps:
     - name: prep
@@ -62,12 +56,6 @@
 
   test-ubuntu-libc-malloc:
     runs-on: ubuntu-latest
-<<<<<<< HEAD
-=======
-    if: |
-      github.event_name == 'workflow_dispatch' ||
-      (github.event_name != 'workflow_dispatch' && github.repository == 'redis/redis') && !contains(github.event.inputs.skipjobs, 'malloc')
->>>>>>> 21aabab4
     timeout-minutes: 14400
     steps:
     - name: prep
@@ -94,12 +82,6 @@
 
   test-ubuntu-no-malloc-usable-size:
     runs-on: ubuntu-latest
-<<<<<<< HEAD
-=======
-    if: |
-      github.event_name == 'workflow_dispatch' ||
-      (github.event_name != 'workflow_dispatch' && github.repository == 'redis/redis') && !contains(github.event.inputs.skipjobs, 'malloc')
->>>>>>> 21aabab4
     timeout-minutes: 14400
     steps:
     - name: prep
@@ -126,12 +108,6 @@
 
   test-ubuntu-32bit:
     runs-on: ubuntu-latest
-<<<<<<< HEAD
-=======
-    if: |
-      (github.event_name == 'workflow_dispatch' ||
-      (github.event_name != 'workflow_dispatch' && github.repository == 'redis/redis')) && !contains(github.event.inputs.skipjobs, '32bit')
->>>>>>> 21aabab4
     timeout-minutes: 14400
     steps:
     - name: prep
@@ -165,12 +141,6 @@
 
   test-ubuntu-tls:
     runs-on: ubuntu-latest
-<<<<<<< HEAD
-=======
-    if: |
-      (github.event_name == 'workflow_dispatch' ||
-      (github.event_name != 'workflow_dispatch' && github.repository == 'redis/redis')) && !contains(github.event.inputs.skipjobs, 'tls')
->>>>>>> 21aabab4
     timeout-minutes: 14400
     steps:
     - name: prep
@@ -208,12 +178,6 @@
 
   test-ubuntu-io-threads:
     runs-on: ubuntu-latest
-<<<<<<< HEAD
-=======
-    if: |
-      (github.event_name == 'workflow_dispatch' ||
-      (github.event_name != 'workflow_dispatch' && github.repository == 'redis/redis')) && !contains(github.event.inputs.skipjobs, 'iothreads')
->>>>>>> 21aabab4
     timeout-minutes: 14400
     steps:
     - name: prep
@@ -237,12 +201,6 @@
 
   test-valgrind:
     runs-on: ubuntu-latest
-<<<<<<< HEAD
-=======
-    if: |
-      (github.event_name == 'workflow_dispatch' ||
-      (github.event_name != 'workflow_dispatch' && github.repository == 'redis/redis')) && !contains(github.event.inputs.skipjobs, 'valgrind')
->>>>>>> 21aabab4
     timeout-minutes: 14400
     steps:
     - name: prep
@@ -272,12 +230,6 @@
 
   test-valgrind-no-malloc-usable-size:
     runs-on: ubuntu-latest
-<<<<<<< HEAD
-=======
-    if: |
-      (github.event_name == 'workflow_dispatch' ||
-      (github.event_name != 'workflow_dispatch' && github.repository == 'redis/redis')) && !contains(github.event.inputs.skipjobs, 'valgrind')
->>>>>>> 21aabab4
     timeout-minutes: 14400
     steps:
     - name: prep
@@ -388,12 +340,6 @@
 
   test-centos7-jemalloc:
     runs-on: ubuntu-latest
-<<<<<<< HEAD
-=======
-    if: |
-      github.event_name == 'workflow_dispatch' ||
-      (github.event_name != 'workflow_dispatch' && github.repository == 'redis/redis') && !contains(github.event.inputs.skipjobs, 'centos')
->>>>>>> 21aabab4
     container: centos:7
     timeout-minutes: 14400
     steps:
@@ -423,12 +369,6 @@
 
   test-centos7-tls:
     runs-on: ubuntu-latest
-<<<<<<< HEAD
-=======
-    if: |
-      (github.event_name == 'workflow_dispatch' ||
-      (github.event_name != 'workflow_dispatch' && github.repository == 'redis/redis')) && !contains(github.event.inputs.skipjobs, 'tls')
->>>>>>> 21aabab4
     container: centos:7
     timeout-minutes: 14400
     steps:
@@ -469,12 +409,6 @@
 
   test-macos-latest:
     runs-on: macos-latest
-<<<<<<< HEAD
-=======
-    if: |
-      (github.event_name == 'workflow_dispatch' ||
-      (github.event_name != 'workflow_dispatch' && github.repository == 'redis/redis')) && !contains(github.event.inputs.skipjobs, 'macos')
->>>>>>> 21aabab4
     timeout-minutes: 14400
     steps:
     - name: prep
@@ -499,12 +433,6 @@
 
   test-freebsd:
     runs-on: macos-10.15
-<<<<<<< HEAD
-=======
-    if: |
-      (github.event_name == 'workflow_dispatch' ||
-      (github.event_name != 'workflow_dispatch' && github.repository == 'redis/redis')) && !contains(github.event.inputs.skipjobs, 'freebsd')
->>>>>>> 21aabab4
     timeout-minutes: 14400
     steps:
     - name: prep
@@ -532,12 +460,6 @@
 
   test-alpine-jemalloc:
     runs-on: ubuntu-latest
-<<<<<<< HEAD
-=======
-    if: |
-      (github.event_name == 'workflow_dispatch' ||
-      (github.event_name != 'workflow_dispatch' && github.repository == 'redis/redis')) && !contains(github.event.inputs.skipjobs, 'alpine')
->>>>>>> 21aabab4
     container: alpine:latest
     steps:
     - name: prep
@@ -566,12 +488,6 @@
 
   test-alpine-libc-malloc:
     runs-on: ubuntu-latest
-<<<<<<< HEAD
-=======
-    if: |
-      (github.event_name == 'workflow_dispatch' ||
-      (github.event_name != 'workflow_dispatch' && github.repository == 'redis/redis')) && !contains(github.event.inputs.skipjobs, 'alpine')
->>>>>>> 21aabab4
     container: alpine:latest
     steps:
     - name: prep
