name: Daily

on:
  pull_request:
    branches:
      # any PR to a release branch.
      - '[0-9].[0-9]'
  schedule:
    - cron: '0 0 * * *'
  workflow_dispatch:
    inputs:
<<<<<<< HEAD
=======
      skipjobs:
        description: 'jobs to skip (delete the ones you wanna keep, do not leave empty)'
        default: 'valgrind,sanitizer,tls,freebsd,macos,alpine,32bit,iothreads,ubuntu,centos,malloc'
      skiptests:
        description: 'tests to skip (delete the ones you wanna keep, do not leave empty)'
        default: 'redis,modules,sentinel,cluster,unittest'
>>>>>>> 7da1cc3e
      test_args:
        description: 'extra test arguments'
        default: ''
      cluster_test_args:
        description: 'extra cluster / sentinel test arguments'
        default: ''
      use_repo:
        description: 'repo owner and name'
        default: 'sundb/redis'
      use_git_ref:
        description: 'git branch or sha to use'
        default: 'unstable'


jobs:

  test-ubuntu-jemalloc:
    runs-on: ubuntu-latest
<<<<<<< HEAD
=======
    if: |
      (github.event_name == 'workflow_dispatch' || (github.event_name != 'workflow_dispatch' && github.repository == 'redis/redis')) &&
      !contains(github.event.inputs.skipjobs, 'ubuntu')
>>>>>>> 7da1cc3e
    timeout-minutes: 14400
    steps:
    - name: prep
      if: github.event_name == 'workflow_dispatch'
      run: |
        echo "GITHUB_REPOSITORY=${{github.event.inputs.use_repo}}" >> $GITHUB_ENV
        echo "GITHUB_HEAD_REF=${{github.event.inputs.use_git_ref}}" >> $GITHUB_ENV
<<<<<<< HEAD
    - uses: actions/checkout@v2
=======
        echo "skipping: ${{github.event.inputs.skipjobs}} and ${{github.event.inputs.skiptests}}"
    - uses: actions/checkout@v3
>>>>>>> 7da1cc3e
      with:
        repository: ${{ env.GITHUB_REPOSITORY }}
        ref: ${{ env.GITHUB_HEAD_REF }}
    - name: make
      run: make REDIS_CFLAGS='-Werror -DREDIS_TEST'
    - name: testprep
      run: sudo apt-get install tcl8.6 tclx
    - name: test
      run: ./runtest --accurate --verbose --dump-logs ${{github.event.inputs.test_args}}
    - name: module api test
      run: ./runtest-moduleapi --verbose --dump-logs ${{github.event.inputs.test_args}}
    - name: sentinel tests
      run: ./runtest-sentinel ${{github.event.inputs.cluster_test_args}}
    - name: cluster tests
      run: ./runtest-cluster ${{github.event.inputs.cluster_test_args}}
    - name: unittest
      run: ./src/redis-server test all --accurate

  test-ubuntu-libc-malloc:
    runs-on: ubuntu-latest
<<<<<<< HEAD
=======
    if: |
      (github.event_name == 'workflow_dispatch' || (github.event_name != 'workflow_dispatch' && github.repository == 'redis/redis')) &&
      !contains(github.event.inputs.skipjobs, 'malloc')
>>>>>>> 7da1cc3e
    timeout-minutes: 14400
    steps:
    - name: prep
      if: github.event_name == 'workflow_dispatch'
      run: |
        echo "GITHUB_REPOSITORY=${{github.event.inputs.use_repo}}" >> $GITHUB_ENV
        echo "GITHUB_HEAD_REF=${{github.event.inputs.use_git_ref}}" >> $GITHUB_ENV
    - uses: actions/checkout@v3
      with:
        repository: ${{ env.GITHUB_REPOSITORY }}
        ref: ${{ env.GITHUB_HEAD_REF }}
    - name: make
      run: make MALLOC=libc REDIS_CFLAGS='-Werror'
    - name: testprep
      run: sudo apt-get install tcl8.6 tclx
    - name: test
      run: ./runtest --accurate --verbose --dump-logs ${{github.event.inputs.test_args}}
    - name: module api test
      run: ./runtest-moduleapi --verbose --dump-logs ${{github.event.inputs.test_args}}
    - name: sentinel tests
      run: ./runtest-sentinel ${{github.event.inputs.cluster_test_args}}
    - name: cluster tests
      run: ./runtest-cluster ${{github.event.inputs.cluster_test_args}}

  test-ubuntu-no-malloc-usable-size:
    runs-on: ubuntu-latest
<<<<<<< HEAD
=======
    if: |
      (github.event_name == 'workflow_dispatch' || (github.event_name != 'workflow_dispatch' && github.repository == 'redis/redis')) &&
      !contains(github.event.inputs.skipjobs, 'malloc')
>>>>>>> 7da1cc3e
    timeout-minutes: 14400
    steps:
    - name: prep
      if: github.event_name == 'workflow_dispatch'
      run: |
        echo "GITHUB_REPOSITORY=${{github.event.inputs.use_repo}}" >> $GITHUB_ENV
        echo "GITHUB_HEAD_REF=${{github.event.inputs.use_git_ref}}" >> $GITHUB_ENV
    - uses: actions/checkout@v3
      with:
        repository: ${{ env.GITHUB_REPOSITORY }}
        ref: ${{ env.GITHUB_HEAD_REF }}
    - name: make
      run: make MALLOC=libc CFLAGS=-DNO_MALLOC_USABLE_SIZE REDIS_CFLAGS='-Werror'
    - name: testprep
      run: sudo apt-get install tcl8.6 tclx
    - name: test
      run: ./runtest --accurate --verbose --dump-logs ${{github.event.inputs.test_args}}
    - name: module api test
      run: ./runtest-moduleapi --verbose --dump-logs ${{github.event.inputs.test_args}}
    - name: sentinel tests
      run: ./runtest-sentinel ${{github.event.inputs.cluster_test_args}}
    - name: cluster tests
      run: ./runtest-cluster ${{github.event.inputs.cluster_test_args}}

  test-ubuntu-32bit:
    runs-on: ubuntu-latest
<<<<<<< HEAD
=======
    if: |
      (github.event_name == 'workflow_dispatch' || (github.event_name != 'workflow_dispatch' && github.repository == 'redis/redis')) &&
      !contains(github.event.inputs.skipjobs, '32bit')
>>>>>>> 7da1cc3e
    timeout-minutes: 14400
    steps:
    - name: prep
      if: github.event_name == 'workflow_dispatch'
      run: |
        echo "GITHUB_REPOSITORY=${{github.event.inputs.use_repo}}" >> $GITHUB_ENV
        echo "GITHUB_HEAD_REF=${{github.event.inputs.use_git_ref}}" >> $GITHUB_ENV
    - uses: actions/checkout@v3
      with:
        repository: ${{ env.GITHUB_REPOSITORY }}
        ref: ${{ env.GITHUB_HEAD_REF }}
    - name: make
      run: |
        sudo apt-get update && sudo apt-get install libc6-dev-i386
        make 32bit REDIS_CFLAGS='-Werror -DREDIS_TEST'
    - name: testprep
      run: sudo apt-get install tcl8.6 tclx
    - name: test
      run: ./runtest --accurate --verbose --dump-logs ${{github.event.inputs.test_args}}
    - name: module api test
      run: |
        make -C tests/modules 32bit # the script below doesn't have an argument, we must build manually ahead of time
        ./runtest-moduleapi --verbose --dump-logs ${{github.event.inputs.test_args}}
    - name: sentinel tests
      run: ./runtest-sentinel ${{github.event.inputs.cluster_test_args}}
    - name: cluster tests
      run: ./runtest-cluster ${{github.event.inputs.cluster_test_args}}
    - name: unittest
      run: ./src/redis-server test all --accurate

  test-ubuntu-tls:
    runs-on: ubuntu-latest
<<<<<<< HEAD
=======
    if: |
      (github.event_name == 'workflow_dispatch' || (github.event_name != 'workflow_dispatch' && github.repository == 'redis/redis')) &&
      !contains(github.event.inputs.skipjobs, 'tls')
>>>>>>> 7da1cc3e
    timeout-minutes: 14400
    steps:
    - name: prep
      if: github.event_name == 'workflow_dispatch'
      run: |
        echo "GITHUB_REPOSITORY=${{github.event.inputs.use_repo}}" >> $GITHUB_ENV
        echo "GITHUB_HEAD_REF=${{github.event.inputs.use_git_ref}}" >> $GITHUB_ENV
    - uses: actions/checkout@v3
      with:
        repository: ${{ env.GITHUB_REPOSITORY }}
        ref: ${{ env.GITHUB_HEAD_REF }}
    - name: make
      run: |
        make BUILD_TLS=yes REDIS_CFLAGS='-Werror'
    - name: testprep
      run: |
        sudo apt-get install tcl8.6 tclx tcl-tls
        ./utils/gen-test-certs.sh
    - name: test
      run: |
        ./runtest --accurate --verbose --dump-logs --tls --dump-logs ${{github.event.inputs.test_args}}
    - name: module api test
      run: |
        ./runtest-moduleapi --verbose --dump-logs --tls --dump-logs ${{github.event.inputs.test_args}}
    - name: sentinel tests
      run: |
        ./runtest-sentinel --tls ${{github.event.inputs.cluster_test_args}}
    - name: cluster tests
      run: |
        ./runtest-cluster --tls ${{github.event.inputs.cluster_test_args}}

  test-ubuntu-tls-no-tls:
    runs-on: ubuntu-latest
<<<<<<< HEAD
=======
    if: |
      (github.event_name == 'workflow_dispatch' || (github.event_name != 'workflow_dispatch' && github.repository == 'redis/redis')) &&
      !contains(github.event.inputs.skipjobs, 'tls')
>>>>>>> 7da1cc3e
    timeout-minutes: 14400
    steps:
    - name: prep
      if: github.event_name == 'workflow_dispatch'
      run: |
        echo "GITHUB_REPOSITORY=${{github.event.inputs.use_repo}}" >> $GITHUB_ENV
        echo "GITHUB_HEAD_REF=${{github.event.inputs.use_git_ref}}" >> $GITHUB_ENV
    - uses: actions/checkout@v3
      with:
        repository: ${{ env.GITHUB_REPOSITORY }}
        ref: ${{ env.GITHUB_HEAD_REF }}
    - name: make
      run: |
        make BUILD_TLS=yes REDIS_CFLAGS='-Werror'
    - name: testprep
      run: |
        sudo apt-get install tcl8.6 tclx tcl-tls
        ./utils/gen-test-certs.sh
    - name: test
      run: |
        ./runtest --accurate --verbose --dump-logs ${{github.event.inputs.test_args}}
    - name: module api test
      run: |
        ./runtest-moduleapi --verbose --dump-logs ${{github.event.inputs.test_args}}
    - name: sentinel tests
      run: |
        ./runtest-sentinel ${{github.event.inputs.cluster_test_args}}
    - name: cluster tests
      run: |
        ./runtest-cluster ${{github.event.inputs.cluster_test_args}}

  test-ubuntu-io-threads:
    runs-on: ubuntu-latest
<<<<<<< HEAD
=======
    if: |
      (github.event_name == 'workflow_dispatch' || (github.event_name != 'workflow_dispatch' && github.repository == 'redis/redis')) &&
      !contains(github.event.inputs.skipjobs, 'iothreads')
>>>>>>> 7da1cc3e
    timeout-minutes: 14400
    steps:
    - name: prep
      if: github.event_name == 'workflow_dispatch'
      run: |
        echo "GITHUB_REPOSITORY=${{github.event.inputs.use_repo}}" >> $GITHUB_ENV
        echo "GITHUB_HEAD_REF=${{github.event.inputs.use_git_ref}}" >> $GITHUB_ENV
    - uses: actions/checkout@v3
      with:
        repository: ${{ env.GITHUB_REPOSITORY }}
        ref: ${{ env.GITHUB_HEAD_REF }}
    - name: make
      run: |
        make REDIS_CFLAGS='-Werror'
    - name: testprep
      run: sudo apt-get install tcl8.6 tclx
    - name: test
      run: ./runtest --config io-threads 4 --config io-threads-do-reads yes --accurate --verbose --tags network --dump-logs ${{github.event.inputs.test_args}}
    - name: cluster tests
      run: ./runtest-cluster --config io-threads 4 --config io-threads-do-reads yes ${{github.event.inputs.cluster_test_args}}

  test-valgrind-test:
    runs-on: ubuntu-latest
<<<<<<< HEAD
=======
    if: |
      (github.event_name == 'workflow_dispatch' || (github.event_name != 'workflow_dispatch' && github.repository == 'redis/redis')) &&
      !contains(github.event.inputs.skipjobs, 'valgrind') && !contains(github.event.inputs.skiptests, 'redis')
>>>>>>> 7da1cc3e
    timeout-minutes: 14400
    steps:
    - name: prep
      if: github.event_name == 'workflow_dispatch'
      run: |
        echo "GITHUB_REPOSITORY=${{github.event.inputs.use_repo}}" >> $GITHUB_ENV
        echo "GITHUB_HEAD_REF=${{github.event.inputs.use_git_ref}}" >> $GITHUB_ENV
    - uses: actions/checkout@v3
      with:
        repository: ${{ env.GITHUB_REPOSITORY }}
        ref: ${{ env.GITHUB_HEAD_REF }}
    - name: make
      run: make valgrind REDIS_CFLAGS='-Werror -DREDIS_TEST'
    - name: testprep
      run: |
        sudo apt-get update
        sudo apt-get install tcl8.6 tclx valgrind -y
    - name: test
      run: ./runtest --valgrind --no-latency --verbose --clients 1 --timeout 2400 --dump-logs ${{github.event.inputs.test_args}}

  test-valgrind-misc:
    runs-on: ubuntu-latest
<<<<<<< HEAD
=======
    if: |
      (github.event_name == 'workflow_dispatch' || (github.event_name != 'workflow_dispatch' && github.repository == 'redis/redis')) &&
      !contains(github.event.inputs.skipjobs, 'valgrind') && !(contains(github.event.inputs.skiptests, 'modules') && contains(github.event.inputs.skiptests, 'unittest'))
>>>>>>> 7da1cc3e
    timeout-minutes: 14400
    steps:
    - name: prep
      if: github.event_name == 'workflow_dispatch'
      run: |
        echo "GITHUB_REPOSITORY=${{github.event.inputs.use_repo}}" >> $GITHUB_ENV
        echo "GITHUB_HEAD_REF=${{github.event.inputs.use_git_ref}}" >> $GITHUB_ENV
    - uses: actions/checkout@v3
      with:
        repository: ${{ env.GITHUB_REPOSITORY }}
        ref: ${{ env.GITHUB_HEAD_REF }}
    - name: make
      run: make valgrind REDIS_CFLAGS='-Werror -DREDIS_TEST'
    - name: testprep
      run: |
        sudo apt-get update
        sudo apt-get install tcl8.6 tclx valgrind -y
    - name: module api test
      run: ./runtest-moduleapi --valgrind --no-latency --verbose --clients 1 --timeout 2400 --dump-logs ${{github.event.inputs.test_args}}
    - name: unittest
      run: |
        valgrind --track-origins=yes --suppressions=./src/valgrind.sup --show-reachable=no --show-possibly-lost=no --leak-check=full --log-file=err.txt ./src/redis-server test all
        if grep -q 0x err.txt; then cat err.txt; exit 1; fi

  test-valgrind-no-malloc-usable-size-test:
    runs-on: ubuntu-latest
<<<<<<< HEAD
=======
    if: |
      (github.event_name == 'workflow_dispatch' || (github.event_name != 'workflow_dispatch' && github.repository == 'redis/redis')) &&
      !contains(github.event.inputs.skipjobs, 'valgrind') && !contains(github.event.inputs.skiptests, 'redis')
>>>>>>> 7da1cc3e
    timeout-minutes: 14400
    steps:
    - name: prep
      if: github.event_name == 'workflow_dispatch'
      run: |
        echo "GITHUB_REPOSITORY=${{github.event.inputs.use_repo}}" >> $GITHUB_ENV
        echo "GITHUB_HEAD_REF=${{github.event.inputs.use_git_ref}}" >> $GITHUB_ENV
    - uses: actions/checkout@v3
      with:
        repository: ${{ env.GITHUB_REPOSITORY }}
        ref: ${{ env.GITHUB_HEAD_REF }}
    - name: make
      run: make valgrind CFLAGS="-DNO_MALLOC_USABLE_SIZE -DREDIS_TEST" REDIS_CFLAGS='-Werror'
    - name: testprep
      run: |
        sudo apt-get update
        sudo apt-get install tcl8.6 tclx valgrind -y
    - name: test
      run: ./runtest --valgrind --no-latency --verbose --clients 1 --timeout 2400 --dump-logs ${{github.event.inputs.test_args}}

  test-valgrind-no-malloc-usable-size-misc:
    runs-on: ubuntu-latest
<<<<<<< HEAD
=======
    if: |
      (github.event_name == 'workflow_dispatch' || (github.event_name != 'workflow_dispatch' && github.repository == 'redis/redis')) &&
      !contains(github.event.inputs.skipjobs, 'valgrind') && !(contains(github.event.inputs.skiptests, 'modules') && contains(github.event.inputs.skiptests, 'unittest'))
>>>>>>> 7da1cc3e
    timeout-minutes: 14400
    steps:
    - name: prep
      if: github.event_name == 'workflow_dispatch'
      run: |
        echo "GITHUB_REPOSITORY=${{github.event.inputs.use_repo}}" >> $GITHUB_ENV
        echo "GITHUB_HEAD_REF=${{github.event.inputs.use_git_ref}}" >> $GITHUB_ENV
    - uses: actions/checkout@v3
      with:
        repository: ${{ env.GITHUB_REPOSITORY }}
        ref: ${{ env.GITHUB_HEAD_REF }}
    - name: make
      run: make valgrind CFLAGS="-DNO_MALLOC_USABLE_SIZE -DREDIS_TEST" REDIS_CFLAGS='-Werror'
    - name: testprep
      run: |
        sudo apt-get update
        sudo apt-get install tcl8.6 tclx valgrind -y
    - name: module api test
      run: ./runtest-moduleapi --valgrind --no-latency --verbose --clients 1 --timeout 2400 --dump-logs ${{github.event.inputs.test_args}}
    - name: unittest
      run: |
        valgrind --track-origins=yes --suppressions=./src/valgrind.sup --show-reachable=no --show-possibly-lost=no --leak-check=full --log-file=err.txt ./src/redis-server test all
        if grep -q 0x err.txt; then cat err.txt; exit 1; fi

  test-sanitizer-address:
    runs-on: ubuntu-latest
<<<<<<< HEAD
=======
    if: |
      (github.event_name == 'workflow_dispatch' || (github.event_name != 'workflow_dispatch' && github.repository == 'redis/redis')) &&
      !contains(github.event.inputs.skipjobs, 'sanitizer')
>>>>>>> 7da1cc3e
    timeout-minutes: 14400
    strategy:
      matrix:
        compiler: [ gcc, clang ]
    env:
      CC: ${{ matrix.compiler }}
    steps:
      - name: prep
        if: github.event_name == 'workflow_dispatch'
        run: |
          echo "GITHUB_REPOSITORY=${{github.event.inputs.use_repo}}" >> $GITHUB_ENV
          echo "GITHUB_HEAD_REF=${{github.event.inputs.use_git_ref}}" >> $GITHUB_ENV
      - uses: actions/checkout@v3
        with:
          repository: ${{ env.GITHUB_REPOSITORY }}
          ref: ${{ env.GITHUB_HEAD_REF }}
      - name: make
        run: make SANITIZER=address REDIS_CFLAGS='-DREDIS_TEST -Werror'
      - name: testprep
        run: |
          sudo apt-get update
          sudo apt-get install tcl8.6 tclx -y
      - name: test
        run: ./runtest --accurate --verbose --dump-logs ${{github.event.inputs.test_args}}
      - name: module api test
        run: ./runtest-moduleapi --verbose --dump-logs ${{github.event.inputs.test_args}}
      - name: sentinel tests
        run: ./runtest-sentinel ${{github.event.inputs.cluster_test_args}}
      - name: cluster tests
        run: ./runtest-cluster ${{github.event.inputs.cluster_test_args}}
      - name: unittest
        run: ./src/redis-server test all

  test-sanitizer-undefined:
    runs-on: ubuntu-latest
<<<<<<< HEAD
=======
    if: |
      (github.event_name == 'workflow_dispatch' || (github.event_name != 'workflow_dispatch' && github.repository == 'redis/redis')) &&
      !contains(github.event.inputs.skipjobs, 'sanitizer')
>>>>>>> 7da1cc3e
    timeout-minutes: 14400
    strategy:
      matrix:
        compiler: [ gcc, clang ]
    env:
      CC: ${{ matrix.compiler }}
    steps:
      - name: prep
        if: github.event_name == 'workflow_dispatch'
        run: |
          echo "GITHUB_REPOSITORY=${{github.event.inputs.use_repo}}" >> $GITHUB_ENV
          echo "GITHUB_HEAD_REF=${{github.event.inputs.use_git_ref}}" >> $GITHUB_ENV
      - uses: actions/checkout@v3
        with:
          repository: ${{ env.GITHUB_REPOSITORY }}
          ref: ${{ env.GITHUB_HEAD_REF }}
      - name: make
        run: make SANITIZER=undefined REDIS_CFLAGS='-DREDIS_TEST -Werror' LUA_DEBUG=yes # we (ab)use this flow to also check Lua C API violations
      - name: testprep
        run: |
          sudo apt-get update
          sudo apt-get install tcl8.6 tclx -y
      - name: test
        run: ./runtest --accurate --verbose --dump-logs ${{github.event.inputs.test_args}}
      - name: module api test
        run: ./runtest-moduleapi --verbose --dump-logs ${{github.event.inputs.test_args}}
      - name: sentinel tests
        run: ./runtest-sentinel ${{github.event.inputs.cluster_test_args}}
      - name: cluster tests
        run: ./runtest-cluster ${{github.event.inputs.cluster_test_args}}
      - name: unittest
        run: ./src/redis-server test all --accurate

  test-centos7-jemalloc:
    runs-on: ubuntu-latest
<<<<<<< HEAD
=======
    if: |
      (github.event_name == 'workflow_dispatch' || (github.event_name != 'workflow_dispatch' && github.repository == 'redis/redis')) &&
      !contains(github.event.inputs.skipjobs, 'centos')
>>>>>>> 7da1cc3e
    container: centos:7
    timeout-minutes: 14400
    steps:
    - name: prep
      if: github.event_name == 'workflow_dispatch'
      run: |
        echo "GITHUB_REPOSITORY=${{github.event.inputs.use_repo}}" >> $GITHUB_ENV
        echo "GITHUB_HEAD_REF=${{github.event.inputs.use_git_ref}}" >> $GITHUB_ENV
    - uses: actions/checkout@v3
      with:
        repository: ${{ env.GITHUB_REPOSITORY }}
        ref: ${{ env.GITHUB_HEAD_REF }}
    - name: make
      run: |
        yum -y install gcc make
        make REDIS_CFLAGS='-Werror'
    - name: testprep
      run: yum -y install which tcl tclx
    - name: test
      run: ./runtest --accurate --verbose --dump-logs ${{github.event.inputs.test_args}}
    - name: module api test
      run: ./runtest-moduleapi --verbose --dump-logs ${{github.event.inputs.test_args}}
    - name: sentinel tests
      run: ./runtest-sentinel ${{github.event.inputs.cluster_test_args}}
    - name: cluster tests
      run: ./runtest-cluster ${{github.event.inputs.cluster_test_args}}

  test-centos7-tls:
    runs-on: ubuntu-latest
<<<<<<< HEAD
=======
    if: |
      (github.event_name == 'workflow_dispatch' || (github.event_name != 'workflow_dispatch' && github.repository == 'redis/redis')) &&
      !contains(github.event.inputs.skipjobs, 'tls')
>>>>>>> 7da1cc3e
    container: centos:7
    timeout-minutes: 14400
    steps:
    - name: prep
      if: github.event_name == 'workflow_dispatch'
      run: |
        echo "GITHUB_REPOSITORY=${{github.event.inputs.use_repo}}" >> $GITHUB_ENV
        echo "GITHUB_HEAD_REF=${{github.event.inputs.use_git_ref}}" >> $GITHUB_ENV
    - uses: actions/checkout@v3
      with:
        repository: ${{ env.GITHUB_REPOSITORY }}
        ref: ${{ env.GITHUB_HEAD_REF }}
    - name: make
      run: |
        yum -y install centos-release-scl epel-release
        yum -y install devtoolset-7 openssl-devel openssl
        scl enable devtoolset-7 "make BUILD_TLS=yes REDIS_CFLAGS='-Werror'"
    - name: testprep
      run: |
        yum -y install tcl tcltls tclx
        ./utils/gen-test-certs.sh
    - name: test
      run: |
        ./runtest --accurate --verbose --dump-logs --tls --dump-logs ${{github.event.inputs.test_args}}
    - name: module api test
      run: |
        ./runtest-moduleapi --verbose --dump-logs --tls --dump-logs ${{github.event.inputs.test_args}}
    - name: sentinel tests
      run: |
        ./runtest-sentinel --tls ${{github.event.inputs.cluster_test_args}}
    - name: cluster tests
      run: |
        ./runtest-cluster --tls ${{github.event.inputs.cluster_test_args}}

  test-centos7-tls-no-tls:
    runs-on: ubuntu-latest
<<<<<<< HEAD
=======
    if: |
      (github.event_name == 'workflow_dispatch' || (github.event_name != 'workflow_dispatch' && github.repository == 'redis/redis')) &&
      !contains(github.event.inputs.skipjobs, 'tls')
>>>>>>> 7da1cc3e
    container: centos:7
    timeout-minutes: 14400
    steps:
    - name: prep
      if: github.event_name == 'workflow_dispatch'
      run: |
        echo "GITHUB_REPOSITORY=${{github.event.inputs.use_repo}}" >> $GITHUB_ENV
        echo "GITHUB_HEAD_REF=${{github.event.inputs.use_git_ref}}" >> $GITHUB_ENV
    - uses: actions/checkout@v3
      with:
        repository: ${{ env.GITHUB_REPOSITORY }}
        ref: ${{ env.GITHUB_HEAD_REF }}
    - name: make
      run: |
        yum -y install centos-release-scl epel-release
        yum -y install devtoolset-7 openssl-devel openssl
        scl enable devtoolset-7 "make BUILD_TLS=yes REDIS_CFLAGS='-Werror'"
    - name: testprep
      run: |
        yum -y install tcl tcltls tclx
        ./utils/gen-test-certs.sh
    - name: test
      run: |
        ./runtest --accurate --verbose --dump-logs ${{github.event.inputs.test_args}}
    - name: module api test
      run: |
        ./runtest-moduleapi --verbose --dump-logs ${{github.event.inputs.test_args}}
    - name: sentinel tests
      run: |
        ./runtest-sentinel ${{github.event.inputs.cluster_test_args}}
    - name: cluster tests
      run: |
        ./runtest-cluster ${{github.event.inputs.cluster_test_args}}

  test-macos-latest:
    runs-on: macos-latest
<<<<<<< HEAD
=======
    if: |
      (github.event_name == 'workflow_dispatch' || (github.event_name != 'workflow_dispatch' && github.repository == 'redis/redis')) &&
      !contains(github.event.inputs.skipjobs, 'macos') && !(contains(github.event.inputs.skiptests, 'redis') && contains(github.event.inputs.skiptests, 'modules'))
>>>>>>> 7da1cc3e
    timeout-minutes: 14400
    steps:
    - name: prep
      if: github.event_name == 'workflow_dispatch'
      run: |
        echo "GITHUB_REPOSITORY=${{github.event.inputs.use_repo}}" >> $GITHUB_ENV
        echo "GITHUB_HEAD_REF=${{github.event.inputs.use_git_ref}}" >> $GITHUB_ENV
    - uses: actions/checkout@v3
      with:
        repository: ${{ env.GITHUB_REPOSITORY }}
        ref: ${{ env.GITHUB_HEAD_REF }}
    - name: make
      run: make REDIS_CFLAGS='-Werror'
    - name: test
      run: ./runtest --accurate --verbose --no-latency --dump-logs ${{github.event.inputs.test_args}}
    - name: module api test
      run: ./runtest-moduleapi --verbose --no-latency --dump-logs ${{github.event.inputs.test_args}}

  test-macos-latest-sentinel:
    runs-on: macos-latest
<<<<<<< HEAD
=======
    if: |
      (github.event_name == 'workflow_dispatch' || (github.event_name != 'workflow_dispatch' && github.repository == 'redis/redis')) &&
      !contains(github.event.inputs.skipjobs, 'macos') && !contains(github.event.inputs.skiptests, 'sentinel')
>>>>>>> 7da1cc3e
    timeout-minutes: 14400
    steps:
    - name: prep
      if: github.event_name == 'workflow_dispatch'
      run: |
        echo "GITHUB_REPOSITORY=${{github.event.inputs.use_repo}}" >> $GITHUB_ENV
        echo "GITHUB_HEAD_REF=${{github.event.inputs.use_git_ref}}" >> $GITHUB_ENV
    - uses: actions/checkout@v3
      with:
        repository: ${{ env.GITHUB_REPOSITORY }}
        ref: ${{ env.GITHUB_HEAD_REF }}
    - name: make
      run: make REDIS_CFLAGS='-Werror'
    - name: sentinel tests
      run: ./runtest-sentinel ${{github.event.inputs.cluster_test_args}}

  test-macos-latest-cluster:
    runs-on: macos-latest
<<<<<<< HEAD
=======
    if: |
      (github.event_name == 'workflow_dispatch' || (github.event_name != 'workflow_dispatch' && github.repository == 'redis/redis')) &&
      !contains(github.event.inputs.skipjobs, 'macos') && !contains(github.event.inputs.skiptests, 'cluster')
>>>>>>> 7da1cc3e
    timeout-minutes: 14400
    steps:
    - name: prep
      if: github.event_name == 'workflow_dispatch'
      run: |
        echo "GITHUB_REPOSITORY=${{github.event.inputs.use_repo}}" >> $GITHUB_ENV
        echo "GITHUB_HEAD_REF=${{github.event.inputs.use_git_ref}}" >> $GITHUB_ENV
    - uses: actions/checkout@v3
      with:
        repository: ${{ env.GITHUB_REPOSITORY }}
        ref: ${{ env.GITHUB_HEAD_REF }}
    - name: make
      run: make REDIS_CFLAGS='-Werror'
    - name: cluster tests
      run: ./runtest-cluster ${{github.event.inputs.cluster_test_args}}

  test-freebsd:
    runs-on: macos-10.15
<<<<<<< HEAD
=======
    if: |
      (github.event_name == 'workflow_dispatch' || (github.event_name != 'workflow_dispatch' && github.repository == 'redis/redis')) &&
      !contains(github.event.inputs.skipjobs, 'freebsd') && !(contains(github.event.inputs.skiptests, 'redis') && contains(github.event.inputs.skiptests, 'modules'))
>>>>>>> 7da1cc3e
    timeout-minutes: 14400
    steps:
    - name: prep
      if: github.event_name == 'workflow_dispatch'
      run: |
        echo "GITHUB_REPOSITORY=${{github.event.inputs.use_repo}}" >> $GITHUB_ENV
        echo "GITHUB_HEAD_REF=${{github.event.inputs.use_git_ref}}" >> $GITHUB_ENV
    - uses: actions/checkout@v3
      with:
        repository: ${{ env.GITHUB_REPOSITORY }}
        ref: ${{ env.GITHUB_HEAD_REF }}
    - name: test
      uses: vmactions/freebsd-vm@v0.1.6
      with:
        usesh: true
        sync: rsync
        copyback: false
        prepare: pkg install -y bash gmake lang/tcl86 lang/tclx
        run: >
          gmake || exit 1 ;
          grep -vq redis ; ./runtest --verbose --timeout 2400 --no-latency --dump-logs ${{github.event.inputs.test_args}} || exit 1 ;
          grep -vq modules ; MAKE=gmake ./runtest-moduleapi --verbose --timeout 2400 --no-latency --dump-logs ${{github.event.inputs.test_args}} || exit 1 ;

  test-freebsd-sentinel:
    runs-on: macos-10.15
<<<<<<< HEAD
=======
    if: |
      (github.event_name == 'workflow_dispatch' || (github.event_name != 'workflow_dispatch' && github.repository == 'redis/redis')) &&
      !contains(github.event.inputs.skipjobs, 'freebsd') && !contains(github.event.inputs.skiptests, 'sentinel')
>>>>>>> 7da1cc3e
    timeout-minutes: 14400
    steps:
    - name: prep
      if: github.event_name == 'workflow_dispatch'
      run: |
        echo "GITHUB_REPOSITORY=${{github.event.inputs.use_repo}}" >> $GITHUB_ENV
        echo "GITHUB_HEAD_REF=${{github.event.inputs.use_git_ref}}" >> $GITHUB_ENV
    - uses: actions/checkout@v3
      with:
        repository: ${{ env.GITHUB_REPOSITORY }}
        ref: ${{ env.GITHUB_HEAD_REF }}
    - name: test
      uses: vmactions/freebsd-vm@v0.1.6
      with:
        usesh: true
        sync: rsync
        copyback: false
        prepare: pkg install -y bash gmake lang/tcl86 lang/tclx
        run: >
          gmake || exit 1 ;
          grep -vq sentinel ; ./runtest-sentinel ${{github.event.inputs.cluster_test_args}} || exit 1 ;

  test-freebsd-cluster:
    runs-on: macos-10.15
<<<<<<< HEAD
=======
    if: |
      (github.event_name == 'workflow_dispatch' || (github.event_name != 'workflow_dispatch' && github.repository == 'redis/redis')) &&
      !contains(github.event.inputs.skipjobs, 'freebsd') && !contains(github.event.inputs.skiptests, 'cluster')
>>>>>>> 7da1cc3e
    timeout-minutes: 14400
    steps:
    - name: prep
      if: github.event_name == 'workflow_dispatch'
      run: |
        echo "GITHUB_REPOSITORY=${{github.event.inputs.use_repo}}" >> $GITHUB_ENV
        echo "GITHUB_HEAD_REF=${{github.event.inputs.use_git_ref}}" >> $GITHUB_ENV
    - uses: actions/checkout@v3
      with:
        repository: ${{ env.GITHUB_REPOSITORY }}
        ref: ${{ env.GITHUB_HEAD_REF }}
    - name: test
      uses: vmactions/freebsd-vm@v0.1.6
      with:
        usesh: true
        sync: rsync
        copyback: false
        prepare: pkg install -y bash gmake lang/tcl86 lang/tclx
        run: >
          gmake || exit 1 ;
          grep -vq cluster ; ./runtest-cluster ${{github.event.inputs.cluster_test_args}} || exit 1 ;

  test-alpine-jemalloc:
    runs-on: ubuntu-latest
<<<<<<< HEAD
=======
    if: |
      (github.event_name == 'workflow_dispatch' || (github.event_name != 'workflow_dispatch' && github.repository == 'redis/redis')) &&
      !contains(github.event.inputs.skipjobs, 'alpine')
>>>>>>> 7da1cc3e
    container: alpine:latest
    steps:
    - name: prep
      if: github.event_name == 'workflow_dispatch'
      run: |
        echo "GITHUB_REPOSITORY=${{github.event.inputs.use_repo}}" >> $GITHUB_ENV
        echo "GITHUB_HEAD_REF=${{github.event.inputs.use_git_ref}}" >> $GITHUB_ENV
    - uses: actions/checkout@v3
      with:
        repository: ${{ env.GITHUB_REPOSITORY }}
        ref: ${{ env.GITHUB_HEAD_REF }}
    - name: make
      run: |
          apk add build-base
          make REDIS_CFLAGS='-Werror'
    - name: testprep
      run: apk add tcl procps tclx
    - name: test
      run: ./runtest --accurate --verbose --dump-logs ${{github.event.inputs.test_args}}
    - name: module api test
      run: ./runtest-moduleapi --verbose --dump-logs ${{github.event.inputs.test_args}}
    - name: sentinel tests
      run: ./runtest-sentinel ${{github.event.inputs.cluster_test_args}}
    - name: cluster tests
      run: ./runtest-cluster ${{github.event.inputs.cluster_test_args}}

  test-alpine-libc-malloc:
    runs-on: ubuntu-latest
<<<<<<< HEAD
=======
    if: |
      (github.event_name == 'workflow_dispatch' || (github.event_name != 'workflow_dispatch' && github.repository == 'redis/redis')) &&
      !contains(github.event.inputs.skipjobs, 'alpine')
>>>>>>> 7da1cc3e
    container: alpine:latest
    steps:
    - name: prep
      if: github.event_name == 'workflow_dispatch'
      run: |
        echo "GITHUB_REPOSITORY=${{github.event.inputs.use_repo}}" >> $GITHUB_ENV
        echo "GITHUB_HEAD_REF=${{github.event.inputs.use_git_ref}}" >> $GITHUB_ENV
    - uses: actions/checkout@v3
      with:
        repository: ${{ env.GITHUB_REPOSITORY }}
        ref: ${{ env.GITHUB_HEAD_REF }}
    - name: make
      run: |
          apk add build-base
          make REDIS_CFLAGS='-Werror' USE_JEMALLOC=no CFLAGS=-DUSE_MALLOC_USABLE_SIZE
    - name: testprep
      run: apk add tcl procps tclx
    - name: test
      run: ./runtest --accurate --verbose --dump-logs ${{github.event.inputs.test_args}}
    - name: module api test
      run: ./runtest-moduleapi --verbose --dump-logs ${{github.event.inputs.test_args}}
    - name: sentinel tests
      run: ./runtest-sentinel ${{github.event.inputs.cluster_test_args}}
    - name: cluster tests
      run: ./runtest-cluster ${{github.event.inputs.cluster_test_args}}<|MERGE_RESOLUTION|>--- conflicted
+++ resolved
@@ -9,15 +9,6 @@
     - cron: '0 0 * * *'
   workflow_dispatch:
     inputs:
-<<<<<<< HEAD
-=======
-      skipjobs:
-        description: 'jobs to skip (delete the ones you wanna keep, do not leave empty)'
-        default: 'valgrind,sanitizer,tls,freebsd,macos,alpine,32bit,iothreads,ubuntu,centos,malloc'
-      skiptests:
-        description: 'tests to skip (delete the ones you wanna keep, do not leave empty)'
-        default: 'redis,modules,sentinel,cluster,unittest'
->>>>>>> 7da1cc3e
       test_args:
         description: 'extra test arguments'
         default: ''
@@ -36,25 +27,14 @@
 
   test-ubuntu-jemalloc:
     runs-on: ubuntu-latest
-<<<<<<< HEAD
-=======
-    if: |
-      (github.event_name == 'workflow_dispatch' || (github.event_name != 'workflow_dispatch' && github.repository == 'redis/redis')) &&
-      !contains(github.event.inputs.skipjobs, 'ubuntu')
->>>>>>> 7da1cc3e
-    timeout-minutes: 14400
-    steps:
-    - name: prep
-      if: github.event_name == 'workflow_dispatch'
-      run: |
-        echo "GITHUB_REPOSITORY=${{github.event.inputs.use_repo}}" >> $GITHUB_ENV
-        echo "GITHUB_HEAD_REF=${{github.event.inputs.use_git_ref}}" >> $GITHUB_ENV
-<<<<<<< HEAD
-    - uses: actions/checkout@v2
-=======
-        echo "skipping: ${{github.event.inputs.skipjobs}} and ${{github.event.inputs.skiptests}}"
-    - uses: actions/checkout@v3
->>>>>>> 7da1cc3e
+    timeout-minutes: 14400
+    steps:
+    - name: prep
+      if: github.event_name == 'workflow_dispatch'
+      run: |
+        echo "GITHUB_REPOSITORY=${{github.event.inputs.use_repo}}" >> $GITHUB_ENV
+        echo "GITHUB_HEAD_REF=${{github.event.inputs.use_git_ref}}" >> $GITHUB_ENV
+    - uses: actions/checkout@v3
       with:
         repository: ${{ env.GITHUB_REPOSITORY }}
         ref: ${{ env.GITHUB_HEAD_REF }}
@@ -75,12 +55,6 @@
 
   test-ubuntu-libc-malloc:
     runs-on: ubuntu-latest
-<<<<<<< HEAD
-=======
-    if: |
-      (github.event_name == 'workflow_dispatch' || (github.event_name != 'workflow_dispatch' && github.repository == 'redis/redis')) &&
-      !contains(github.event.inputs.skipjobs, 'malloc')
->>>>>>> 7da1cc3e
     timeout-minutes: 14400
     steps:
     - name: prep
@@ -107,12 +81,6 @@
 
   test-ubuntu-no-malloc-usable-size:
     runs-on: ubuntu-latest
-<<<<<<< HEAD
-=======
-    if: |
-      (github.event_name == 'workflow_dispatch' || (github.event_name != 'workflow_dispatch' && github.repository == 'redis/redis')) &&
-      !contains(github.event.inputs.skipjobs, 'malloc')
->>>>>>> 7da1cc3e
     timeout-minutes: 14400
     steps:
     - name: prep
@@ -139,12 +107,6 @@
 
   test-ubuntu-32bit:
     runs-on: ubuntu-latest
-<<<<<<< HEAD
-=======
-    if: |
-      (github.event_name == 'workflow_dispatch' || (github.event_name != 'workflow_dispatch' && github.repository == 'redis/redis')) &&
-      !contains(github.event.inputs.skipjobs, '32bit')
->>>>>>> 7da1cc3e
     timeout-minutes: 14400
     steps:
     - name: prep
@@ -177,12 +139,6 @@
 
   test-ubuntu-tls:
     runs-on: ubuntu-latest
-<<<<<<< HEAD
-=======
-    if: |
-      (github.event_name == 'workflow_dispatch' || (github.event_name != 'workflow_dispatch' && github.repository == 'redis/redis')) &&
-      !contains(github.event.inputs.skipjobs, 'tls')
->>>>>>> 7da1cc3e
     timeout-minutes: 14400
     steps:
     - name: prep
@@ -216,12 +172,6 @@
 
   test-ubuntu-tls-no-tls:
     runs-on: ubuntu-latest
-<<<<<<< HEAD
-=======
-    if: |
-      (github.event_name == 'workflow_dispatch' || (github.event_name != 'workflow_dispatch' && github.repository == 'redis/redis')) &&
-      !contains(github.event.inputs.skipjobs, 'tls')
->>>>>>> 7da1cc3e
     timeout-minutes: 14400
     steps:
     - name: prep
@@ -255,12 +205,6 @@
 
   test-ubuntu-io-threads:
     runs-on: ubuntu-latest
-<<<<<<< HEAD
-=======
-    if: |
-      (github.event_name == 'workflow_dispatch' || (github.event_name != 'workflow_dispatch' && github.repository == 'redis/redis')) &&
-      !contains(github.event.inputs.skipjobs, 'iothreads')
->>>>>>> 7da1cc3e
     timeout-minutes: 14400
     steps:
     - name: prep
@@ -284,12 +228,6 @@
 
   test-valgrind-test:
     runs-on: ubuntu-latest
-<<<<<<< HEAD
-=======
-    if: |
-      (github.event_name == 'workflow_dispatch' || (github.event_name != 'workflow_dispatch' && github.repository == 'redis/redis')) &&
-      !contains(github.event.inputs.skipjobs, 'valgrind') && !contains(github.event.inputs.skiptests, 'redis')
->>>>>>> 7da1cc3e
     timeout-minutes: 14400
     steps:
     - name: prep
@@ -312,12 +250,6 @@
 
   test-valgrind-misc:
     runs-on: ubuntu-latest
-<<<<<<< HEAD
-=======
-    if: |
-      (github.event_name == 'workflow_dispatch' || (github.event_name != 'workflow_dispatch' && github.repository == 'redis/redis')) &&
-      !contains(github.event.inputs.skipjobs, 'valgrind') && !(contains(github.event.inputs.skiptests, 'modules') && contains(github.event.inputs.skiptests, 'unittest'))
->>>>>>> 7da1cc3e
     timeout-minutes: 14400
     steps:
     - name: prep
@@ -344,12 +276,6 @@
 
   test-valgrind-no-malloc-usable-size-test:
     runs-on: ubuntu-latest
-<<<<<<< HEAD
-=======
-    if: |
-      (github.event_name == 'workflow_dispatch' || (github.event_name != 'workflow_dispatch' && github.repository == 'redis/redis')) &&
-      !contains(github.event.inputs.skipjobs, 'valgrind') && !contains(github.event.inputs.skiptests, 'redis')
->>>>>>> 7da1cc3e
     timeout-minutes: 14400
     steps:
     - name: prep
@@ -372,12 +298,6 @@
 
   test-valgrind-no-malloc-usable-size-misc:
     runs-on: ubuntu-latest
-<<<<<<< HEAD
-=======
-    if: |
-      (github.event_name == 'workflow_dispatch' || (github.event_name != 'workflow_dispatch' && github.repository == 'redis/redis')) &&
-      !contains(github.event.inputs.skipjobs, 'valgrind') && !(contains(github.event.inputs.skiptests, 'modules') && contains(github.event.inputs.skiptests, 'unittest'))
->>>>>>> 7da1cc3e
     timeout-minutes: 14400
     steps:
     - name: prep
@@ -404,12 +324,6 @@
 
   test-sanitizer-address:
     runs-on: ubuntu-latest
-<<<<<<< HEAD
-=======
-    if: |
-      (github.event_name == 'workflow_dispatch' || (github.event_name != 'workflow_dispatch' && github.repository == 'redis/redis')) &&
-      !contains(github.event.inputs.skipjobs, 'sanitizer')
->>>>>>> 7da1cc3e
     timeout-minutes: 14400
     strategy:
       matrix:
@@ -445,12 +359,6 @@
 
   test-sanitizer-undefined:
     runs-on: ubuntu-latest
-<<<<<<< HEAD
-=======
-    if: |
-      (github.event_name == 'workflow_dispatch' || (github.event_name != 'workflow_dispatch' && github.repository == 'redis/redis')) &&
-      !contains(github.event.inputs.skipjobs, 'sanitizer')
->>>>>>> 7da1cc3e
     timeout-minutes: 14400
     strategy:
       matrix:
@@ -486,12 +394,6 @@
 
   test-centos7-jemalloc:
     runs-on: ubuntu-latest
-<<<<<<< HEAD
-=======
-    if: |
-      (github.event_name == 'workflow_dispatch' || (github.event_name != 'workflow_dispatch' && github.repository == 'redis/redis')) &&
-      !contains(github.event.inputs.skipjobs, 'centos')
->>>>>>> 7da1cc3e
     container: centos:7
     timeout-minutes: 14400
     steps:
@@ -521,12 +423,6 @@
 
   test-centos7-tls:
     runs-on: ubuntu-latest
-<<<<<<< HEAD
-=======
-    if: |
-      (github.event_name == 'workflow_dispatch' || (github.event_name != 'workflow_dispatch' && github.repository == 'redis/redis')) &&
-      !contains(github.event.inputs.skipjobs, 'tls')
->>>>>>> 7da1cc3e
     container: centos:7
     timeout-minutes: 14400
     steps:
@@ -563,12 +459,6 @@
 
   test-centos7-tls-no-tls:
     runs-on: ubuntu-latest
-<<<<<<< HEAD
-=======
-    if: |
-      (github.event_name == 'workflow_dispatch' || (github.event_name != 'workflow_dispatch' && github.repository == 'redis/redis')) &&
-      !contains(github.event.inputs.skipjobs, 'tls')
->>>>>>> 7da1cc3e
     container: centos:7
     timeout-minutes: 14400
     steps:
@@ -605,12 +495,6 @@
 
   test-macos-latest:
     runs-on: macos-latest
-<<<<<<< HEAD
-=======
-    if: |
-      (github.event_name == 'workflow_dispatch' || (github.event_name != 'workflow_dispatch' && github.repository == 'redis/redis')) &&
-      !contains(github.event.inputs.skipjobs, 'macos') && !(contains(github.event.inputs.skiptests, 'redis') && contains(github.event.inputs.skiptests, 'modules'))
->>>>>>> 7da1cc3e
     timeout-minutes: 14400
     steps:
     - name: prep
@@ -631,12 +515,6 @@
 
   test-macos-latest-sentinel:
     runs-on: macos-latest
-<<<<<<< HEAD
-=======
-    if: |
-      (github.event_name == 'workflow_dispatch' || (github.event_name != 'workflow_dispatch' && github.repository == 'redis/redis')) &&
-      !contains(github.event.inputs.skipjobs, 'macos') && !contains(github.event.inputs.skiptests, 'sentinel')
->>>>>>> 7da1cc3e
     timeout-minutes: 14400
     steps:
     - name: prep
@@ -655,12 +533,6 @@
 
   test-macos-latest-cluster:
     runs-on: macos-latest
-<<<<<<< HEAD
-=======
-    if: |
-      (github.event_name == 'workflow_dispatch' || (github.event_name != 'workflow_dispatch' && github.repository == 'redis/redis')) &&
-      !contains(github.event.inputs.skipjobs, 'macos') && !contains(github.event.inputs.skiptests, 'cluster')
->>>>>>> 7da1cc3e
     timeout-minutes: 14400
     steps:
     - name: prep
@@ -679,12 +551,6 @@
 
   test-freebsd:
     runs-on: macos-10.15
-<<<<<<< HEAD
-=======
-    if: |
-      (github.event_name == 'workflow_dispatch' || (github.event_name != 'workflow_dispatch' && github.repository == 'redis/redis')) &&
-      !contains(github.event.inputs.skipjobs, 'freebsd') && !(contains(github.event.inputs.skiptests, 'redis') && contains(github.event.inputs.skiptests, 'modules'))
->>>>>>> 7da1cc3e
     timeout-minutes: 14400
     steps:
     - name: prep
@@ -710,12 +576,6 @@
 
   test-freebsd-sentinel:
     runs-on: macos-10.15
-<<<<<<< HEAD
-=======
-    if: |
-      (github.event_name == 'workflow_dispatch' || (github.event_name != 'workflow_dispatch' && github.repository == 'redis/redis')) &&
-      !contains(github.event.inputs.skipjobs, 'freebsd') && !contains(github.event.inputs.skiptests, 'sentinel')
->>>>>>> 7da1cc3e
     timeout-minutes: 14400
     steps:
     - name: prep
@@ -740,12 +600,6 @@
 
   test-freebsd-cluster:
     runs-on: macos-10.15
-<<<<<<< HEAD
-=======
-    if: |
-      (github.event_name == 'workflow_dispatch' || (github.event_name != 'workflow_dispatch' && github.repository == 'redis/redis')) &&
-      !contains(github.event.inputs.skipjobs, 'freebsd') && !contains(github.event.inputs.skiptests, 'cluster')
->>>>>>> 7da1cc3e
     timeout-minutes: 14400
     steps:
     - name: prep
@@ -770,12 +624,6 @@
 
   test-alpine-jemalloc:
     runs-on: ubuntu-latest
-<<<<<<< HEAD
-=======
-    if: |
-      (github.event_name == 'workflow_dispatch' || (github.event_name != 'workflow_dispatch' && github.repository == 'redis/redis')) &&
-      !contains(github.event.inputs.skipjobs, 'alpine')
->>>>>>> 7da1cc3e
     container: alpine:latest
     steps:
     - name: prep
@@ -804,12 +652,6 @@
 
   test-alpine-libc-malloc:
     runs-on: ubuntu-latest
-<<<<<<< HEAD
-=======
-    if: |
-      (github.event_name == 'workflow_dispatch' || (github.event_name != 'workflow_dispatch' && github.repository == 'redis/redis')) &&
-      !contains(github.event.inputs.skipjobs, 'alpine')
->>>>>>> 7da1cc3e
     container: alpine:latest
     steps:
     - name: prep
