name: Daily

on:
  pull_request:
    branches:
      # any PR to a release branch.
      - '[0-9].[0-9]'
  schedule:
    - cron: '0 0 * * *'
  workflow_dispatch:
    inputs:
      test_args:
        description: 'extra test arguments'
        default: ''
      cluster_test_args:
        description: 'extra cluster / sentinel test arguments'
        default: ''
      use_repo:
        description: 'repo owner and name'
        default: 'sundb/redis'
      use_git_ref:
        description: 'git branch or sha to use'
        default: 'unstable'


jobs:

  test-ubuntu-jemalloc:
    runs-on: ubuntu-latest
    timeout-minutes: 14400
    steps:
    - name: prep
      if: github.event_name == 'workflow_dispatch'
      run: |
        echo "GITHUB_REPOSITORY=${{github.event.inputs.use_repo}}" >> $GITHUB_ENV
        echo "GITHUB_HEAD_REF=${{github.event.inputs.use_git_ref}}" >> $GITHUB_ENV
    - uses: actions/checkout@v3
      with:
        repository: ${{ env.GITHUB_REPOSITORY }}
        ref: ${{ env.GITHUB_HEAD_REF }}
    - name: make
      run: make REDIS_CFLAGS='-Werror -DREDIS_TEST'
    - name: testprep
      run: sudo apt-get install tcl8.6 tclx
    - name: test
      run: ./runtest --accurate --verbose --dump-logs ${{github.event.inputs.test_args}}
    - name: module api test
      run: ./runtest-moduleapi --verbose --dump-logs ${{github.event.inputs.test_args}}
    - name: sentinel tests
      run: ./runtest-sentinel ${{github.event.inputs.cluster_test_args}}
    - name: cluster tests
      run: ./runtest-cluster ${{github.event.inputs.cluster_test_args}}
    - name: unittest
      run: ./src/redis-server test all --accurate

  test-ubuntu-libc-malloc:
    runs-on: ubuntu-latest
    timeout-minutes: 14400
    steps:
    - name: prep
      if: github.event_name == 'workflow_dispatch'
      run: |
        echo "GITHUB_REPOSITORY=${{github.event.inputs.use_repo}}" >> $GITHUB_ENV
        echo "GITHUB_HEAD_REF=${{github.event.inputs.use_git_ref}}" >> $GITHUB_ENV
    - uses: actions/checkout@v3
      with:
        repository: ${{ env.GITHUB_REPOSITORY }}
        ref: ${{ env.GITHUB_HEAD_REF }}
    - name: make
      run: make MALLOC=libc REDIS_CFLAGS='-Werror'
    - name: testprep
      run: sudo apt-get install tcl8.6 tclx
    - name: test
      run: ./runtest --accurate --verbose --dump-logs ${{github.event.inputs.test_args}}
    - name: module api test
      run: ./runtest-moduleapi --verbose --dump-logs ${{github.event.inputs.test_args}}
    - name: sentinel tests
      run: ./runtest-sentinel ${{github.event.inputs.cluster_test_args}}
    - name: cluster tests
      run: ./runtest-cluster ${{github.event.inputs.cluster_test_args}}

  test-ubuntu-no-malloc-usable-size:
    runs-on: ubuntu-latest
    timeout-minutes: 14400
    steps:
    - name: prep
      if: github.event_name == 'workflow_dispatch'
      run: |
        echo "GITHUB_REPOSITORY=${{github.event.inputs.use_repo}}" >> $GITHUB_ENV
        echo "GITHUB_HEAD_REF=${{github.event.inputs.use_git_ref}}" >> $GITHUB_ENV
    - uses: actions/checkout@v3
      with:
        repository: ${{ env.GITHUB_REPOSITORY }}
        ref: ${{ env.GITHUB_HEAD_REF }}
    - name: make
      run: make MALLOC=libc CFLAGS=-DNO_MALLOC_USABLE_SIZE REDIS_CFLAGS='-Werror'
    - name: testprep
      run: sudo apt-get install tcl8.6 tclx
    - name: test
      run: ./runtest --accurate --verbose --dump-logs ${{github.event.inputs.test_args}}
    - name: module api test
      run: ./runtest-moduleapi --verbose --dump-logs ${{github.event.inputs.test_args}}
    - name: sentinel tests
      run: ./runtest-sentinel ${{github.event.inputs.cluster_test_args}}
    - name: cluster tests
      run: ./runtest-cluster ${{github.event.inputs.cluster_test_args}}

  test-ubuntu-32bit:
    runs-on: ubuntu-latest
    timeout-minutes: 14400
    steps:
    - name: prep
      if: github.event_name == 'workflow_dispatch'
      run: |
        echo "GITHUB_REPOSITORY=${{github.event.inputs.use_repo}}" >> $GITHUB_ENV
        echo "GITHUB_HEAD_REF=${{github.event.inputs.use_git_ref}}" >> $GITHUB_ENV
    - uses: actions/checkout@v3
      with:
        repository: ${{ env.GITHUB_REPOSITORY }}
        ref: ${{ env.GITHUB_HEAD_REF }}
    - name: make
      run: |
        sudo apt-get update && sudo apt-get install libc6-dev-i386
        make 32bit REDIS_CFLAGS='-Werror -DREDIS_TEST'
    - name: testprep
      run: sudo apt-get install tcl8.6 tclx
    - name: test
      run: ./runtest --accurate --verbose --dump-logs ${{github.event.inputs.test_args}}
    - name: module api test
      run: |
        make -C tests/modules 32bit # the script below doesn't have an argument, we must build manually ahead of time
        ./runtest-moduleapi --verbose --dump-logs ${{github.event.inputs.test_args}}
    - name: sentinel tests
      run: ./runtest-sentinel ${{github.event.inputs.cluster_test_args}}
    - name: cluster tests
      run: ./runtest-cluster ${{github.event.inputs.cluster_test_args}}
    - name: unittest
      run: ./src/redis-server test all --accurate

  test-ubuntu-tls:
    runs-on: ubuntu-latest
    timeout-minutes: 14400
    steps:
    - name: prep
      if: github.event_name == 'workflow_dispatch'
      run: |
        echo "GITHUB_REPOSITORY=${{github.event.inputs.use_repo}}" >> $GITHUB_ENV
        echo "GITHUB_HEAD_REF=${{github.event.inputs.use_git_ref}}" >> $GITHUB_ENV
    - uses: actions/checkout@v3
      with:
        repository: ${{ env.GITHUB_REPOSITORY }}
        ref: ${{ env.GITHUB_HEAD_REF }}
    - name: make
      run: |
        make BUILD_TLS=yes REDIS_CFLAGS='-Werror'
    - name: testprep
      run: |
        sudo apt-get install tcl8.6 tclx tcl-tls
        ./utils/gen-test-certs.sh
    - name: test
      run: |
        ./runtest --accurate --verbose --dump-logs --tls --dump-logs ${{github.event.inputs.test_args}}
    - name: module api test
      run: |
        ./runtest-moduleapi --verbose --dump-logs --tls --dump-logs ${{github.event.inputs.test_args}}
    - name: sentinel tests
      run: |
        ./runtest-sentinel --tls ${{github.event.inputs.cluster_test_args}}
    - name: cluster tests
      run: |
        ./runtest-cluster --tls ${{github.event.inputs.cluster_test_args}}

  test-ubuntu-tls-no-tls:
    runs-on: ubuntu-latest
    timeout-minutes: 14400
    steps:
    - name: prep
      if: github.event_name == 'workflow_dispatch'
      run: |
        echo "GITHUB_REPOSITORY=${{github.event.inputs.use_repo}}" >> $GITHUB_ENV
        echo "GITHUB_HEAD_REF=${{github.event.inputs.use_git_ref}}" >> $GITHUB_ENV
    - uses: actions/checkout@v3
      with:
        repository: ${{ env.GITHUB_REPOSITORY }}
        ref: ${{ env.GITHUB_HEAD_REF }}
    - name: make
      run: |
        make BUILD_TLS=yes REDIS_CFLAGS='-Werror'
    - name: testprep
      run: |
        sudo apt-get install tcl8.6 tclx tcl-tls
        ./utils/gen-test-certs.sh
    - name: test
      run: |
        ./runtest --accurate --verbose --dump-logs ${{github.event.inputs.test_args}}
    - name: module api test
      run: |
        ./runtest-moduleapi --verbose --dump-logs ${{github.event.inputs.test_args}}
    - name: sentinel tests
      run: |
        ./runtest-sentinel ${{github.event.inputs.cluster_test_args}}
    - name: cluster tests
      run: |
        ./runtest-cluster ${{github.event.inputs.cluster_test_args}}

  test-ubuntu-io-threads:
    runs-on: ubuntu-latest
    timeout-minutes: 14400
    steps:
    - name: prep
      if: github.event_name == 'workflow_dispatch'
      run: |
        echo "GITHUB_REPOSITORY=${{github.event.inputs.use_repo}}" >> $GITHUB_ENV
        echo "GITHUB_HEAD_REF=${{github.event.inputs.use_git_ref}}" >> $GITHUB_ENV
    - uses: actions/checkout@v3
      with:
        repository: ${{ env.GITHUB_REPOSITORY }}
        ref: ${{ env.GITHUB_HEAD_REF }}
    - name: make
      run: |
        make REDIS_CFLAGS='-Werror'
    - name: testprep
      run: sudo apt-get install tcl8.6 tclx
    - name: test
      run: ./runtest --config io-threads 4 --config io-threads-do-reads yes --accurate --verbose --tags network --dump-logs ${{github.event.inputs.test_args}}
    - name: cluster tests
      run: ./runtest-cluster --config io-threads 4 --config io-threads-do-reads yes ${{github.event.inputs.cluster_test_args}}

  test-valgrind-test:
    runs-on: ubuntu-latest
    timeout-minutes: 14400
    steps:
    - name: prep
      if: github.event_name == 'workflow_dispatch'
      run: |
        echo "GITHUB_REPOSITORY=${{github.event.inputs.use_repo}}" >> $GITHUB_ENV
        echo "GITHUB_HEAD_REF=${{github.event.inputs.use_git_ref}}" >> $GITHUB_ENV
    - uses: actions/checkout@v3
      with:
        repository: ${{ env.GITHUB_REPOSITORY }}
        ref: ${{ env.GITHUB_HEAD_REF }}
    - name: make
      run: make valgrind REDIS_CFLAGS='-Werror -DREDIS_TEST'
    - name: testprep
      run: |
        sudo apt-get update
        sudo apt-get install tcl8.6 tclx valgrind -y
    - name: test
      run: ./runtest --valgrind --no-latency --verbose --clients 1 --timeout 2400 --dump-logs ${{github.event.inputs.test_args}}

  test-valgrind-misc:
    runs-on: ubuntu-latest
    timeout-minutes: 14400
    steps:
    - name: prep
      if: github.event_name == 'workflow_dispatch'
      run: |
        echo "GITHUB_REPOSITORY=${{github.event.inputs.use_repo}}" >> $GITHUB_ENV
        echo "GITHUB_HEAD_REF=${{github.event.inputs.use_git_ref}}" >> $GITHUB_ENV
    - uses: actions/checkout@v3
      with:
        repository: ${{ env.GITHUB_REPOSITORY }}
        ref: ${{ env.GITHUB_HEAD_REF }}
    - name: make
      run: make valgrind REDIS_CFLAGS='-Werror -DREDIS_TEST'
    - name: testprep
      run: |
        sudo apt-get update
        sudo apt-get install tcl8.6 tclx valgrind -y
    - name: module api test
      run: ./runtest-moduleapi --valgrind --no-latency --verbose --clients 1 --timeout 2400 --dump-logs ${{github.event.inputs.test_args}}
    - name: unittest
      run: |
        valgrind --track-origins=yes --suppressions=./src/valgrind.sup --show-reachable=no --show-possibly-lost=no --leak-check=full --log-file=err.txt ./src/redis-server test all
        if grep -q 0x err.txt; then cat err.txt; exit 1; fi

  test-valgrind-no-malloc-usable-size-test:
    runs-on: ubuntu-latest
    timeout-minutes: 14400
    steps:
    - name: prep
      if: github.event_name == 'workflow_dispatch'
      run: |
        echo "GITHUB_REPOSITORY=${{github.event.inputs.use_repo}}" >> $GITHUB_ENV
        echo "GITHUB_HEAD_REF=${{github.event.inputs.use_git_ref}}" >> $GITHUB_ENV
    - uses: actions/checkout@v3
      with:
        repository: ${{ env.GITHUB_REPOSITORY }}
        ref: ${{ env.GITHUB_HEAD_REF }}
    - name: make
      run: make valgrind CFLAGS="-DNO_MALLOC_USABLE_SIZE -DREDIS_TEST" REDIS_CFLAGS='-Werror'
    - name: testprep
      run: |
        sudo apt-get update
        sudo apt-get install tcl8.6 tclx valgrind -y
    - name: test
      run: ./runtest --valgrind --no-latency --verbose --clients 1 --timeout 2400 --dump-logs ${{github.event.inputs.test_args}}

  test-valgrind-no-malloc-usable-size-misc:
    runs-on: ubuntu-latest
    timeout-minutes: 14400
    steps:
    - name: prep
      if: github.event_name == 'workflow_dispatch'
      run: |
        echo "GITHUB_REPOSITORY=${{github.event.inputs.use_repo}}" >> $GITHUB_ENV
        echo "GITHUB_HEAD_REF=${{github.event.inputs.use_git_ref}}" >> $GITHUB_ENV
    - uses: actions/checkout@v3
      with:
        repository: ${{ env.GITHUB_REPOSITORY }}
        ref: ${{ env.GITHUB_HEAD_REF }}
    - name: make
      run: make valgrind CFLAGS="-DNO_MALLOC_USABLE_SIZE -DREDIS_TEST" REDIS_CFLAGS='-Werror'
    - name: testprep
      run: |
        sudo apt-get update
        sudo apt-get install tcl8.6 tclx valgrind -y
    - name: module api test
      run: ./runtest-moduleapi --valgrind --no-latency --verbose --clients 1 --timeout 2400 --dump-logs ${{github.event.inputs.test_args}}
    - name: unittest
      run: |
        valgrind --track-origins=yes --suppressions=./src/valgrind.sup --show-reachable=no --show-possibly-lost=no --leak-check=full --log-file=err.txt ./src/redis-server test all
        if grep -q 0x err.txt; then cat err.txt; exit 1; fi

  test-sanitizer-address:
    runs-on: ubuntu-latest
    timeout-minutes: 14400
    strategy:
      matrix:
        compiler: [ gcc, clang ]
    env:
      CC: ${{ matrix.compiler }}
    steps:
      - name: prep
        if: github.event_name == 'workflow_dispatch'
        run: |
          echo "GITHUB_REPOSITORY=${{github.event.inputs.use_repo}}" >> $GITHUB_ENV
          echo "GITHUB_HEAD_REF=${{github.event.inputs.use_git_ref}}" >> $GITHUB_ENV
      - uses: actions/checkout@v3
        with:
          repository: ${{ env.GITHUB_REPOSITORY }}
          ref: ${{ env.GITHUB_HEAD_REF }}
      - name: make
        run: make SANITIZER=address REDIS_CFLAGS='-DREDIS_TEST -Werror'
      - name: testprep
        run: |
          sudo apt-get update
          sudo apt-get install tcl8.6 tclx -y
      - name: test
        run: ./runtest --accurate --verbose --dump-logs ${{github.event.inputs.test_args}}
      - name: module api test
        run: ./runtest-moduleapi --verbose --dump-logs ${{github.event.inputs.test_args}}
      - name: sentinel tests
        run: ./runtest-sentinel ${{github.event.inputs.cluster_test_args}}
      - name: cluster tests
        run: ./runtest-cluster ${{github.event.inputs.cluster_test_args}}
      - name: unittest
        run: ./src/redis-server test all

  test-sanitizer-undefined:
    runs-on: ubuntu-latest
    timeout-minutes: 14400
    strategy:
      matrix:
        compiler: [ gcc, clang ]
    env:
      CC: ${{ matrix.compiler }}
    steps:
      - name: prep
        if: github.event_name == 'workflow_dispatch'
        run: |
          echo "GITHUB_REPOSITORY=${{github.event.inputs.use_repo}}" >> $GITHUB_ENV
          echo "GITHUB_HEAD_REF=${{github.event.inputs.use_git_ref}}" >> $GITHUB_ENV
      - uses: actions/checkout@v3
        with:
          repository: ${{ env.GITHUB_REPOSITORY }}
          ref: ${{ env.GITHUB_HEAD_REF }}
      - name: make
        run: make SANITIZER=undefined REDIS_CFLAGS='-DREDIS_TEST -Werror' LUA_DEBUG=yes # we (ab)use this flow to also check Lua C API violations
      - name: testprep
        run: |
          sudo apt-get update
          sudo apt-get install tcl8.6 tclx -y
      - name: test
        run: ./runtest --accurate --verbose --dump-logs ${{github.event.inputs.test_args}}
      - name: module api test
        run: ./runtest-moduleapi --verbose --dump-logs ${{github.event.inputs.test_args}}
      - name: sentinel tests
        run: ./runtest-sentinel ${{github.event.inputs.cluster_test_args}}
      - name: cluster tests
        run: ./runtest-cluster ${{github.event.inputs.cluster_test_args}}
      - name: unittest
        run: ./src/redis-server test all --accurate

  test-centos7-jemalloc:
    runs-on: ubuntu-latest
    container: centos:7
    timeout-minutes: 14400
    steps:
    - name: prep
      if: github.event_name == 'workflow_dispatch'
      run: |
        echo "GITHUB_REPOSITORY=${{github.event.inputs.use_repo}}" >> $GITHUB_ENV
        echo "GITHUB_HEAD_REF=${{github.event.inputs.use_git_ref}}" >> $GITHUB_ENV
    - uses: actions/checkout@v3
      with:
        repository: ${{ env.GITHUB_REPOSITORY }}
        ref: ${{ env.GITHUB_HEAD_REF }}
    - name: make
      run: |
        yum -y install gcc make
        make REDIS_CFLAGS='-Werror'
    - name: testprep
      run: yum -y install which tcl tclx
    - name: test
      run: ./runtest --accurate --verbose --dump-logs ${{github.event.inputs.test_args}}
    - name: module api test
      run: ./runtest-moduleapi --verbose --dump-logs ${{github.event.inputs.test_args}}
    - name: sentinel tests
      run: ./runtest-sentinel ${{github.event.inputs.cluster_test_args}}
    - name: cluster tests
      run: ./runtest-cluster ${{github.event.inputs.cluster_test_args}}

  test-centos7-tls:
    runs-on: ubuntu-latest
    container: centos:7
    timeout-minutes: 14400
    steps:
    - name: prep
      if: github.event_name == 'workflow_dispatch'
      run: |
        echo "GITHUB_REPOSITORY=${{github.event.inputs.use_repo}}" >> $GITHUB_ENV
        echo "GITHUB_HEAD_REF=${{github.event.inputs.use_git_ref}}" >> $GITHUB_ENV
    - uses: actions/checkout@v3
      with:
        repository: ${{ env.GITHUB_REPOSITORY }}
        ref: ${{ env.GITHUB_HEAD_REF }}
    - name: make
      run: |
        yum -y install centos-release-scl epel-release
        yum -y install devtoolset-7 openssl-devel openssl
        scl enable devtoolset-7 "make BUILD_TLS=yes REDIS_CFLAGS='-Werror'"
    - name: testprep
      run: |
        yum -y install tcl tcltls tclx
        ./utils/gen-test-certs.sh
    - name: test
      run: |
        ./runtest --accurate --verbose --dump-logs --tls --dump-logs ${{github.event.inputs.test_args}}
    - name: module api test
      run: |
        ./runtest-moduleapi --verbose --dump-logs --tls --dump-logs ${{github.event.inputs.test_args}}
    - name: sentinel tests
      run: |
        ./runtest-sentinel --tls ${{github.event.inputs.cluster_test_args}}
    - name: cluster tests
      run: |
        ./runtest-cluster --tls ${{github.event.inputs.cluster_test_args}}

  test-centos7-tls-no-tls:
    runs-on: ubuntu-latest
    container: centos:7
    timeout-minutes: 14400
    steps:
    - name: prep
      if: github.event_name == 'workflow_dispatch'
      run: |
        echo "GITHUB_REPOSITORY=${{github.event.inputs.use_repo}}" >> $GITHUB_ENV
        echo "GITHUB_HEAD_REF=${{github.event.inputs.use_git_ref}}" >> $GITHUB_ENV
    - uses: actions/checkout@v3
      with:
        repository: ${{ env.GITHUB_REPOSITORY }}
        ref: ${{ env.GITHUB_HEAD_REF }}
    - name: make
      run: |
        yum -y install centos-release-scl epel-release
        yum -y install devtoolset-7 openssl-devel openssl
        scl enable devtoolset-7 "make BUILD_TLS=yes REDIS_CFLAGS='-Werror'"
    - name: testprep
      run: |
        yum -y install tcl tcltls tclx
        ./utils/gen-test-certs.sh
    - name: test
      run: |
        ./runtest --accurate --verbose --dump-logs ${{github.event.inputs.test_args}}
    - name: module api test
      run: |
        ./runtest-moduleapi --verbose --dump-logs ${{github.event.inputs.test_args}}
    - name: sentinel tests
      run: |
        ./runtest-sentinel ${{github.event.inputs.cluster_test_args}}
    - name: cluster tests
      run: |
        ./runtest-cluster ${{github.event.inputs.cluster_test_args}}

  test-macos-latest:
    runs-on: macos-latest
    timeout-minutes: 14400
    steps:
    - name: prep
      if: github.event_name == 'workflow_dispatch'
      run: |
        echo "GITHUB_REPOSITORY=${{github.event.inputs.use_repo}}" >> $GITHUB_ENV
        echo "GITHUB_HEAD_REF=${{github.event.inputs.use_git_ref}}" >> $GITHUB_ENV
    - uses: actions/checkout@v3
      with:
        repository: ${{ env.GITHUB_REPOSITORY }}
        ref: ${{ env.GITHUB_HEAD_REF }}
    - name: make
      run: make REDIS_CFLAGS='-Werror'
    - name: test
      run: ./runtest --accurate --verbose --no-latency --dump-logs ${{github.event.inputs.test_args}}
    - name: module api test
      run: ./runtest-moduleapi --verbose --no-latency --dump-logs ${{github.event.inputs.test_args}}

  test-macos-latest-sentinel:
    runs-on: macos-latest
    timeout-minutes: 14400
    steps:
    - name: prep
      if: github.event_name == 'workflow_dispatch'
      run: |
        echo "GITHUB_REPOSITORY=${{github.event.inputs.use_repo}}" >> $GITHUB_ENV
        echo "GITHUB_HEAD_REF=${{github.event.inputs.use_git_ref}}" >> $GITHUB_ENV
    - uses: actions/checkout@v3
      with:
        repository: ${{ env.GITHUB_REPOSITORY }}
        ref: ${{ env.GITHUB_HEAD_REF }}
    - name: make
      run: make REDIS_CFLAGS='-Werror'
    - name: sentinel tests
      run: ./runtest-sentinel ${{github.event.inputs.cluster_test_args}}

  test-macos-latest-cluster:
    runs-on: macos-latest
    timeout-minutes: 14400
    steps:
    - name: prep
      if: github.event_name == 'workflow_dispatch'
      run: |
        echo "GITHUB_REPOSITORY=${{github.event.inputs.use_repo}}" >> $GITHUB_ENV
        echo "GITHUB_HEAD_REF=${{github.event.inputs.use_git_ref}}" >> $GITHUB_ENV
    - uses: actions/checkout@v3
      with:
        repository: ${{ env.GITHUB_REPOSITORY }}
        ref: ${{ env.GITHUB_HEAD_REF }}
    - name: make
      run: make REDIS_CFLAGS='-Werror'
    - name: cluster tests
      run: ./runtest-cluster ${{github.event.inputs.cluster_test_args}}

  test-freebsd:
<<<<<<< HEAD
    runs-on: macos-10.15
=======
    runs-on: macos-12
    if: |
      (github.event_name == 'workflow_dispatch' || (github.event_name != 'workflow_dispatch' && github.repository == 'redis/redis')) &&
      !contains(github.event.inputs.skipjobs, 'freebsd') && !(contains(github.event.inputs.skiptests, 'redis') && contains(github.event.inputs.skiptests, 'modules'))
>>>>>>> 2029976d
    timeout-minutes: 14400
    steps:
    - name: prep
      if: github.event_name == 'workflow_dispatch'
      run: |
        echo "GITHUB_REPOSITORY=${{github.event.inputs.use_repo}}" >> $GITHUB_ENV
        echo "GITHUB_HEAD_REF=${{github.event.inputs.use_git_ref}}" >> $GITHUB_ENV
    - uses: actions/checkout@v3
      with:
        repository: ${{ env.GITHUB_REPOSITORY }}
        ref: ${{ env.GITHUB_HEAD_REF }}
    - name: test
      uses: vmactions/freebsd-vm@v0.2.0
      with:
        usesh: true
        sync: rsync
        copyback: false
        prepare: pkg install -y bash gmake lang/tcl86 lang/tclx
        run: >
          gmake || exit 1 ;
          grep -vq redis ; ./runtest --verbose --timeout 2400 --no-latency --dump-logs ${{github.event.inputs.test_args}} || exit 1 ;
          grep -vq modules ; MAKE=gmake ./runtest-moduleapi --verbose --timeout 2400 --no-latency --dump-logs ${{github.event.inputs.test_args}} || exit 1 ;

  test-freebsd-sentinel:
<<<<<<< HEAD
    runs-on: macos-10.15
=======
    runs-on: macos-12
    if: |
      (github.event_name == 'workflow_dispatch' || (github.event_name != 'workflow_dispatch' && github.repository == 'redis/redis')) &&
      !contains(github.event.inputs.skipjobs, 'freebsd') && !contains(github.event.inputs.skiptests, 'sentinel')
>>>>>>> 2029976d
    timeout-minutes: 14400
    steps:
    - name: prep
      if: github.event_name == 'workflow_dispatch'
      run: |
        echo "GITHUB_REPOSITORY=${{github.event.inputs.use_repo}}" >> $GITHUB_ENV
        echo "GITHUB_HEAD_REF=${{github.event.inputs.use_git_ref}}" >> $GITHUB_ENV
    - uses: actions/checkout@v3
      with:
        repository: ${{ env.GITHUB_REPOSITORY }}
        ref: ${{ env.GITHUB_HEAD_REF }}
    - name: test
      uses: vmactions/freebsd-vm@v0.2.0
      with:
        usesh: true
        sync: rsync
        copyback: false
        prepare: pkg install -y bash gmake lang/tcl86 lang/tclx
        run: >
          gmake || exit 1 ;
          grep -vq sentinel ; ./runtest-sentinel ${{github.event.inputs.cluster_test_args}} || exit 1 ;

  test-freebsd-cluster:
<<<<<<< HEAD
    runs-on: macos-10.15
=======
    runs-on: macos-12
    if: |
      (github.event_name == 'workflow_dispatch' || (github.event_name != 'workflow_dispatch' && github.repository == 'redis/redis')) &&
      !contains(github.event.inputs.skipjobs, 'freebsd') && !contains(github.event.inputs.skiptests, 'cluster')
>>>>>>> 2029976d
    timeout-minutes: 14400
    steps:
    - name: prep
      if: github.event_name == 'workflow_dispatch'
      run: |
        echo "GITHUB_REPOSITORY=${{github.event.inputs.use_repo}}" >> $GITHUB_ENV
        echo "GITHUB_HEAD_REF=${{github.event.inputs.use_git_ref}}" >> $GITHUB_ENV
    - uses: actions/checkout@v3
      with:
        repository: ${{ env.GITHUB_REPOSITORY }}
        ref: ${{ env.GITHUB_HEAD_REF }}
    - name: test
      uses: vmactions/freebsd-vm@v0.2.0
      with:
        usesh: true
        sync: rsync
        copyback: false
        prepare: pkg install -y bash gmake lang/tcl86 lang/tclx
        run: >
          gmake || exit 1 ;
          grep -vq cluster ; ./runtest-cluster ${{github.event.inputs.cluster_test_args}} || exit 1 ;

  test-alpine-jemalloc:
    runs-on: ubuntu-latest
    container: alpine:latest
    steps:
    - name: prep
      if: github.event_name == 'workflow_dispatch'
      run: |
        echo "GITHUB_REPOSITORY=${{github.event.inputs.use_repo}}" >> $GITHUB_ENV
        echo "GITHUB_HEAD_REF=${{github.event.inputs.use_git_ref}}" >> $GITHUB_ENV
    - uses: actions/checkout@v3
      with:
        repository: ${{ env.GITHUB_REPOSITORY }}
        ref: ${{ env.GITHUB_HEAD_REF }}
    - name: make
      run: |
          apk add build-base
          make REDIS_CFLAGS='-Werror'
    - name: testprep
      run: apk add tcl procps tclx
    - name: test
      run: ./runtest --accurate --verbose --dump-logs ${{github.event.inputs.test_args}}
    - name: module api test
      run: ./runtest-moduleapi --verbose --dump-logs ${{github.event.inputs.test_args}}
    - name: sentinel tests
      run: ./runtest-sentinel ${{github.event.inputs.cluster_test_args}}
    - name: cluster tests
      run: ./runtest-cluster ${{github.event.inputs.cluster_test_args}}

  test-alpine-libc-malloc:
    runs-on: ubuntu-latest
    container: alpine:latest
    steps:
    - name: prep
      if: github.event_name == 'workflow_dispatch'
      run: |
        echo "GITHUB_REPOSITORY=${{github.event.inputs.use_repo}}" >> $GITHUB_ENV
        echo "GITHUB_HEAD_REF=${{github.event.inputs.use_git_ref}}" >> $GITHUB_ENV
    - uses: actions/checkout@v3
      with:
        repository: ${{ env.GITHUB_REPOSITORY }}
        ref: ${{ env.GITHUB_HEAD_REF }}
    - name: make
      run: |
          apk add build-base
          make REDIS_CFLAGS='-Werror' USE_JEMALLOC=no CFLAGS=-DUSE_MALLOC_USABLE_SIZE
    - name: testprep
      run: apk add tcl procps tclx
    - name: test
      run: ./runtest --accurate --verbose --dump-logs ${{github.event.inputs.test_args}}
    - name: module api test
      run: ./runtest-moduleapi --verbose --dump-logs ${{github.event.inputs.test_args}}
    - name: sentinel tests
      run: ./runtest-sentinel ${{github.event.inputs.cluster_test_args}}
    - name: cluster tests
      run: ./runtest-cluster ${{github.event.inputs.cluster_test_args}}<|MERGE_RESOLUTION|>--- conflicted
+++ resolved
@@ -550,14 +550,7 @@
       run: ./runtest-cluster ${{github.event.inputs.cluster_test_args}}
 
   test-freebsd:
-<<<<<<< HEAD
-    runs-on: macos-10.15
-=======
     runs-on: macos-12
-    if: |
-      (github.event_name == 'workflow_dispatch' || (github.event_name != 'workflow_dispatch' && github.repository == 'redis/redis')) &&
-      !contains(github.event.inputs.skipjobs, 'freebsd') && !(contains(github.event.inputs.skiptests, 'redis') && contains(github.event.inputs.skiptests, 'modules'))
->>>>>>> 2029976d
     timeout-minutes: 14400
     steps:
     - name: prep
@@ -582,14 +575,7 @@
           grep -vq modules ; MAKE=gmake ./runtest-moduleapi --verbose --timeout 2400 --no-latency --dump-logs ${{github.event.inputs.test_args}} || exit 1 ;
 
   test-freebsd-sentinel:
-<<<<<<< HEAD
-    runs-on: macos-10.15
-=======
     runs-on: macos-12
-    if: |
-      (github.event_name == 'workflow_dispatch' || (github.event_name != 'workflow_dispatch' && github.repository == 'redis/redis')) &&
-      !contains(github.event.inputs.skipjobs, 'freebsd') && !contains(github.event.inputs.skiptests, 'sentinel')
->>>>>>> 2029976d
     timeout-minutes: 14400
     steps:
     - name: prep
@@ -613,14 +599,7 @@
           grep -vq sentinel ; ./runtest-sentinel ${{github.event.inputs.cluster_test_args}} || exit 1 ;
 
   test-freebsd-cluster:
-<<<<<<< HEAD
-    runs-on: macos-10.15
-=======
     runs-on: macos-12
-    if: |
-      (github.event_name == 'workflow_dispatch' || (github.event_name != 'workflow_dispatch' && github.repository == 'redis/redis')) &&
-      !contains(github.event.inputs.skipjobs, 'freebsd') && !contains(github.event.inputs.skiptests, 'cluster')
->>>>>>> 2029976d
     timeout-minutes: 14400
     steps:
     - name: prep
