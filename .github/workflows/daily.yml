--- conflicted
+++ resolved
@@ -45,12 +45,7 @@
     - name: test
       run: ./runtest --accurate --verbose --dump-logs ${{github.event.inputs.test_args}}
     - name: module api test
-<<<<<<< HEAD
-      run: ./runtest-moduleapi --verbose ${{github.event.inputs.test_args}}
-=======
-      if: true && !contains(github.event.inputs.skiptests, 'modules')
-      run: ./runtest-moduleapi --verbose --dump-logs ${{github.event.inputs.test_args}}
->>>>>>> 0927a0dd
+      run: ./runtest-moduleapi --verbose --dump-logs ${{github.event.inputs.test_args}}
     - name: sentinel tests
       run: ./runtest-sentinel ${{github.event.inputs.cluster_test_args}}
     - name: cluster tests
@@ -78,12 +73,7 @@
     - name: test
       run: ./runtest --accurate --verbose --dump-logs ${{github.event.inputs.test_args}}
     - name: module api test
-<<<<<<< HEAD
-      run: ./runtest-moduleapi --verbose ${{github.event.inputs.test_args}}
-=======
-      if: true && !contains(github.event.inputs.skiptests, 'modules')
-      run: ./runtest-moduleapi --verbose --dump-logs ${{github.event.inputs.test_args}}
->>>>>>> 0927a0dd
+      run: ./runtest-moduleapi --verbose --dump-logs ${{github.event.inputs.test_args}}
     - name: sentinel tests
       run: ./runtest-sentinel ${{github.event.inputs.cluster_test_args}}
     - name: cluster tests
@@ -109,12 +99,7 @@
     - name: test
       run: ./runtest --accurate --verbose --dump-logs ${{github.event.inputs.test_args}}
     - name: module api test
-<<<<<<< HEAD
-      run: ./runtest-moduleapi --verbose ${{github.event.inputs.test_args}}
-=======
-      if: true && !contains(github.event.inputs.skiptests, 'modules')
-      run: ./runtest-moduleapi --verbose --dump-logs ${{github.event.inputs.test_args}}
->>>>>>> 0927a0dd
+      run: ./runtest-moduleapi --verbose --dump-logs ${{github.event.inputs.test_args}}
     - name: sentinel tests
       run: ./runtest-sentinel ${{github.event.inputs.cluster_test_args}}
     - name: cluster tests
@@ -232,17 +217,9 @@
         sudo apt-get update
         sudo apt-get install tcl8.6 tclx valgrind -y
     - name: test
-<<<<<<< HEAD
-      run: ./runtest --valgrind --verbose --clients 1 --dump-logs ${{github.event.inputs.test_args}}
-    - name: module api test
-      run: ./runtest-moduleapi --valgrind --no-latency --verbose --clients 1 ${{github.event.inputs.test_args}}
-=======
-      if: true && !contains(github.event.inputs.skiptests, 'redis')
       run: ./runtest --valgrind --verbose --clients 1 --timeout 2400 --dump-logs ${{github.event.inputs.test_args}}
     - name: module api test
-      if: true && !contains(github.event.inputs.skiptests, 'modules')
       run: ./runtest-moduleapi --valgrind --no-latency --verbose --clients 1 --timeout 2400 --dump-logs ${{github.event.inputs.test_args}}
->>>>>>> 0927a0dd
     - name: unittest
       run: |
         valgrind --track-origins=yes --suppressions=./src/valgrind.sup --show-reachable=no --show-possibly-lost=no --leak-check=full --log-file=err.txt ./src/redis-server test all
@@ -268,17 +245,9 @@
         sudo apt-get update
         sudo apt-get install tcl8.6 tclx valgrind -y
     - name: test
-<<<<<<< HEAD
-      run: ./runtest --valgrind --verbose --clients 1 --dump-logs ${{github.event.inputs.test_args}}
-    - name: module api test
-      run: ./runtest-moduleapi --valgrind --no-latency --verbose --clients 1 ${{github.event.inputs.test_args}}
-=======
-      if: true && !contains(github.event.inputs.skiptests, 'redis')
       run: ./runtest --valgrind --verbose --clients 1 --timeout 2400 --dump-logs ${{github.event.inputs.test_args}}
     - name: module api test
-      if: true && !contains(github.event.inputs.skiptests, 'modules')
       run: ./runtest-moduleapi --valgrind --no-latency --verbose --clients 1 --timeout 2400 --dump-logs ${{github.event.inputs.test_args}}
->>>>>>> 0927a0dd
 
   test-centos7-jemalloc:
     runs-on: ubuntu-latest
@@ -303,12 +272,7 @@
     - name: test
       run: ./runtest --accurate --verbose --dump-logs ${{github.event.inputs.test_args}}
     - name: module api test
-<<<<<<< HEAD
-      run: ./runtest-moduleapi --verbose ${{github.event.inputs.test_args}}
-=======
-      if: true && !contains(github.event.inputs.skiptests, 'modules')
-      run: ./runtest-moduleapi --verbose --dump-logs ${{github.event.inputs.test_args}}
->>>>>>> 0927a0dd
+      run: ./runtest-moduleapi --verbose --dump-logs ${{github.event.inputs.test_args}}
     - name: sentinel tests
       run: ./runtest-sentinel ${{github.event.inputs.cluster_test_args}}
     - name: cluster tests
@@ -372,12 +336,7 @@
     - name: test
       run: ./runtest --accurate --verbose --no-latency --dump-logs ${{github.event.inputs.test_args}}
     - name: module api test
-<<<<<<< HEAD
-      run: ./runtest-moduleapi --verbose ${{github.event.inputs.test_args}}
-=======
-      if: true && !contains(github.event.inputs.skiptests, 'modules')
-      run: ./runtest-moduleapi --verbose --dump-logs ${{github.event.inputs.test_args}}
->>>>>>> 0927a0dd
+      run: ./runtest-moduleapi --verbose --dump-logs ${{github.event.inputs.test_args}}
     - name: sentinel tests
       run: ./runtest-sentinel ${{github.event.inputs.cluster_test_args}}
     - name: cluster tests
@@ -404,17 +363,10 @@
         prepare: pkg install -y bash gmake lang/tcl86 lang/tclx
         run: >
           gmake || exit 1 ;
-<<<<<<< HEAD
-          ./runtest --accurate --verbose --no-latency --dump-logs ${{github.event.inputs.test_args}} || exit 1 ;
-          MAKE=gmake ./runtest-moduleapi --verbose ${{github.event.inputs.test_args}} || exit 1 ;
+          ./runtest --verbose --no-latency --dump-logs ${{github.event.inputs.test_args}} || exit 1 ;
+          MAKE=gmake ./runtest-moduleapi --verbose --dump-logs ${{github.event.inputs.test_args}} || exit 1 ;
           ./runtest-sentinel ${{github.event.inputs.cluster_test_args}} || exit 1 ;
           ./runtest-cluster ${{github.event.inputs.cluster_test_args}} || exit 1 ;
-=======
-          if echo "${{github.event.inputs.skiptests}}" | grep -vq redis ; then ./runtest --verbose --no-latency --dump-logs ${{github.event.inputs.test_args}} || exit 1 ; fi ;
-          if echo "${{github.event.inputs.skiptests}}" | grep -vq modules ; then MAKE=gmake ./runtest-moduleapi --verbose --dump-logs ${{github.event.inputs.test_args}} || exit 1 ; fi ;
-          if echo "${{github.event.inputs.skiptests}}" | grep -vq sentinel ; then ./runtest-sentinel ${{github.event.inputs.cluster_test_args}} || exit 1 ; fi ;
-          if echo "${{github.event.inputs.skiptests}}" | grep -vq cluster ; then ./runtest-cluster ${{github.event.inputs.cluster_test_args}} || exit 1 ; fi ;
->>>>>>> 0927a0dd
 
   test-alpine-jemalloc:
     runs-on: ubuntu-latest
@@ -438,12 +390,7 @@
     - name: test
       run: ./runtest --accurate --verbose --dump-logs ${{github.event.inputs.test_args}}
     - name: module api test
-<<<<<<< HEAD
-      run: ./runtest-moduleapi --verbose ${{github.event.inputs.test_args}}
-=======
-      if: true && !contains(github.event.inputs.skiptests, 'modules')
-      run: ./runtest-moduleapi --verbose --dump-logs ${{github.event.inputs.test_args}}
->>>>>>> 0927a0dd
+      run: ./runtest-moduleapi --verbose --dump-logs ${{github.event.inputs.test_args}}
     - name: sentinel tests
       run: ./runtest-sentinel ${{github.event.inputs.cluster_test_args}}
     - name: cluster tests
@@ -471,12 +418,7 @@
     - name: test
       run: ./runtest --accurate --verbose --dump-logs ${{github.event.inputs.test_args}}
     - name: module api test
-<<<<<<< HEAD
-      run: ./runtest-moduleapi --verbose ${{github.event.inputs.test_args}}
-=======
-      if: true && !contains(github.event.inputs.skiptests, 'modules')
-      run: ./runtest-moduleapi --verbose --dump-logs ${{github.event.inputs.test_args}}
->>>>>>> 0927a0dd
+      run: ./runtest-moduleapi --verbose --dump-logs ${{github.event.inputs.test_args}}
     - name: sentinel tests
       run: ./runtest-sentinel ${{github.event.inputs.cluster_test_args}}
     - name: cluster tests
