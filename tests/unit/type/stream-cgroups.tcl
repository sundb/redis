start_server {
    tags {"stream"}
} {
    test {XGROUP CREATE: creation and duplicate group name detection} {
        r DEL mystream
        r XADD mystream * foo bar
        r XGROUP CREATE mystream mygroup $
        catch {r XGROUP CREATE mystream mygroup $} err
        set err
    } {BUSYGROUP*}

    test {XGROUP CREATE: with ENTRIESREAD parameter} {
        r DEL mystream
        r XADD mystream 1-1 a 1
        r XADD mystream 1-2 b 2
        r XADD mystream 1-3 c 3
        r XADD mystream 1-4 d 4
        assert_error "*value for ENTRIESREAD must be positive or -1*" {r XGROUP CREATE mystream mygroup $ ENTRIESREAD -3}

        r XGROUP CREATE mystream mygroup1 $ ENTRIESREAD 0
        r XGROUP CREATE mystream mygroup2 $ ENTRIESREAD 3

        set reply [r xinfo groups mystream]
        foreach group_info $reply {
            set group_name [dict get $group_info name]
            set entries_read [dict get $group_info entries-read]
            if {$group_name == "mygroup1"} {
                assert_equal $entries_read 0
            } else {
                assert_equal $entries_read 3
            }
        }
    }

    test {XGROUP CREATE: automatic stream creation fails without MKSTREAM} {
        r DEL mystream
        catch {r XGROUP CREATE mystream mygroup $} err
        set err
    } {ERR*}

    test {XGROUP CREATE: automatic stream creation works with MKSTREAM} {
        r DEL mystream
        r XGROUP CREATE mystream mygroup $ MKSTREAM
    } {OK}

    test {XREADGROUP will return only new elements} {
        r XADD mystream * a 1
        r XADD mystream * b 2
        # XREADGROUP should return only the new elements "a 1" "b 1"
        # and not the element "foo bar" which was pre existing in the
        # stream (see previous test)
        set reply [
            r XREADGROUP GROUP mygroup consumer-1 STREAMS mystream ">"
        ]
        assert {[llength [lindex $reply 0 1]] == 2}
        lindex $reply 0 1 0 1
    } {a 1}

    test {XREADGROUP can read the history of the elements we own} {
        # Add a few more elements
        r XADD mystream * c 3
        r XADD mystream * d 4
        # Read a few elements using a different consumer name
        set reply [
            r XREADGROUP GROUP mygroup consumer-2 STREAMS mystream ">"
        ]
        assert {[llength [lindex $reply 0 1]] == 2}
        assert {[lindex $reply 0 1 0 1] eq {c 3}}

        set r1 [r XREADGROUP GROUP mygroup consumer-1 COUNT 10 STREAMS mystream 0]
        set r2 [r XREADGROUP GROUP mygroup consumer-2 COUNT 10 STREAMS mystream 0]
        assert {[lindex $r1 0 1 0 1] eq {a 1}}
        assert {[lindex $r2 0 1 0 1] eq {c 3}}
    }

    test {XPENDING is able to return pending items} {
        set pending [r XPENDING mystream mygroup - + 10]
        assert {[llength $pending] == 4}
        for {set j 0} {$j < 4} {incr j} {
            set item [lindex $pending $j]
            if {$j < 2} {
                set owner consumer-1
            } else {
                set owner consumer-2
            }
            assert {[lindex $item 1] eq $owner}
            assert {[lindex $item 1] eq $owner}
        }
    }

    test {XPENDING can return single consumer items} {
        set pending [r XPENDING mystream mygroup - + 10 consumer-1]
        assert {[llength $pending] == 2}
    }

    test {XPENDING only group} {
        set pending [r XPENDING mystream mygroup]
        assert {[llength $pending] == 4}
    }

    test {XPENDING with IDLE} {
        after 20
        set pending [r XPENDING mystream mygroup IDLE 99999999 - + 10 consumer-1]
        assert {[llength $pending] == 0}
        set pending [r XPENDING mystream mygroup IDLE 1 - + 10 consumer-1]
        assert {[llength $pending] == 2}
        set pending [r XPENDING mystream mygroup IDLE 99999999 - + 10]
        assert {[llength $pending] == 0}
        set pending [r XPENDING mystream mygroup IDLE 1 - + 10]
        assert {[llength $pending] == 4}
    }

    test {XPENDING with exclusive range intervals works as expected} {
        set pending [r XPENDING mystream mygroup - + 10]
        assert {[llength $pending] == 4}
        set startid [lindex [lindex $pending 0] 0]
        set endid [lindex [lindex $pending 3] 0]
        set expending [r XPENDING mystream mygroup ($startid ($endid 10]
        assert {[llength $expending] == 2}
        for {set j 0} {$j < 2} {incr j} {
            set itemid [lindex [lindex $expending $j] 0]
            assert {$itemid ne $startid}
            assert {$itemid ne $endid}
        }
    }

    test {XACK is able to remove items from the consumer/group PEL} {
        set pending [r XPENDING mystream mygroup - + 10 consumer-1]
        set id1 [lindex $pending 0 0]
        set id2 [lindex $pending 1 0]
        assert {[r XACK mystream mygroup $id1] eq 1}
        set pending [r XPENDING mystream mygroup - + 10 consumer-1]
        assert {[llength $pending] == 1}
        set id [lindex $pending 0 0]
        assert {$id eq $id2}
        set global_pel [r XPENDING mystream mygroup - + 10]
        assert {[llength $global_pel] == 3}
    }

    test {XACK can't remove the same item multiple times} {
        assert {[r XACK mystream mygroup $id1] eq 0}
    }

    test {XACK is able to accept multiple arguments} {
        # One of the IDs was already removed, so it should ack
        # just ID2.
        assert {[r XACK mystream mygroup $id1 $id2] eq 1}
    }

    test {XACK should fail if got at least one invalid ID} {
        r del mystream
        r xgroup create s g $ MKSTREAM
        r xadd s * f1 v1
        set c [llength [lindex [r xreadgroup group g c streams s >] 0 1]]
        assert {$c == 1}
        set pending [r xpending s g - + 10 c]
        set id1 [lindex $pending 0 0]
        assert_error "*Invalid stream ID specified*" {r xack s g $id1 invalid-id}
        assert {[r xack s g $id1] eq 1}
    }

    test {PEL NACK reassignment after XGROUP SETID event} {
        r del events
        r xadd events * f1 v1
        r xadd events * f1 v1
        r xadd events * f1 v1
        r xadd events * f1 v1
        r xgroup create events g1 $
        r xadd events * f1 v1
        set c [llength [lindex [r xreadgroup group g1 c1 streams events >] 0 1]]
        assert {$c == 1}
        r xgroup setid events g1 -
        set c [llength [lindex [r xreadgroup group g1 c2 streams events >] 0 1]]
        assert {$c == 5}
    }

    test {XREADGROUP will not report data on empty history. Bug #5577} {
        r del events
        r xadd events * a 1
        r xadd events * b 2
        r xadd events * c 3
        r xgroup create events mygroup 0

        # Current local PEL should be empty
        set res [r xpending events mygroup - + 10]
        assert {[llength $res] == 0}

        # So XREADGROUP should read an empty history as well
        set res [r xreadgroup group mygroup myconsumer count 3 streams events 0]
        assert {[llength [lindex $res 0 1]] == 0}

        # We should fetch all the elements in the stream asking for >
        set res [r xreadgroup group mygroup myconsumer count 3 streams events >]
        assert {[llength [lindex $res 0 1]] == 3}

        # Now the history is populated with three not acked entries
        set res [r xreadgroup group mygroup myconsumer count 3 streams events 0]
        assert {[llength [lindex $res 0 1]] == 3}
    }

    test {XREADGROUP history reporting of deleted entries. Bug #5570} {
        r del mystream
        r XGROUP CREATE mystream mygroup $ MKSTREAM
        r XADD mystream 1 field1 A
        r XREADGROUP GROUP mygroup myconsumer STREAMS mystream >
        r XADD mystream MAXLEN 1 2 field1 B
        r XREADGROUP GROUP mygroup myconsumer STREAMS mystream >

        # Now we have two pending entries, however one should be deleted
        # and one should be ok (we should only see "B")
        set res [r XREADGROUP GROUP mygroup myconsumer STREAMS mystream 0-1]
        assert {[lindex $res 0 1 0] == {1-0 {}}}
        assert {[lindex $res 0 1 1] == {2-0 {field1 B}}}
    }

    test {Blocking XREADGROUP will not reply with an empty array} {
        r del mystream
        r XGROUP CREATE mystream mygroup $ MKSTREAM
        r XADD mystream 666 f v
        set res [r XREADGROUP GROUP mygroup Alice BLOCK 10 STREAMS mystream ">"]
        assert {[lindex $res 0 1 0] == {666-0 {f v}}}
        r XADD mystream 667 f2 v2
        r XDEL mystream 667
        set rd [redis_deferring_client]
        $rd XREADGROUP GROUP mygroup Alice BLOCK 10 STREAMS mystream ">"
        wait_for_blocked_clients_count 0
        assert {[$rd read] == {}} ;# before the fix, client didn't even block, but was served synchronously with {mystream {}}
        $rd close
    }

    test {Blocking XREADGROUP: key deleted} {
        r DEL mystream
        r XADD mystream 666 f v
        r XGROUP CREATE mystream mygroup $
        set rd [redis_deferring_client]
        $rd XREADGROUP GROUP mygroup Alice BLOCK 0 STREAMS mystream ">"
        wait_for_blocked_clients_count 1
        r DEL mystream
        assert_error "NOGROUP*" {$rd read}
        $rd close
    }

    test {Blocking XREADGROUP: key type changed with SET} {
        r DEL mystream
        r XADD mystream 666 f v
        r XGROUP CREATE mystream mygroup $
        set rd [redis_deferring_client]
        $rd XREADGROUP GROUP mygroup Alice BLOCK 0 STREAMS mystream ">"
        wait_for_blocked_clients_count 1
        r SET mystream val1
        assert_error "*WRONGTYPE*" {$rd read}
        $rd close
    }

    test {Blocking XREADGROUP: key type changed with transaction} {
        r DEL mystream
        r XADD mystream 666 f v
        r XGROUP CREATE mystream mygroup $
        set rd [redis_deferring_client]
        $rd XREADGROUP GROUP mygroup Alice BLOCK 0 STREAMS mystream ">"
        wait_for_blocked_clients_count 1
        r MULTI
        r DEL mystream
        r SADD mystream e1
        r EXEC
        assert_error "*WRONGTYPE*" {$rd read}
        $rd close
    }

    test {Blocking XREADGROUP: flushed DB} {
        r DEL mystream
        r XADD mystream 666 f v
        r XGROUP CREATE mystream mygroup $
        set rd [redis_deferring_client]
        $rd XREADGROUP GROUP mygroup Alice BLOCK 0 STREAMS mystream ">"
        wait_for_blocked_clients_count 1
        r FLUSHALL
        assert_error "*NOGROUP*" {$rd read}
        $rd close
    }

    test {Blocking XREADGROUP: swapped DB, key doesn't exist} {
        r SELECT 4
        r FLUSHDB
        r SELECT 9
        r DEL mystream
        r XADD mystream 666 f v
        r XGROUP CREATE mystream mygroup $
        set rd [redis_deferring_client]
        $rd SELECT 9
        $rd read
        $rd XREADGROUP GROUP mygroup Alice BLOCK 0 STREAMS mystream ">"
        wait_for_blocked_clients_count 1
        r SWAPDB 4 9
        assert_error "*NOGROUP*" {$rd read}
        $rd close
    } {0} {external:skip}

    test {Blocking XREADGROUP: swapped DB, key is not a stream} {
        r SELECT 4
        r FLUSHDB
        r LPUSH mystream e1
        r SELECT 9
        r DEL mystream
        r XADD mystream 666 f v
        r XGROUP CREATE mystream mygroup $
        set rd [redis_deferring_client]
        $rd SELECT 9
        $rd read
        $rd XREADGROUP GROUP mygroup Alice BLOCK 0 STREAMS mystream ">"
        wait_for_blocked_clients_count 1
        r SWAPDB 4 9
        assert_error "*WRONGTYPE*" {$rd read}
        $rd close
    } {0} {external:skip}

    test {XREAD and XREADGROUP against wrong parameter} {
        r DEL mystream
        r XADD mystream 666 f v
        r XGROUP CREATE mystream mygroup $
        assert_error "ERR Unbalanced 'xreadgroup' list of streams: for each stream key an ID or '>' must be specified." {r XREADGROUP GROUP mygroup Alice COUNT 1 STREAMS mystream }
        assert_error "ERR Unbalanced 'xread' list of streams: for each stream key an ID, '+', or '$' must be specified." {r XREAD COUNT 1 STREAMS mystream }
    }

    test {Blocking XREAD: key deleted} {
        r DEL mystream
        r XADD mystream 666 f v
        set rd [redis_deferring_client]
        $rd XREAD BLOCK 0 STREAMS mystream "$"
        wait_for_blocked_clients_count 1
        r DEL mystream

        r XADD mystream 667 f v
        set res [$rd read]
        assert_equal [lindex $res 0 1 0] {667-0 {f v}}
        $rd close
    }

    test {Blocking XREAD: key type changed with SET} {
        r DEL mystream
        r XADD mystream 666 f v
        set rd [redis_deferring_client]
        $rd XREAD BLOCK 0 STREAMS mystream "$"
        wait_for_blocked_clients_count 1
        r SET mystream val1

        r DEL mystream
        r XADD mystream 667 f v
        set res [$rd read]
        assert_equal [lindex $res 0 1 0] {667-0 {f v}}
        $rd close
    }

    test {Blocking XREADGROUP for stream that ran dry (issue #5299)} {
        set rd [redis_deferring_client]

        # Add a entry then delete it, now stream's last_id is 666.
        r DEL mystream
        r XGROUP CREATE mystream mygroup $ MKSTREAM
        r XADD mystream 666 key value
        r XDEL mystream 666

        # Pass a special `>` ID but without new entry, released on timeout.
        $rd XREADGROUP GROUP mygroup myconsumer BLOCK 10 STREAMS mystream >
        assert_equal [$rd read] {}

        # Throw an error if the ID equal or smaller than the last_id.
        assert_error ERR*equal*smaller* {r XADD mystream 665 key value}
        assert_error ERR*equal*smaller* {r XADD mystream 666 key value}

        # Entered blocking state and then release because of the new entry.
        $rd XREADGROUP GROUP mygroup myconsumer BLOCK 0 STREAMS mystream >
        wait_for_blocked_clients_count 1
        r XADD mystream 667 key value
        assert_equal [$rd read] {{mystream {{667-0 {key value}}}}}

        $rd close
    }

    test "Blocking XREADGROUP will ignore BLOCK if ID is not >" {
        set rd [redis_deferring_client]

        # Add a entry then delete it, now stream's last_id is 666.
        r DEL mystream
        r XGROUP CREATE mystream mygroup $ MKSTREAM
        r XADD mystream 666 key value
        r XDEL mystream 666

        # Return right away instead of blocking, return the stream with an
        # empty list instead of NIL if the ID specified is not the special `>` ID.
        foreach id {0 600 666 700} {
            $rd XREADGROUP GROUP mygroup myconsumer BLOCK 0 STREAMS mystream $id
            assert_equal [$rd read] {{mystream {}}}
        }

        # After adding a new entry, `XREADGROUP BLOCK` still return the stream
        # with an empty list because the pending list is empty.
        r XADD mystream 667 key value
        foreach id {0 600 666 667 700} {
            $rd XREADGROUP GROUP mygroup myconsumer BLOCK 0 STREAMS mystream $id
            assert_equal [$rd read] {{mystream {}}}
        }

        # After we read it once, the pending list is not empty at this time,
        # pass any ID smaller than 667 will return one of the pending entry.
        set res [r XREADGROUP GROUP mygroup myconsumer BLOCK 0 STREAMS mystream >]
        assert_equal $res {{mystream {{667-0 {key value}}}}}
        foreach id {0 600 666} {
            $rd XREADGROUP GROUP mygroup myconsumer BLOCK 0 STREAMS mystream $id
            assert_equal [$rd read] {{mystream {{667-0 {key value}}}}}
        }

        # Pass ID equal or greater than 667 will return the stream with an empty list.
        foreach id {667 700} {
            $rd XREADGROUP GROUP mygroup myconsumer BLOCK 0 STREAMS mystream $id
            assert_equal [$rd read] {{mystream {}}}
        }

        # After we ACK the pending entry, return the stream with an empty list.
        r XACK mystream mygroup 667
        foreach id {0 600 666 667 700} {
            $rd XREADGROUP GROUP mygroup myconsumer BLOCK 0 STREAMS mystream $id
            assert_equal [$rd read] {{mystream {}}}
        }

        $rd close
    }

     test {Blocking XREADGROUP for stream key that has clients blocked on list} {
        set rd [redis_deferring_client]
        set rd2 [redis_deferring_client]
        
        # First delete the stream
        r DEL mystream
        
        # now place a client blocked on non-existing key as list
        $rd2 BLPOP mystream 0
        
        # wait until we verify the client is blocked
        wait_for_blocked_clients_count 1
        
        # verify we only have 1 regular blocking key
        assert_equal 1 [getInfoProperty [r info clients] total_blocking_keys]
        assert_equal 0 [getInfoProperty [r info clients] total_blocking_keys_on_nokey]
        
        # now write mystream as stream
        r XADD mystream 666 key value
        r XGROUP CREATE mystream mygroup $ MKSTREAM
        
        # block another client on xreadgroup 
        $rd XREADGROUP GROUP mygroup myconsumer BLOCK 0 STREAMS mystream ">"
        
        # wait until we verify we have 2 blocked clients (one for the list and one for the stream)
        wait_for_blocked_clients_count 2
        
        # verify we have 1 blocking key which also have clients blocked on nokey condition
        assert_equal 1 [getInfoProperty [r info clients] total_blocking_keys]
        assert_equal 1 [getInfoProperty [r info clients] total_blocking_keys_on_nokey]

        # now delete the key and verify we have no clients blocked on nokey condition
        r DEL mystream
        assert_error "NOGROUP*" {$rd read}
        assert_equal 1 [getInfoProperty [r info clients] total_blocking_keys]
        assert_equal 0 [getInfoProperty [r info clients] total_blocking_keys_on_nokey]
        
        # close the only left client and make sure we have no more blocking keys
        $rd2 close
        
        # wait until we verify we have no more blocked clients
        wait_for_blocked_clients_count 0
        
        assert_equal 0 [getInfoProperty [r info clients] total_blocking_keys]
        assert_equal 0 [getInfoProperty [r info clients] total_blocking_keys_on_nokey]
        
        $rd close 
    }

    test {Blocking XREADGROUP for stream key that has clients blocked on stream - avoid endless loop} {
        r DEL mystream
        r XGROUP CREATE mystream mygroup $ MKSTREAM

        set rd1 [redis_deferring_client]
        set rd2 [redis_deferring_client]
        set rd3 [redis_deferring_client]

        $rd1 xreadgroup GROUP mygroup myuser COUNT 10 BLOCK 10000 STREAMS mystream >
        $rd2 xreadgroup GROUP mygroup myuser COUNT 10 BLOCK 10000 STREAMS mystream >
        $rd3 xreadgroup GROUP mygroup myuser COUNT 10 BLOCK 10000 STREAMS mystream >

        wait_for_blocked_clients_count 3

        r xadd mystream MAXLEN 5000 * field1 value1 field2 value2 field3 value3

        $rd1 close
        $rd2 close
        $rd3 close

        assert_equal [r ping] {PONG}
    }

    test {Blocking XREADGROUP for stream key that has clients blocked on stream - reprocessing command} {
        r DEL mystream
        r XGROUP CREATE mystream mygroup $ MKSTREAM

        set rd1 [redis_deferring_client]
        set rd2 [redis_deferring_client]

        $rd1 xreadgroup GROUP mygroup myuser BLOCK 0 STREAMS mystream >
        wait_for_blocked_clients_count 1

        set start [clock milliseconds]
        $rd2 xreadgroup GROUP mygroup myuser BLOCK 1000 STREAMS mystream >
        wait_for_blocked_clients_count 2

        # After a while call xadd and let rd2 re-process the command.
        after 200
        r xadd mystream * field value
        assert_equal {} [$rd2 read]
        set end [clock milliseconds]

        # Before the fix in #13004, this time would have been 1200+ (i.e. more than 1200ms),
        # now it should be 1000, but in order to avoid timing issues, we increase the range a bit.
        assert_range [expr $end-$start] 1000 1150

        $rd1 close
        $rd2 close
    }

    test {XGROUP DESTROY should unblock XREADGROUP with -NOGROUP} {
        r config resetstat
        r del mystream
        r XGROUP CREATE mystream mygroup $ MKSTREAM
        set rd [redis_deferring_client]
        $rd XREADGROUP GROUP mygroup Alice BLOCK 0 STREAMS mystream ">"
        wait_for_blocked_clients_count 1
        r XGROUP DESTROY mystream mygroup
        assert_error "NOGROUP*" {$rd read}
        $rd close

        # verify command stats, error stats and error counter work on failed blocked command
        assert_match {*count=1*} [errorrstat NOGROUP r]
        assert_match {*calls=1,*,rejected_calls=0,failed_calls=1} [cmdrstat xreadgroup r]
        assert_equal [s total_error_replies] 1
    }

    test {RENAME can unblock XREADGROUP with data} {
        r del mystream{t}
        r XGROUP CREATE mystream{t} mygroup $ MKSTREAM
        set rd [redis_deferring_client]
        $rd XREADGROUP GROUP mygroup Alice BLOCK 0 STREAMS mystream{t} ">"
        wait_for_blocked_clients_count 1
        r XGROUP CREATE mystream2{t} mygroup $ MKSTREAM
        r XADD mystream2{t} 100 f1 v1
        r RENAME mystream2{t} mystream{t}
        assert_equal "{mystream{t} {{100-0 {f1 v1}}}}" [$rd read] ;# mystream2{t} had mygroup before RENAME
        $rd close
    }

    test {RENAME can unblock XREADGROUP with -NOGROUP} {
        r del mystream{t}
        r XGROUP CREATE mystream{t} mygroup $ MKSTREAM
        set rd [redis_deferring_client]
        $rd XREADGROUP GROUP mygroup Alice BLOCK 0 STREAMS mystream{t} ">"
        wait_for_blocked_clients_count 1
        r XADD mystream2{t} 100 f1 v1
        r RENAME mystream2{t} mystream{t}
        assert_error "*NOGROUP*" {$rd read} ;# mystream2{t} didn't have mygroup before RENAME
        $rd close
    }

    test {XCLAIM can claim PEL items from another consumer} {
        # Add 3 items into the stream, and create a consumer group
        r del mystream
        set id1 [r XADD mystream * a 1]
        set id2 [r XADD mystream * b 2]
        set id3 [r XADD mystream * c 3]
        r XGROUP CREATE mystream mygroup 0

        # Consumer 1 reads item 1 from the stream without acknowledgements.
        # Consumer 2 then claims pending item 1 from the PEL of consumer 1
        set reply [
            r XREADGROUP GROUP mygroup consumer1 count 1 STREAMS mystream >
        ]
        assert {[llength [lindex $reply 0 1 0 1]] == 2}
        assert {[lindex $reply 0 1 0 1] eq {a 1}}

        # make sure the entry is present in both the group, and the right consumer
        assert {[llength [r XPENDING mystream mygroup - + 10]] == 1}
        assert {[llength [r XPENDING mystream mygroup - + 10 consumer1]] == 1}
        assert {[llength [r XPENDING mystream mygroup - + 10 consumer2]] == 0}

        after 200
        set reply [
            r XCLAIM mystream mygroup consumer2 10 $id1
        ]
        assert {[llength [lindex $reply 0 1]] == 2}
        assert {[lindex $reply 0 1] eq {a 1}}

        # make sure the entry is present in both the group, and the right consumer
        assert {[llength [r XPENDING mystream mygroup - + 10]] == 1}
        assert {[llength [r XPENDING mystream mygroup - + 10 consumer1]] == 0}
        assert {[llength [r XPENDING mystream mygroup - + 10 consumer2]] == 1}

        # Consumer 1 reads another 2 items from stream
        r XREADGROUP GROUP mygroup consumer1 count 2 STREAMS mystream >
        after 200

        # Delete item 2 from the stream. Now consumer 1 has PEL that contains
        # only item 3. Try to use consumer 2 to claim the deleted item 2
        # from the PEL of consumer 1, this should be NOP
        r XDEL mystream $id2
        set reply [
            r XCLAIM mystream mygroup consumer2 10 $id2
        ]
        assert {[llength $reply] == 0}

        # Delete item 3 from the stream. Now consumer 1 has PEL that is empty.
        # Try to use consumer 2 to claim the deleted item 3 from the PEL
        # of consumer 1, this should be NOP
        after 200
        r XDEL mystream $id3
        set reply [
            r XCLAIM mystream mygroup consumer2 10 $id3
        ]
        assert {[llength $reply] == 0}
    }

    test {XCLAIM without JUSTID increments delivery count} {
        # Add 3 items into the stream, and create a consumer group
        r del mystream
        set id1 [r XADD mystream * a 1]
        set id2 [r XADD mystream * b 2]
        set id3 [r XADD mystream * c 3]
        r XGROUP CREATE mystream mygroup 0

        # Consumer 1 reads item 1 from the stream without acknowledgements.
        # Consumer 2 then claims pending item 1 from the PEL of consumer 1
        set reply [
            r XREADGROUP GROUP mygroup consumer1 count 1 STREAMS mystream >
        ]
        assert {[llength [lindex $reply 0 1 0 1]] == 2}
        assert {[lindex $reply 0 1 0 1] eq {a 1}}
        after 200
        set reply [
            r XCLAIM mystream mygroup consumer2 10 $id1
        ]
        assert {[llength [lindex $reply 0 1]] == 2}
        assert {[lindex $reply 0 1] eq {a 1}}

        set reply [
            r XPENDING mystream mygroup - + 10
        ]
        assert {[llength [lindex $reply 0]] == 4}
        assert {[lindex $reply 0 3] == 2}

        # Consumer 3 then claims pending item 1 from the PEL of consumer 2 using JUSTID
        after 200
        set reply [
            r XCLAIM mystream mygroup consumer3 10 $id1 JUSTID
        ]
        assert {[llength $reply] == 1}
        assert {[lindex $reply 0] eq $id1}

        set reply [
            r XPENDING mystream mygroup - + 10
        ]
        assert {[llength [lindex $reply 0]] == 4}
        assert {[lindex $reply 0 3] == 2}
    }

    test {XCLAIM same consumer} {
        # Add 3 items into the stream, and create a consumer group
        r del mystream
        set id1 [r XADD mystream * a 1]
        set id2 [r XADD mystream * b 2]
        set id3 [r XADD mystream * c 3]
        r XGROUP CREATE mystream mygroup 0

        set reply [r XREADGROUP GROUP mygroup consumer1 count 1 STREAMS mystream >]
        assert {[llength [lindex $reply 0 1 0 1]] == 2}
        assert {[lindex $reply 0 1 0 1] eq {a 1}}
        after 200
        # re-claim with the same consumer that already has it
        assert {[llength [r XCLAIM mystream mygroup consumer1 10 $id1]] == 1}

        # make sure the entry is still in the PEL
        set reply [r XPENDING mystream mygroup - + 10]
        assert {[llength $reply] == 1}
        assert {[lindex $reply 0 1] eq {consumer1}}
    }

    test {XAUTOCLAIM can claim PEL items from another consumer} {
        # Add 3 items into the stream, and create a consumer group
        r del mystream
        set id1 [r XADD mystream * a 1]
        set id2 [r XADD mystream * b 2]
        set id3 [r XADD mystream * c 3]
        set id4 [r XADD mystream * d 4]
        r XGROUP CREATE mystream mygroup 0

        # Consumer 1 reads item 1 from the stream without acknowledgements.
        # Consumer 2 then claims pending item 1 from the PEL of consumer 1
        set reply [r XREADGROUP GROUP mygroup consumer1 count 1 STREAMS mystream >]
        assert_equal [llength [lindex $reply 0 1 0 1]] 2
        assert_equal [lindex $reply 0 1 0 1] {a 1}
        after 200
        set reply [r XAUTOCLAIM mystream mygroup consumer2 10 - COUNT 1]
        assert_equal [llength $reply] 3
        assert_equal [lindex $reply 0] "0-0"
        assert_equal [llength [lindex $reply 1]] 1
        assert_equal [llength [lindex $reply 1 0]] 2
        assert_equal [llength [lindex $reply 1 0 1]] 2
        assert_equal [lindex $reply 1 0 1] {a 1}

        # Consumer 1 reads another 2 items from stream
        r XREADGROUP GROUP mygroup consumer1 count 3 STREAMS mystream >

        # For min-idle-time
        after 200

        # Delete item 2 from the stream. Now consumer 1 has PEL that contains
        # only item 3. Try to use consumer 2 to claim the deleted item 2
        # from the PEL of consumer 1, this should return nil
        r XDEL mystream $id2

        # id1 and id3 are self-claimed here but not id2 ('count' was set to 3)
        # we make sure id2 is indeed skipped (the cursor points to id4)
        set reply [r XAUTOCLAIM mystream mygroup consumer2 10 - COUNT 3]

        assert_equal [llength $reply] 3
        assert_equal [lindex $reply 0] $id4
        assert_equal [llength [lindex $reply 1]] 2
        assert_equal [llength [lindex $reply 1 0]] 2
        assert_equal [llength [lindex $reply 1 0 1]] 2
        assert_equal [lindex $reply 1 0 1] {a 1}
        assert_equal [lindex $reply 1 1 1] {c 3}
        assert_equal [llength [lindex $reply 2]] 1
        assert_equal [llength [lindex $reply 2 0]] 1

        # Delete item 3 from the stream. Now consumer 1 has PEL that is empty.
        # Try to use consumer 2 to claim the deleted item 3 from the PEL
        # of consumer 1, this should return nil
        after 200

        r XDEL mystream $id4

        # id1 and id3 are self-claimed here but not id2 and id4 ('count' is default 100)
        set reply [r XAUTOCLAIM mystream mygroup consumer2 10 - JUSTID]

        # we also test the JUSTID modifier here. note that, when using JUSTID,
        # deleted entries are returned in reply (consistent with XCLAIM).

        assert_equal [llength $reply] 3
        assert_equal [lindex $reply 0] {0-0}
        assert_equal [llength [lindex $reply 1]] 2
        assert_equal [lindex $reply 1 0] $id1
        assert_equal [lindex $reply 1 1] $id3
    }

    test {XAUTOCLAIM as an iterator} {
        # Add 5 items into the stream, and create a consumer group
        r del mystream
        set id1 [r XADD mystream * a 1]
        set id2 [r XADD mystream * b 2]
        set id3 [r XADD mystream * c 3]
        set id4 [r XADD mystream * d 4]
        set id5 [r XADD mystream * e 5]
        r XGROUP CREATE mystream mygroup 0

        # Read 5 messages into consumer1
        r XREADGROUP GROUP mygroup consumer1 count 90 STREAMS mystream >

        # For min-idle-time
        after 200

        # Claim 2 entries
        set reply [r XAUTOCLAIM mystream mygroup consumer2 10 - COUNT 2]
        assert_equal [llength $reply] 3
        set cursor [lindex $reply 0]
        assert_equal $cursor $id3
        assert_equal [llength [lindex $reply 1]] 2
        assert_equal [llength [lindex $reply 1 0 1]] 2
        assert_equal [lindex $reply 1 0 1] {a 1}

        # Claim 2 more entries
        set reply [r XAUTOCLAIM mystream mygroup consumer2 10 $cursor COUNT 2]
        assert_equal [llength $reply] 3
        set cursor [lindex $reply 0]
        assert_equal $cursor $id5
        assert_equal [llength [lindex $reply 1]] 2
        assert_equal [llength [lindex $reply 1 0 1]] 2
        assert_equal [lindex $reply 1 0 1] {c 3}

        # Claim last entry
        set reply [r XAUTOCLAIM mystream mygroup consumer2 10 $cursor COUNT 1]
        assert_equal [llength $reply] 3
        set cursor [lindex $reply 0]
        assert_equal $cursor {0-0}
        assert_equal [llength [lindex $reply 1]] 1
        assert_equal [llength [lindex $reply 1 0 1]] 2
        assert_equal [lindex $reply 1 0 1] {e 5}
    }

    test {XAUTOCLAIM COUNT must be > 0} {
       assert_error "ERR COUNT must be > 0" {r XAUTOCLAIM key group consumer 1 1 COUNT 0}
    }

    test {XCLAIM with XDEL} {
        r DEL x
        r XADD x 1-0 f v
        r XADD x 2-0 f v
        r XADD x 3-0 f v
        r XGROUP CREATE x grp 0
        assert_equal [r XREADGROUP GROUP grp Alice STREAMS x >] {{x {{1-0 {f v}} {2-0 {f v}} {3-0 {f v}}}}}
        r XDEL x 2-0
        assert_equal [r XCLAIM x grp Bob 0 1-0 2-0 3-0] {{1-0 {f v}} {3-0 {f v}}}
        assert_equal [r XPENDING x grp - + 10 Alice] {}
    }

    test {XCLAIM with trimming} {
        r DEL x
        r config set stream-node-max-entries 2
        r XADD x 1-0 f v
        r XADD x 2-0 f v
        r XADD x 3-0 f v
        r XGROUP CREATE x grp 0
        assert_equal [r XREADGROUP GROUP grp Alice STREAMS x >] {{x {{1-0 {f v}} {2-0 {f v}} {3-0 {f v}}}}}
        r XTRIM x MAXLEN 1
        assert_equal [r XCLAIM x grp Bob 0 1-0 2-0 3-0] {{3-0 {f v}}}
        assert_equal [r XPENDING x grp - + 10 Alice] {}
    }

    test {XAUTOCLAIM with XDEL} {
        r DEL x
        r XADD x 1-0 f v
        r XADD x 2-0 f v
        r XADD x 3-0 f v
        r XGROUP CREATE x grp 0
        assert_equal [r XREADGROUP GROUP grp Alice STREAMS x >] {{x {{1-0 {f v}} {2-0 {f v}} {3-0 {f v}}}}}
        r XDEL x 2-0
        assert_equal [r XAUTOCLAIM x grp Bob 0 0-0] {0-0 {{1-0 {f v}} {3-0 {f v}}} 2-0}
        assert_equal [r XPENDING x grp - + 10 Alice] {}
    }

    test {XAUTOCLAIM with XDEL and count} {
        r DEL x
        r XADD x 1-0 f v
        r XADD x 2-0 f v
        r XADD x 3-0 f v
        r XGROUP CREATE x grp 0
        assert_equal [r XREADGROUP GROUP grp Alice STREAMS x >] {{x {{1-0 {f v}} {2-0 {f v}} {3-0 {f v}}}}}
        r XDEL x 1-0
        r XDEL x 2-0
        assert_equal [r XAUTOCLAIM x grp Bob 0 0-0 COUNT 1] {2-0 {} 1-0}
        assert_equal [r XAUTOCLAIM x grp Bob 0 2-0 COUNT 1] {3-0 {} 2-0}
        assert_equal [r XAUTOCLAIM x grp Bob 0 3-0 COUNT 1] {0-0 {{3-0 {f v}}} {}}
        assert_equal [r XPENDING x grp - + 10 Alice] {}
    }

    test {XAUTOCLAIM with out of range count} {
        assert_error {ERR COUNT*} {r XAUTOCLAIM x grp Bob 0 3-0 COUNT 8070450532247928833}
    }

    test {XCLAIM with trimming} {
        r DEL x
        r config set stream-node-max-entries 2
        r XADD x 1-0 f v
        r XADD x 2-0 f v
        r XADD x 3-0 f v
        r XGROUP CREATE x grp 0
        assert_equal [r XREADGROUP GROUP grp Alice STREAMS x >] {{x {{1-0 {f v}} {2-0 {f v}} {3-0 {f v}}}}}
        r XTRIM x MAXLEN 1
        assert_equal [r XAUTOCLAIM x grp Bob 0 0-0] {0-0 {{3-0 {f v}}} {1-0 2-0}}
        assert_equal [r XPENDING x grp - + 10 Alice] {}
    }

    test {XINFO FULL output} {
        r del x
        r XADD x 100 a 1
        r XADD x 101 b 1
        r XADD x 102 c 1
        r XADD x 103 e 1
        r XADD x 104 f 1
        r XGROUP CREATE x g1 0
        r XGROUP CREATE x g2 0
        r XREADGROUP GROUP g1 Alice COUNT 1 STREAMS x >
        r XREADGROUP GROUP g1 Bob COUNT 1 STREAMS x >
        r XREADGROUP GROUP g1 Bob NOACK COUNT 1 STREAMS x >
        r XREADGROUP GROUP g2 Charlie COUNT 4 STREAMS x >
        r XDEL x 103

        set reply [r XINFO STREAM x FULL]
        assert_equal [llength $reply] 18
        assert_equal [dict get $reply length] 4
        assert_equal [dict get $reply entries] "{100-0 {a 1}} {101-0 {b 1}} {102-0 {c 1}} {104-0 {f 1}}"

        # First consumer group
        set group [lindex [dict get $reply groups] 0]
        assert_equal [dict get $group name] "g1"
        assert_equal [lindex [dict get $group pending] 0 0] "100-0"
        set consumer [lindex [dict get $group consumers] 0]
        assert_equal [dict get $consumer name] "Alice"
        assert_equal [lindex [dict get $consumer pending] 0 0] "100-0" ;# first entry in first consumer's PEL

        # Second consumer group
        set group [lindex [dict get $reply groups] 1]
        assert_equal [dict get $group name] "g2"
        set consumer [lindex [dict get $group consumers] 0]
        assert_equal [dict get $consumer name] "Charlie"
        assert_equal [lindex [dict get $consumer pending] 0 0] "100-0" ;# first entry in first consumer's PEL
        assert_equal [lindex [dict get $consumer pending] 1 0] "101-0" ;# second entry in first consumer's PEL

        set reply [r XINFO STREAM x FULL COUNT 1]
        assert_equal [llength $reply] 18
        assert_equal [dict get $reply length] 4
        assert_equal [dict get $reply entries] "{100-0 {a 1}}"
    }

    test {Consumer seen-time and active-time} {
        r DEL mystream
        r XGROUP CREATE mystream mygroup $ MKSTREAM
        r XREADGROUP GROUP mygroup Alice COUNT 1 STREAMS mystream >
        after 100
        set reply [r xinfo consumers mystream mygroup]
        set consumer_info [lindex $reply 0]
        assert {[dict get $consumer_info idle] >= 100} ;# consumer idle (seen-time)
        assert_equal [dict get $consumer_info inactive] "-1" ;# consumer inactive (active-time)

        r XADD mystream * f v
        r XREADGROUP GROUP mygroup Alice COUNT 1 STREAMS mystream >
        set reply [r xinfo consumers mystream mygroup]
        set consumer_info [lindex $reply 0]
        assert_equal [lindex $consumer_info 1] "Alice" ;# consumer name
        assert {[dict get $consumer_info idle] < 80} ;# consumer idle (seen-time)
        assert {[dict get $consumer_info inactive] < 80} ;# consumer inactive (active-time)

        after 100
        r XREADGROUP GROUP mygroup Alice COUNT 1 STREAMS mystream >
        set reply [r xinfo consumers mystream mygroup]
        set consumer_info [lindex $reply 0]
        assert {[dict get $consumer_info idle] < 80} ;# consumer idle (seen-time)
        assert {[dict get $consumer_info inactive] >= 100} ;# consumer inactive (active-time)


        # Simulate loading from RDB

        set reply [r XINFO STREAM x FULL]
        set group [lindex [dict get $reply groups] 0]
        set consumer [lindex [dict get $group consumers] 0]
        set prev_seen [dict get $consumer seen-time]
        set prev_active [dict get $consumer active-time]

        set dump [r DUMP mystream]
        r DEL mystream
        r RESTORE mystream 0 $dump

        set reply [r XINFO STREAM x FULL]
        set group [lindex [dict get $reply groups] 0]
        set consumer [lindex [dict get $group consumers] 0]
        assert_equal $prev_seen [dict get $consumer seen-time]
        assert_equal $prev_active [dict get $consumer active-time]
    }

    test {XGROUP CREATECONSUMER: create consumer if does not exist} {
        r del mystream
        r XGROUP CREATE mystream mygroup $ MKSTREAM
        r XADD mystream * f v

        set reply [r xinfo groups mystream]
        set group_info [lindex $reply 0]
        set n_consumers [lindex $group_info 3]
        assert_equal $n_consumers 0 ;# consumers number in cg

        # create consumer using XREADGROUP
        r XREADGROUP GROUP mygroup Alice COUNT 1 STREAMS mystream >

        set reply [r xinfo groups mystream]
        set group_info [lindex $reply 0]
        set n_consumers [lindex $group_info 3]
        assert_equal $n_consumers 1 ;# consumers number in cg

        set reply [r xinfo consumers mystream mygroup]
        set consumer_info [lindex $reply 0]
        assert_equal [lindex $consumer_info 1] "Alice" ;# consumer name

        # create group using XGROUP CREATECONSUMER when Alice already exists
        set created [r XGROUP CREATECONSUMER mystream mygroup Alice]
        assert_equal $created 0

        # create group using XGROUP CREATECONSUMER when Bob does not exist
        set created [r XGROUP CREATECONSUMER mystream mygroup Bob]
        assert_equal $created 1

        set reply [r xinfo groups mystream]
        set group_info [lindex $reply 0]
        set n_consumers [lindex $group_info 3]
        assert_equal $n_consumers 2 ;# consumers number in cg

        set reply [r xinfo consumers mystream mygroup]
        set consumer_info [lindex $reply 0]
        assert_equal [lindex $consumer_info 1] "Alice" ;# consumer name
        set consumer_info [lindex $reply 1]
        assert_equal [lindex $consumer_info 1] "Bob" ;# consumer name
    }

    test {XGROUP CREATECONSUMER: group must exist} {
        r del mystream
        r XADD mystream * f v
        assert_error "*NOGROUP*" {r XGROUP CREATECONSUMER mystream mygroup consumer}
    }

    test {XREADGROUP of multiple entries changes dirty by one} {
        r DEL x
        r XADD x 1-0 data a
        r XADD x 2-0 data b
        r XADD x 3-0 data c
        r XADD x 4-0 data d
        r XGROUP CREATE x g1 0
        r XGROUP CREATECONSUMER x g1 Alice

        set dirty [s rdb_changes_since_last_save]
        set res [r XREADGROUP GROUP g1 Alice COUNT 2 STREAMS x ">"]
        assert_equal $res {{x {{1-0 {data a}} {2-0 {data b}}}}}
        set dirty2 [s rdb_changes_since_last_save]
        assert {$dirty2 == $dirty + 1}

        set dirty [s rdb_changes_since_last_save]
        set res [r XREADGROUP GROUP g1 Alice NOACK COUNT 2 STREAMS x ">"]
        assert_equal $res {{x {{3-0 {data c}} {4-0 {data d}}}}}
        set dirty2 [s rdb_changes_since_last_save]
        assert {$dirty2 == $dirty + 1}
    }

    test {XREADGROUP from PEL does not change dirty} {
        # Techinally speaking, XREADGROUP from PEL should cause propagation
        # because it change the delivery count/time
        # It was decided that this metadata changes are too insiginificant
        # to justify propagation
        # This test covers that.
        r DEL x
        r XADD x 1-0 data a
        r XADD x 2-0 data b
        r XADD x 3-0 data c
        r XADD x 4-0 data d
        r XGROUP CREATE x g1 0
        r XGROUP CREATECONSUMER x g1 Alice

        set res [r XREADGROUP GROUP g1 Alice COUNT 2 STREAMS x ">"]
        assert_equal $res {{x {{1-0 {data a}} {2-0 {data b}}}}}

        set dirty [s rdb_changes_since_last_save]
        set res [r XREADGROUP GROUP g1 Alice COUNT 2 STREAMS x 0]
        assert_equal $res {{x {{1-0 {data a}} {2-0 {data b}}}}}
        set dirty2 [s rdb_changes_since_last_save]
        assert {$dirty2 == $dirty}

        set dirty [s rdb_changes_since_last_save]
        set res [r XREADGROUP GROUP g1 Alice COUNT 2 STREAMS x 9000]
        assert_equal $res {{x {}}}
        set dirty2 [s rdb_changes_since_last_save]
        assert {$dirty2 == $dirty}

        # The current behavior is that we create the consumer (causes dirty++) even
        # if we onlyneed to read from PEL.
        # It feels like we shouldn't create the consumer in that case, but I added
        # this test just for coverage of current behavior
        set dirty [s rdb_changes_since_last_save]
        set res [r XREADGROUP GROUP g1 noconsumer COUNT 2 STREAMS x 0]
        assert_equal $res {{x {}}}
        set dirty2 [s rdb_changes_since_last_save]
        assert {$dirty2 == $dirty + 1}
    }

    start_server {tags {"stream needs:debug"} overrides {appendonly yes aof-use-rdb-preamble no appendfsync always}} {
        test {XREADGROUP with NOACK creates consumer} {
            r del mystream
            r XGROUP CREATE mystream mygroup $ MKSTREAM
            r XADD mystream * f1 v1
            r XREADGROUP GROUP mygroup Alice NOACK STREAMS mystream ">"
            set rd [redis_deferring_client]
            $rd XREADGROUP GROUP mygroup Bob BLOCK 0 NOACK STREAMS mystream ">"
            wait_for_blocked_clients_count 1
            r XADD mystream * f2 v2
            set grpinfo [r xinfo groups mystream]

            r debug loadaof
            assert_equal [r xinfo groups mystream] $grpinfo
            set reply [r xinfo consumers mystream mygroup]
            set consumer_info [lindex $reply 0]
            assert_equal [lindex $consumer_info 1] "Alice" ;# consumer name
            set consumer_info [lindex $reply 1]
            assert_equal [lindex $consumer_info 1] "Bob" ;# consumer name
            $rd close
        }

        test {Consumer without PEL is present in AOF after AOFRW} {
            r del mystream
            r XGROUP CREATE mystream mygroup $ MKSTREAM
            r XADD mystream * f v
            r XREADGROUP GROUP mygroup Alice NOACK STREAMS mystream ">"
            set rd [redis_deferring_client]
            $rd XREADGROUP GROUP mygroup Bob BLOCK 0 NOACK STREAMS mystream ">"
            wait_for_blocked_clients_count 1
            r XGROUP CREATECONSUMER mystream mygroup Charlie
            set grpinfo [lindex [r xinfo groups mystream] 0]

            r bgrewriteaof
            waitForBgrewriteaof r
            r debug loadaof

            set curr_grpinfo [lindex [r xinfo groups mystream] 0]
            assert {$curr_grpinfo == $grpinfo}
            set n_consumers [lindex $grpinfo 3]

            # All consumers are created via XREADGROUP, regardless of whether they managed
            # to read any entries ot not
            assert_equal $n_consumers 3
            $rd close
        }
    }

    test {Consumer group read counter and lag in empty streams} {
        r DEL x
        r XGROUP CREATE x g1 0 MKSTREAM

        set reply [r XINFO STREAM x FULL]
        set group [lindex [dict get $reply groups] 0]
        assert_equal [dict get $reply max-deleted-entry-id] "0-0"
        assert_equal [dict get $reply entries-added] 0
        assert_equal [dict get $group entries-read] 0
        assert_equal [dict get $group lag] 0

        r XADD x 1-0 data a
        r XDEL x 1-0

        set reply [r XINFO STREAM x FULL]
        set group [lindex [dict get $reply groups] 0]
        assert_equal [dict get $reply max-deleted-entry-id] "1-0"
        assert_equal [dict get $reply entries-added] 1
        assert_equal [dict get $group entries-read] 1
        assert_equal [dict get $group lag] 0
    }

    test {Consumer group read counter and lag sanity} {
        r DEL x
        r XADD x 1-0 data a
        r XADD x 2-0 data b
        r XADD x 3-0 data c
        r XADD x 4-0 data d
        r XADD x 5-0 data e
        r XGROUP CREATE x g1 0

        set reply [r XINFO STREAM x FULL]
        set group [lindex [dict get $reply groups] 0]
        assert_equal [dict get $group entries-read] 0
        assert_equal [dict get $group lag] 5

        r XREADGROUP GROUP g1 c11 COUNT 1 STREAMS x >
        set reply [r XINFO STREAM x FULL]
        set group [lindex [dict get $reply groups] 0]
        assert_equal [dict get $group entries-read] 1
        assert_equal [dict get $group lag] 4

        r XREADGROUP GROUP g1 c12 COUNT 10 STREAMS x >
        set reply [r XINFO STREAM x FULL]
        set group [lindex [dict get $reply groups] 0]
        assert_equal [dict get $group entries-read] 5
        assert_equal [dict get $group lag] 0

        r XADD x 6-0 data f
        set reply [r XINFO STREAM x FULL]
        set group [lindex [dict get $reply groups] 0]
        assert_equal [dict get $group entries-read] 5
        assert_equal [dict get $group lag] 1
    }

    test {Consumer group lag with XDELs} {
        r DEL x
        r XADD x 1-0 data a
        r XADD x 2-0 data b
        r XADD x 3-0 data c
        r XADD x 4-0 data d
        r XADD x 5-0 data e
        r XDEL x 3-0
        r XGROUP CREATE x g1 0
        r XGROUP CREATE x g2 0

        set reply [r XINFO STREAM x FULL]
        set group [lindex [dict get $reply groups] 0]
        assert_equal [dict get $group entries-read] {}
        assert_equal [dict get $group lag] {}

        r XREADGROUP GROUP g1 c11 COUNT 1 STREAMS x >
        set reply [r XINFO STREAM x FULL]
        set group [lindex [dict get $reply groups] 0]
        assert_equal [dict get $group entries-read] {}
        assert_equal [dict get $group lag] {}

        r XREADGROUP GROUP g1 c11 COUNT 1 STREAMS x >
        set reply [r XINFO STREAM x FULL]
        set group [lindex [dict get $reply groups] 0]
        assert_equal [dict get $group entries-read] {}
        assert_equal [dict get $group lag] {}

        r XREADGROUP GROUP g1 c11 COUNT 1 STREAMS x >
        set reply [r XINFO STREAM x FULL]
        set group [lindex [dict get $reply groups] 0]
        assert_equal [dict get $group entries-read] {}
        assert_equal [dict get $group lag] {}

        r XREADGROUP GROUP g1 c11 COUNT 1 STREAMS x >
        set reply [r XINFO STREAM x FULL]
        set group [lindex [dict get $reply groups] 0]
        assert_equal [dict get $group entries-read] 5
        assert_equal [dict get $group lag] 0

        r XADD x 6-0 data f
        set reply [r XINFO STREAM x FULL]
        set group [lindex [dict get $reply groups] 0]
        assert_equal [dict get $group entries-read] 5
        assert_equal [dict get $group lag] 1

        r XTRIM x MINID = 3-0
        set reply [r XINFO STREAM x FULL]
        set group [lindex [dict get $reply groups] 0]
        assert_equal [dict get $group entries-read] 5
        assert_equal [dict get $group lag] 1
        set group [lindex [dict get $reply groups] 1]
        assert_equal [dict get $group entries-read] 3
        assert_equal [dict get $group lag] 3

        r XTRIM x MINID = 5-0
        set reply [r XINFO STREAM x FULL]
        set group [lindex [dict get $reply groups] 0]
        assert_equal [dict get $group entries-read] 5
        assert_equal [dict get $group lag] 1
        set group [lindex [dict get $reply groups] 1]
        assert_equal [dict get $group entries-read] 4
        assert_equal [dict get $group lag] 2
    }

<<<<<<< HEAD
    test {Consumer group check lag and entries-read consistency} {
        r DEL x
        r XGROUP CREATE x processing $ MKSTREAM
        r XGROUP CREATE x processing1 $ MKSTREAM
        r XADD x 0-1 name Mercury
        r XADD x 0-2 name Venus
        r XADD x 0-3 name Earth
        r XADD x 0-4 name Jupiter

        r XREADGROUP GROUP processing alice COUNT 2 STREAMS x >
        r XDEL x 0-3

        set reply [r XINFO STREAM x FULL]
        set group [lindex [dict get $reply groups] 0]
        assert_equal [dict get $group entries-read] {}
        assert_equal [dict get $group lag] {}

        r DEL x
        r XGROUP CREATE x processing $ MKSTREAM
        r XGROUP CREATE x processing1 $ MKSTREAM
        r XADD x 0-1 name Mercury
        r XADD x 0-2 name Venus
        r XADD x 0-3 name Earth
        r XADD x 0-4 name Jupiter

        r XDEL x 0-3
        r XREADGROUP GROUP processing alice COUNT 2 STREAMS x >

        set reply [r XINFO STREAM x FULL]
        set group [lindex [dict get $reply groups] 0]
        assert_equal [dict get $group entries-read] {}
        assert_equal [dict get $group lag] {}
    }

=======
>>>>>>> e9cbfcce
    test {Consumer Group Lag with XDELs and tombstone after the last_id of consume group} {
        r DEL x
        r XGROUP CREATE x g1 $ MKSTREAM
        r XADD x 1-0 data a
        r XREADGROUP GROUP g1 alice STREAMS x > ;# Read one entry
        r XADD x 2-0 data c
        r XADD x 3-0 data d
<<<<<<< HEAD
        r XDEL x 1-0
        r XDEL x 2-0
        # Now the latest tombstone(2-0) is before the first entry(3-0), but there is still
        # a tombstone(2-0) after the last_id of the consume group.
        set reply [r XINFO STREAM x FULL]
        set group [lindex [dict get $reply groups] 0]
        assert_equal [dict get $group entries-read] {}
        assert_equal [dict get $group lag] {}

=======
        r XDEL x 2-0

        # Now the latest tombstone(2-0) is before the first entry(3-0), but there is still
        # a tombstone(2-0) after the last_id(1-0) of the consume group.
        set reply [r XINFO STREAM x FULL]
        set group [lindex [dict get $reply groups] 0]
        assert_equal [dict get $group entries-read] 1
        assert_equal [dict get $group lag] {}

        r XDEL x 1-0
        # Although there is a tombstone(2-0) after the consumer group's last_id(1-0), all
        # entries before the maximal tombstone have been deleted. This means that both the
        # last_id and the largest tombstone are behind the first entry. Therefore, tombstones
        # no longer affect the lag, which now reflects the remaining entries in the stream.
        set reply [r XINFO STREAM x FULL]
        set group [lindex [dict get $reply groups] 0]
        assert_equal [dict get $group entries-read] 1
        assert_equal [dict get $group lag] 1

>>>>>>> e9cbfcce
        # Now there is a tombstone(2-0) after the last_id of the consume group, so after consuming
        # entry(3-0), the group's counter will be invalid.
        r XREADGROUP GROUP g1 alice STREAMS x > 
        set reply [r XINFO STREAM x FULL]
        set group [lindex [dict get $reply groups] 0]
        assert_equal [dict get $group entries-read] 3
        assert_equal [dict get $group lag] 0
    }

<<<<<<< HEAD
=======
    test {Consumer group lag with XTRIM} {
        r DEL x
        r XGROUP CREATE x mygroup $ MKSTREAM
        r XADD x 1-0 data a
        r XADD x 2-0 data b
        r XADD x 3-0 data c
        r XADD x 4-0 data d
        r XADD x 5-0 data e
        r XREADGROUP GROUP mygroup alice COUNT 1 STREAMS x >

        set reply [r XINFO STREAM x FULL]
        set group [lindex [dict get $reply groups] 0]
        assert_equal [dict get $group entries-read] 1
        assert_equal [dict get $group lag] 4

        # Although XTRIM doesn't update the `max-deleted-entry-id`, it always updates the
        # position of the first entry. When trimming causes the first entry to be behind
        # the consumer group's last_id, the consumer group's lag will always be equal to
        # the number of remainin entries in the stream.
        r XTRIM x MAXLEN 1
        set reply [r XINFO STREAM x FULL]
        set group [lindex [dict get $reply groups] 0]
        assert_equal [dict get $reply max-deleted-entry-id] "0-0"
        assert_equal [dict get $group entries-read] 1
        assert_equal [dict get $group lag] 1

        # When all the entries were deleted, the lag is always 0.
        r XTRIM x MAXLEN 0
        set reply [r XINFO STREAM x FULL]
        set group [lindex [dict get $reply groups] 0]
        assert_equal [dict get $group lag] 0
    }

>>>>>>> e9cbfcce
    test {Loading from legacy (Redis <= v6.2.x, rdb_ver < 10) persistence} {
        # The payload was DUMPed from a v5 instance after:
        # XADD x 1-0 data a
        # XADD x 2-0 data b
        # XADD x 3-0 data c
        # XADD x 4-0 data d
        # XADD x 5-0 data e
        # XADD x 6-0 data f
        # XDEL x 3-0
        # XGROUP CREATE x g1 0
        # XGROUP CREATE x g2 0
        # XREADGROUP GROUP g1 c11 COUNT 4 STREAMS x >
        # XTRIM x MAXLEN = 2

        r DEL x
        r RESTORE x 0 "\x0F\x01\x10\x00\x00\x00\x00\x00\x00\x00\x01\x00\x00\x00\x00\x00\x00\x00\x00\xC3\x40\x4A\x40\x57\x16\x57\x00\x00\x00\x23\x00\x02\x01\x04\x01\x01\x01\x84\x64\x61\x74\x61\x05\x00\x01\x03\x01\x00\x20\x01\x03\x81\x61\x02\x04\x20\x0A\x00\x01\x40\x0A\x00\x62\x60\x0A\x00\x02\x40\x0A\x00\x63\x60\x0A\x40\x22\x01\x81\x64\x20\x0A\x40\x39\x20\x0A\x00\x65\x60\x0A\x00\x05\x40\x0A\x00\x66\x20\x0A\x00\xFF\x02\x06\x00\x02\x02\x67\x31\x05\x00\x04\x00\x00\x00\x00\x00\x00\x00\x01\x00\x00\x00\x00\x00\x00\x00\x00\x3E\xF7\x83\x43\x7A\x01\x00\x00\x01\x00\x00\x00\x00\x00\x00\x00\x02\x00\x00\x00\x00\x00\x00\x00\x00\x3E\xF7\x83\x43\x7A\x01\x00\x00\x01\x00\x00\x00\x00\x00\x00\x00\x04\x00\x00\x00\x00\x00\x00\x00\x00\x3E\xF7\x83\x43\x7A\x01\x00\x00\x01\x00\x00\x00\x00\x00\x00\x00\x05\x00\x00\x00\x00\x00\x00\x00\x00\x3E\xF7\x83\x43\x7A\x01\x00\x00\x01\x01\x03\x63\x31\x31\x3E\xF7\x83\x43\x7A\x01\x00\x00\x04\x00\x00\x00\x00\x00\x00\x00\x01\x00\x00\x00\x00\x00\x00\x00\x00\x00\x00\x00\x00\x00\x00\x00\x02\x00\x00\x00\x00\x00\x00\x00\x00\x00\x00\x00\x00\x00\x00\x00\x04\x00\x00\x00\x00\x00\x00\x00\x00\x00\x00\x00\x00\x00\x00\x00\x05\x00\x00\x00\x00\x00\x00\x00\x00\x02\x67\x32\x00\x00\x00\x00\x09\x00\x3D\x52\xEF\x68\x67\x52\x1D\xFA"

        set reply [r XINFO STREAM x FULL]
        assert_equal [dict get $reply max-deleted-entry-id] "0-0"
        assert_equal [dict get $reply entries-added] 2
        set group [lindex [dict get $reply groups] 0]
        assert_equal [dict get $group entries-read] 1
        assert_equal [dict get $group lag] 1
        set group [lindex [dict get $reply groups] 1]
        assert_equal [dict get $group entries-read] 0
        assert_equal [dict get $group lag] 2
    }

    test {Loading from legacy (Redis <= v7.0.x, rdb_ver < 11) persistence} {
        # The payload was DUMPed from a v7 instance after:
        # XGROUP CREATE x g $ MKSTREAM
        # XADD x 1-1 f v
        # XREADGROUP GROUP g Alice STREAMS x >

        r DEL x
        r RESTORE x 0 "\x13\x01\x10\x00\x00\x00\x00\x00\x00\x00\x01\x00\x00\x00\x00\x00\x00\x00\x01\x1D\x1D\x00\x00\x00\x0A\x00\x01\x01\x00\x01\x01\x01\x81\x66\x02\x00\x01\x02\x01\x00\x01\x00\x01\x81\x76\x02\x04\x01\xFF\x01\x01\x01\x01\x01\x00\x00\x01\x01\x01\x67\x01\x01\x01\x01\x00\x00\x00\x00\x00\x00\x00\x01\x00\x00\x00\x00\x00\x00\x00\x01\xF5\x5A\x71\xC7\x84\x01\x00\x00\x01\x01\x05\x41\x6C\x69\x63\x65\xF5\x5A\x71\xC7\x84\x01\x00\x00\x01\x00\x00\x00\x00\x00\x00\x00\x01\x00\x00\x00\x00\x00\x00\x00\x01\x0B\x00\xA7\xA9\x14\xA5\x27\xFF\x9B\x9B"
        set reply [r XINFO STREAM x FULL]
        set group [lindex [dict get $reply groups] 0]
        set consumer [lindex [dict get $group consumers] 0]
        assert_equal [dict get $consumer seen-time] [dict get $consumer active-time]
    }

    start_server {tags {"external:skip"}} {
        set master [srv -1 client]
        set master_host [srv -1 host]
        set master_port [srv -1 port]
        set slave [srv 0 client]

        foreach noack {0 1} {
            test "Consumer group last ID propagation to slave (NOACK=$noack)" {
                $slave slaveof $master_host $master_port
                wait_for_condition 50 100 {
                    [s 0 master_link_status] eq {up}
                } else {
                    fail "Replication not started."
                }

                $master del stream
                $master xadd stream * a 1
                $master xadd stream * a 2
                $master xadd stream * a 3
                $master xgroup create stream mygroup 0

                # Consume the first two items on the master
                for {set j 0} {$j < 2} {incr j} {
                    if {$noack} {
                        set item [$master xreadgroup group mygroup \
                                  myconsumer COUNT 1 NOACK STREAMS stream >]
                    } else {
                        set item [$master xreadgroup group mygroup \
                                  myconsumer COUNT 1 STREAMS stream >]
                    }
                    set id [lindex $item 0 1 0 0]
                    if {$noack == 0} {
                        assert {[$master xack stream mygroup $id] eq "1"}
                    }
                }

                wait_for_ofs_sync $master $slave

                # Turn slave into master
                $slave slaveof no one

                set item [$slave xreadgroup group mygroup myconsumer \
                          COUNT 1 STREAMS stream >]

                # The consumed entry should be the third
                set myentry [lindex $item 0 1 0 1]
                assert {$myentry eq {a 3}}
            }
        }
    }

    start_server {tags {"external:skip"}} {
        set master [srv -1 client]
        set master_host [srv -1 host]
        set master_port [srv -1 port]
        set replica [srv 0 client]

        foreach autoclaim {0 1} {
            test "Replication tests of XCLAIM with deleted entries (autoclaim=$autoclaim)" {
                $replica replicaof $master_host $master_port
                wait_for_condition 50 100 {
                    [s 0 master_link_status] eq {up}
                } else {
                    fail "Replication not started."
                }

                $master DEL x
                $master XADD x 1-0 f v
                $master XADD x 2-0 f v
                $master XADD x 3-0 f v
                $master XADD x 4-0 f v
                $master XADD x 5-0 f v
                $master XGROUP CREATE x grp 0
                assert_equal [$master XREADGROUP GROUP grp Alice STREAMS x >] {{x {{1-0 {f v}} {2-0 {f v}} {3-0 {f v}} {4-0 {f v}} {5-0 {f v}}}}}
                wait_for_ofs_sync $master $replica
                assert_equal [llength [$replica XPENDING x grp - + 10 Alice]] 5
                $master XDEL x 2-0
                $master XDEL x 4-0
                if {$autoclaim} {
                    assert_equal [$master XAUTOCLAIM x grp Bob 0 0-0] {0-0 {{1-0 {f v}} {3-0 {f v}} {5-0 {f v}}} {2-0 4-0}}
                    wait_for_ofs_sync $master $replica
                    assert_equal [llength [$replica XPENDING x grp - + 10 Alice]] 0
                } else {
                    assert_equal [$master XCLAIM x grp Bob 0 1-0 2-0 3-0 4-0] {{1-0 {f v}} {3-0 {f v}}}
                    wait_for_ofs_sync $master $replica
                    assert_equal [llength [$replica XPENDING x grp - + 10 Alice]] 1
                }
            }
        }

        test {XREADGROUP ACK would propagate entries-read} {
            $master del mystream
            $master xadd mystream * a b c d e f
            $master xgroup create mystream mygroup $
            $master xreadgroup group mygroup ryan count 1 streams mystream >
            $master xadd mystream * a1 b1 a1 b2
            $master xadd mystream * name v1 name v1
            $master xreadgroup group mygroup ryan count 1 streams mystream >
            $master xreadgroup group mygroup ryan count 1 streams mystream >

            set reply [$master XINFO STREAM mystream FULL]
            set group [lindex [dict get $reply groups] 0]
            assert_equal [dict get $group entries-read] 3
            assert_equal [dict get $group lag] 0

            set reply [$replica XINFO STREAM mystream FULL]
            set group [lindex [dict get $reply groups] 0]
            assert_equal [dict get $group entries-read] 3
            assert_equal [dict get $group lag] 0
        }

        test {XREADGROUP from PEL inside MULTI} {
            # This scenario used to cause propagation of EXEC without MULTI in 6.2
            $replica config set propagation-error-behavior panic
            $master del mystream
            $master xadd mystream 1-0 a b c d e f
            $master xgroup create mystream mygroup 0
            assert_equal [$master xreadgroup group mygroup ryan count 1 streams mystream >] {{mystream {{1-0 {a b c d e f}}}}}
            $master multi
            $master xreadgroup group mygroup ryan count 1 streams mystream 0
            $master exec
        }
    }

    start_server {tags {"stream needs:debug"} overrides {appendonly yes aof-use-rdb-preamble no}} {
        test {Empty stream with no lastid can be rewrite into AOF correctly} {
            r XGROUP CREATE mystream group-name $ MKSTREAM
            assert {[dict get [r xinfo stream mystream] length] == 0}
            set grpinfo [r xinfo groups mystream]
            r bgrewriteaof
            waitForBgrewriteaof r
            r debug loadaof
            assert {[dict get [r xinfo stream mystream] length] == 0}
            assert_equal [r xinfo groups mystream] $grpinfo
        }
    }
}<|MERGE_RESOLUTION|>--- conflicted
+++ resolved
@@ -1239,43 +1239,6 @@
         assert_equal [dict get $group lag] 2
     }
 
-<<<<<<< HEAD
-    test {Consumer group check lag and entries-read consistency} {
-        r DEL x
-        r XGROUP CREATE x processing $ MKSTREAM
-        r XGROUP CREATE x processing1 $ MKSTREAM
-        r XADD x 0-1 name Mercury
-        r XADD x 0-2 name Venus
-        r XADD x 0-3 name Earth
-        r XADD x 0-4 name Jupiter
-
-        r XREADGROUP GROUP processing alice COUNT 2 STREAMS x >
-        r XDEL x 0-3
-
-        set reply [r XINFO STREAM x FULL]
-        set group [lindex [dict get $reply groups] 0]
-        assert_equal [dict get $group entries-read] {}
-        assert_equal [dict get $group lag] {}
-
-        r DEL x
-        r XGROUP CREATE x processing $ MKSTREAM
-        r XGROUP CREATE x processing1 $ MKSTREAM
-        r XADD x 0-1 name Mercury
-        r XADD x 0-2 name Venus
-        r XADD x 0-3 name Earth
-        r XADD x 0-4 name Jupiter
-
-        r XDEL x 0-3
-        r XREADGROUP GROUP processing alice COUNT 2 STREAMS x >
-
-        set reply [r XINFO STREAM x FULL]
-        set group [lindex [dict get $reply groups] 0]
-        assert_equal [dict get $group entries-read] {}
-        assert_equal [dict get $group lag] {}
-    }
-
-=======
->>>>>>> e9cbfcce
     test {Consumer Group Lag with XDELs and tombstone after the last_id of consume group} {
         r DEL x
         r XGROUP CREATE x g1 $ MKSTREAM
@@ -1283,17 +1246,6 @@
         r XREADGROUP GROUP g1 alice STREAMS x > ;# Read one entry
         r XADD x 2-0 data c
         r XADD x 3-0 data d
-<<<<<<< HEAD
-        r XDEL x 1-0
-        r XDEL x 2-0
-        # Now the latest tombstone(2-0) is before the first entry(3-0), but there is still
-        # a tombstone(2-0) after the last_id of the consume group.
-        set reply [r XINFO STREAM x FULL]
-        set group [lindex [dict get $reply groups] 0]
-        assert_equal [dict get $group entries-read] {}
-        assert_equal [dict get $group lag] {}
-
-=======
         r XDEL x 2-0
 
         # Now the latest tombstone(2-0) is before the first entry(3-0), but there is still
@@ -1313,7 +1265,6 @@
         assert_equal [dict get $group entries-read] 1
         assert_equal [dict get $group lag] 1
 
->>>>>>> e9cbfcce
         # Now there is a tombstone(2-0) after the last_id of the consume group, so after consuming
         # entry(3-0), the group's counter will be invalid.
         r XREADGROUP GROUP g1 alice STREAMS x > 
@@ -1323,8 +1274,6 @@
         assert_equal [dict get $group lag] 0
     }
 
-<<<<<<< HEAD
-=======
     test {Consumer group lag with XTRIM} {
         r DEL x
         r XGROUP CREATE x mygroup $ MKSTREAM
@@ -1358,7 +1307,6 @@
         assert_equal [dict get $group lag] 0
     }
 
->>>>>>> e9cbfcce
     test {Loading from legacy (Redis <= v6.2.x, rdb_ver < 10) persistence} {
         # The payload was DUMPed from a v5 instance after:
         # XADD x 1-0 data a
