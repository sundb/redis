--- conflicted
+++ resolved
@@ -456,10 +456,6 @@
             r debug set-active-expire 1
         }
 
-<<<<<<< HEAD
-        # Wait for active expire
-        wait_for_condition 500 20 { [r EXISTS same40] == 0 } else { fail "hash `same40` should be expired" }
-=======
         test "Lazy expire - verify various HASH commands handling expired fields ($type)" {
             # Enforce only lazy expire
             r debug set-active-expire 0
@@ -542,7 +538,6 @@
              assert_equal [r hset myhash f3 v3 f4 v4] 1
              assert_equal [r hset myhash f3 v3 f5 v5 f6 v6] 2
         }
->>>>>>> ca4ed48d
 
         test "Test HGETALL not return expired fields ($type)" {
             # Test with small hash
