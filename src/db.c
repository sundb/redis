/*
 * Copyright (c) 2009-Present, Redis Ltd.
 * All rights reserved.
 *
 * Licensed under your choice of the Redis Source Available License 2.0
 * (RSALv2) or the Server Side Public License v1 (SSPLv1).
 */

#include "server.h"
#include "cluster.h"
#include "atomicvar.h"
#include "latency.h"
#include "script.h"
#include "functions.h"

#include <signal.h>
#include <ctype.h>
#include "bio.h"

/*-----------------------------------------------------------------------------
 * C-level DB API
 *----------------------------------------------------------------------------*/

/* Flags for expireIfNeeded */
#define EXPIRE_FORCE_DELETE_EXPIRED 1
#define EXPIRE_AVOID_DELETE_EXPIRED 2

/* Return values for expireIfNeeded */
typedef enum {
    KEY_VALID = 0, /* Could be volatile and not yet expired, non-volatile, or even non-existing key. */
    KEY_EXPIRED, /* Logically expired but not yet deleted. */
    KEY_DELETED /* The key was deleted now. */
} keyStatus;

keyStatus expireIfNeeded(redisDb *db, robj *key, int flags);
int keyIsExpired(redisDb *db, robj *key);
static void dbSetValue(redisDb *db, robj *key, robj *val, int overwrite, dictEntry *de);

/* Update LFU when an object is accessed.
 * Firstly, decrement the counter if the decrement time is reached.
 * Then logarithmically increment the counter, and update the access time. */
void updateLFU(robj *val) {
    unsigned long counter = LFUDecrAndReturn(val);
    counter = LFULogIncr(counter);
    val->lru = (LFUGetTimeInMinutes()<<8) | counter;
}

/* Lookup a key for read or write operations, or return NULL if the key is not
 * found in the specified DB. This function implements the functionality of
 * lookupKeyRead(), lookupKeyWrite() and their ...WithFlags() variants.
 *
 * Side-effects of calling this function:
 *
 * 1. A key gets expired if it reached it's TTL.
 * 2. The key's last access time is updated.
 * 3. The global keys hits/misses stats are updated (reported in INFO).
 * 4. If keyspace notifications are enabled, a "keymiss" notification is fired.
 *
 * Flags change the behavior of this command:
 *
 *  LOOKUP_NONE (or zero): No special flags are passed.
 *  LOOKUP_NOTOUCH: Don't alter the last access time of the key.
 *  LOOKUP_NONOTIFY: Don't trigger keyspace event on key miss.
 *  LOOKUP_NOSTATS: Don't increment key hits/misses counters.
 *  LOOKUP_WRITE: Prepare the key for writing (delete expired keys even on
 *                replicas, use separate keyspace stats and events (TODO)).
 *  LOOKUP_NOEXPIRE: Perform expiration check, but avoid deleting the key,
 *                   so that we don't have to propagate the deletion.
 *
 * Note: this function also returns NULL if the key is logically expired but
 * still existing, in case this is a replica and the LOOKUP_WRITE is not set.
 * Even if the key expiry is master-driven, we can correctly report a key is
 * expired on replicas even if the master is lagging expiring our key via DELs
 * in the replication link. */
robj *lookupKey(redisDb *db, robj *key, int flags) {
    dictEntry *de = dbFind(db, key->ptr);
    robj *val = NULL;
    if (de) {
        val = dictGetVal(de);
        /* Forcing deletion of expired keys on a replica makes the replica
         * inconsistent with the master. We forbid it on readonly replicas, but
         * we have to allow it on writable replicas to make write commands
         * behave consistently.
         *
         * It's possible that the WRITE flag is set even during a readonly
         * command, since the command may trigger events that cause modules to
         * perform additional writes. */
        int is_ro_replica = server.masterhost && server.repl_slave_ro;
        int expire_flags = 0;
        if (flags & LOOKUP_WRITE && !is_ro_replica)
            expire_flags |= EXPIRE_FORCE_DELETE_EXPIRED;
        if (flags & LOOKUP_NOEXPIRE)
            expire_flags |= EXPIRE_AVOID_DELETE_EXPIRED;
        if (expireIfNeeded(db, key, expire_flags) != KEY_VALID) {
            /* The key is no longer valid. */
            val = NULL;
        }
    }

    if (val) {
        /* Update the access time for the ageing algorithm.
         * Don't do it if we have a saving child, as this will trigger
         * a copy on write madness. */
        if (server.current_client && server.current_client->flags & CLIENT_NO_TOUCH &&
            server.current_client->cmd->proc != touchCommand)
            flags |= LOOKUP_NOTOUCH;
        if (!hasActiveChildProcess() && !(flags & LOOKUP_NOTOUCH)){
            if (server.maxmemory_policy & MAXMEMORY_FLAG_LFU) {
                updateLFU(val);
            } else {
                val->lru = LRU_CLOCK();
            }
        }

        if (!(flags & (LOOKUP_NOSTATS | LOOKUP_WRITE)))
            server.stat_keyspace_hits++;
        /* TODO: Use separate hits stats for WRITE */
    } else {
        if (!(flags & (LOOKUP_NONOTIFY | LOOKUP_WRITE)))
            notifyKeyspaceEvent(NOTIFY_KEY_MISS, "keymiss", key, db->id);
        if (!(flags & (LOOKUP_NOSTATS | LOOKUP_WRITE)))
            server.stat_keyspace_misses++;
        /* TODO: Use separate misses stats and notify event for WRITE */
    }

    return val;
}

/* Lookup a key for read operations, or return NULL if the key is not found
 * in the specified DB.
 *
 * This API should not be used when we write to the key after obtaining
 * the object linked to the key, but only for read only operations.
 *
 * This function is equivalent to lookupKey(). The point of using this function
 * rather than lookupKey() directly is to indicate that the purpose is to read
 * the key. */
robj *lookupKeyReadWithFlags(redisDb *db, robj *key, int flags) {
    serverAssert(!(flags & LOOKUP_WRITE));
    return lookupKey(db, key, flags);
}

/* Like lookupKeyReadWithFlags(), but does not use any flag, which is the
 * common case. */
robj *lookupKeyRead(redisDb *db, robj *key) {
    return lookupKeyReadWithFlags(db,key,LOOKUP_NONE);
}

/* Lookup a key for write operations, and as a side effect, if needed, expires
 * the key if its TTL is reached. It's equivalent to lookupKey() with the
 * LOOKUP_WRITE flag added.
 *
 * Returns the linked value object if the key exists or NULL if the key
 * does not exist in the specified DB. */
robj *lookupKeyWriteWithFlags(redisDb *db, robj *key, int flags) {
    return lookupKey(db, key, flags | LOOKUP_WRITE);
}

robj *lookupKeyWrite(redisDb *db, robj *key) {
    return lookupKeyWriteWithFlags(db, key, LOOKUP_NONE);
}

robj *lookupKeyReadOrReply(client *c, robj *key, robj *reply) {
    robj *o = lookupKeyRead(c->db, key);
    if (!o) addReplyOrErrorObject(c, reply);
    return o;
}

robj *lookupKeyWriteOrReply(client *c, robj *key, robj *reply) {
    robj *o = lookupKeyWrite(c->db, key);
    if (!o) addReplyOrErrorObject(c, reply);
    return o;
}

/* Add the key to the DB. It's up to the caller to increment the reference
 * counter of the value if needed.
 *
 * If the update_if_existing argument is false, the program is aborted
 * if the key already exists, otherwise, it can fall back to dbOverwrite. */
static dictEntry *dbAddInternal(redisDb *db, robj *key, robj *val, int update_if_existing) {
    dictEntry *existing;
    int slot = getKeySlot(key->ptr);
    dictEntry *de = kvstoreDictAddRaw(db->keys, slot, key->ptr, &existing);
    if (update_if_existing && existing) {
        dbSetValue(db, key, val, 1, existing);
        return existing;
    }
    serverAssertWithInfo(NULL, key, de != NULL);
    kvstoreDictSetKey(db->keys, slot, de, sdsdup(key->ptr));
    initObjectLRUOrLFU(val);
    kvstoreDictSetVal(db->keys, slot, de, val);
    signalKeyAsReady(db, key, val->type);
    notifyKeyspaceEvent(NOTIFY_NEW,"new",key,db->id);
    return de;
}

dictEntry *dbAdd(redisDb *db, robj *key, robj *val) {
    return dbAddInternal(db, key, val, 0);
}

/* Returns key's hash slot when cluster mode is enabled, or 0 when disabled.
 * The only difference between this function and getKeySlot, is that it's not using cached key slot from the current_client
 * and always calculates CRC hash.
 * This is useful when slot needs to be calculated for a key that user didn't request for, such as in case of eviction. */
int calculateKeySlot(sds key) {
    return server.cluster_enabled ? keyHashSlot(key, (int) sdslen(key)) : 0;
}

/* Return slot-specific dictionary for key based on key's hash slot when cluster mode is enabled, else 0.*/
int getKeySlot(sds key) {
    /* This is performance optimization that uses pre-set slot id from the current command,
     * in order to avoid calculation of the key hash.
     * This optimization is only used when current_client flag `CLIENT_EXECUTING_COMMAND` is set.
     * It only gets set during the execution of command under `call` method. Other flows requesting
     * the key slot would fallback to calculateKeySlot.
     */
    if (server.current_client && server.current_client->slot >= 0 && server.current_client->flags & CLIENT_EXECUTING_COMMAND) {
        debugServerAssertWithInfo(server.current_client, NULL, calculateKeySlot(key)==server.current_client->slot);
        return server.current_client->slot;
    }
    return calculateKeySlot(key);
}

/* This is a special version of dbAdd() that is used only when loading
 * keys from the RDB file: the key is passed as an SDS string that is
 * retained by the function (and not freed by the caller).
 *
 * Moreover this function will not abort if the key is already busy, to
 * give more control to the caller, nor will signal the key as ready
 * since it is not useful in this context.
 *
 * The function returns 1 if the key was added to the database, taking
 * ownership of the SDS string, otherwise 0 is returned, and is up to the
 * caller to free the SDS string. */
int dbAddRDBLoad(redisDb *db, sds key, robj *val) {
    int slot = getKeySlot(key);
    dictEntry *de = kvstoreDictAddRaw(db->keys, slot, key, NULL);
    if (de == NULL) return 0;
    initObjectLRUOrLFU(val);
    kvstoreDictSetVal(db->keys, slot, de, val);
    return 1;
}

/* Overwrite an existing key with a new value. Incrementing the reference
 * count of the new value is up to the caller.
 * This function does not modify the expire time of the existing key.
 *
 * The 'overwrite' flag is an indication whether this is done as part of a
 * complete replacement of their key, which can be thought as a deletion and
 * replacement (in which case we need to emit deletion signals), or just an
 * update of a value of an existing key (when false).
 *
 * The dictEntry input is optional, can be used if we already have one.
 *
 * The program is aborted if the key was not already present. */
static void dbSetValue(redisDb *db, robj *key, robj *val, int overwrite, dictEntry *de) {
    int slot = getKeySlot(key->ptr);
    if (!de) de = kvstoreDictFind(db->keys, slot, key->ptr);
    serverAssertWithInfo(NULL,key,de != NULL);
    robj *old = dictGetVal(de);

    val->lru = old->lru;

    if (overwrite) {
        /* RM_StringDMA may call dbUnshareStringValue which may free val, so we
         * need to incr to retain old */
        incrRefCount(old);
        /* Although the key is not really deleted from the database, we regard
         * overwrite as two steps of unlink+add, so we still need to call the unlink
         * callback of the module. */
        moduleNotifyKeyUnlink(key,old,db->id,DB_FLAG_KEY_OVERWRITE);
        /* We want to try to unblock any module clients or clients using a blocking XREADGROUP */
        signalDeletedKeyAsReady(db,key,old->type);
        decrRefCount(old);
        /* Because of RM_StringDMA, old may be changed, so we need get old again */
        old = dictGetVal(de);
    }
    kvstoreDictSetVal(db->keys, slot, de, val);
    if (server.lazyfree_lazy_server_del) {
        freeObjAsync(key,old,db->id);
    } else {
        decrRefCount(old);
    }
}

/* Replace an existing key with a new value, we just replace value and don't
 * emit any events */
void dbReplaceValue(redisDb *db, robj *key, robj *val) {
    dbSetValue(db, key, val, 0, NULL);
}

/* High level Set operation. This function can be used in order to set
 * a key, whatever it was existing or not, to a new object.
 *
 * 1) The ref count of the value object is incremented.
 * 2) clients WATCHing for the destination key notified.
 * 3) The expire time of the key is reset (the key is made persistent),
 *    unless 'SETKEY_KEEPTTL' is enabled in flags.
 * 4) The key lookup can take place outside this interface outcome will be
 *    delivered with 'SETKEY_ALREADY_EXIST' or 'SETKEY_DOESNT_EXIST'
 *
 * All the new keys in the database should be created via this interface.
 * The client 'c' argument may be set to NULL if the operation is performed
 * in a context where there is no clear client performing the operation. */
void setKey(client *c, redisDb *db, robj *key, robj *val, int flags) {
    int keyfound = 0;

    if (flags & SETKEY_ALREADY_EXIST)
        keyfound = 1;
    else if (flags & SETKEY_ADD_OR_UPDATE)
        keyfound = -1;
    else if (!(flags & SETKEY_DOESNT_EXIST))
        keyfound = (lookupKeyWrite(db,key) != NULL);

    if (!keyfound) {
        dbAdd(db,key,val);
    } else if (keyfound<0) {
        dbAddInternal(db,key,val,1);
    } else {
        dbSetValue(db,key,val,1,NULL);
    }
    incrRefCount(val);
    if (!(flags & SETKEY_KEEPTTL)) removeExpire(db,key);
    if (!(flags & SETKEY_NO_SIGNAL)) signalModifiedKey(c,db,key);
}

/* Return a random key, in form of a Redis object.
 * If there are no keys, NULL is returned.
 *
 * The function makes sure to return keys not already expired. */
robj *dbRandomKey(redisDb *db) {
    dictEntry *de;
    int maxtries = 100;
    int allvolatile = kvstoreSize(db->keys) == kvstoreSize(db->expires);

    while(1) {
        sds key;
        robj *keyobj;
        int randomSlot = kvstoreGetFairRandomDictIndex(db->keys);
        de = kvstoreDictGetFairRandomKey(db->keys, randomSlot);
        if (de == NULL) return NULL;

        key = dictGetKey(de);
        keyobj = createStringObject(key,sdslen(key));
        if (dbFindExpires(db, key)) {
            if (allvolatile && server.masterhost && --maxtries == 0) {
                /* If the DB is composed only of keys with an expire set,
                 * it could happen that all the keys are already logically
                 * expired in the slave, so the function cannot stop because
                 * expireIfNeeded() is false, nor it can stop because
                 * dictGetFairRandomKey() returns NULL (there are keys to return).
                 * To prevent the infinite loop we do some tries, but if there
                 * are the conditions for an infinite loop, eventually we
                 * return a key name that may be already expired. */
                return keyobj;
            }
            if (expireIfNeeded(db,keyobj,0) != KEY_VALID) {
                decrRefCount(keyobj);
                continue; /* search for another key. This expired. */
            }
        }
        return keyobj;
    }
}

/* Helper for sync and async delete. */
int dbGenericDelete(redisDb *db, robj *key, int async, int flags) {
    dictEntry **plink;
    int table;
    int slot = getKeySlot(key->ptr);
    dictEntry *de = kvstoreDictTwoPhaseUnlinkFind(db->keys, slot, key->ptr, &plink, &table);
    if (de) {
        robj *val = dictGetVal(de);

        /* If hash object with expiry on fields, remove it from HFE DS of DB */
        if (val->type == OBJ_HASH)
            hashTypeRemoveFromExpires(&db->hexpires, val);

        /* RM_StringDMA may call dbUnshareStringValue which may free val, so we
         * need to incr to retain val */
        incrRefCount(val);
        /* Tells the module that the key has been unlinked from the database. */
        moduleNotifyKeyUnlink(key,val,db->id,flags);
        /* We want to try to unblock any module clients or clients using a blocking XREADGROUP */
        signalDeletedKeyAsReady(db,key,val->type);
        /* We should call decr before freeObjAsync. If not, the refcount may be
         * greater than 1, so freeObjAsync doesn't work */
        decrRefCount(val);
        if (async) {
            /* Because of dbUnshareStringValue, the val in de may change. */
            freeObjAsync(key, dictGetVal(de), db->id);
            kvstoreDictSetVal(db->keys, slot, de, NULL);
        }
        /* Deleting an entry from the expires dict will not free the sds of
         * the key, because it is shared with the main dictionary. */
        kvstoreDictDelete(db->expires, slot, key->ptr);

        kvstoreDictTwoPhaseUnlinkFree(db->keys, slot, de, plink, table);
        return 1;
    } else {
        return 0;
    }
}

/* Delete a key, value, and associated expiration entry if any, from the DB */
int dbSyncDelete(redisDb *db, robj *key) {
    return dbGenericDelete(db, key, 0, DB_FLAG_KEY_DELETED);
}

/* Delete a key, value, and associated expiration entry if any, from the DB. If
 * the value consists of many allocations, it may be freed asynchronously. */
int dbAsyncDelete(redisDb *db, robj *key) {
    return dbGenericDelete(db, key, 1, DB_FLAG_KEY_DELETED);
}

/* This is a wrapper whose behavior depends on the Redis lazy free
 * configuration. Deletes the key synchronously or asynchronously. */
int dbDelete(redisDb *db, robj *key) {
    return dbGenericDelete(db, key, server.lazyfree_lazy_server_del, DB_FLAG_KEY_DELETED);
}

/* Prepare the string object stored at 'key' to be modified destructively
 * to implement commands like SETBIT or APPEND.
 *
 * An object is usually ready to be modified unless one of the two conditions
 * are true:
 *
 * 1) The object 'o' is shared (refcount > 1), we don't want to affect
 *    other users.
 * 2) The object encoding is not "RAW".
 *
 * If the object is found in one of the above conditions (or both) by the
 * function, an unshared / not-encoded copy of the string object is stored
 * at 'key' in the specified 'db'. Otherwise the object 'o' itself is
 * returned.
 *
 * USAGE:
 *
 * The object 'o' is what the caller already obtained by looking up 'key'
 * in 'db', the usage pattern looks like this:
 *
 * o = lookupKeyWrite(db,key);
 * if (checkType(c,o,OBJ_STRING)) return;
 * o = dbUnshareStringValue(db,key,o);
 *
 * At this point the caller is ready to modify the object, for example
 * using an sdscat() call to append some data, or anything else.
 */
robj *dbUnshareStringValue(redisDb *db, robj *key, robj *o) {
    serverAssert(o->type == OBJ_STRING);
    if (o->refcount != 1 || o->encoding != OBJ_ENCODING_RAW) {
        robj *decoded = getDecodedObject(o);
        o = createRawStringObject(decoded->ptr, sdslen(decoded->ptr));
        decrRefCount(decoded);
        dbReplaceValue(db,key,o);
    }
    return o;
}

/* Remove all keys from the database(s) structure. The dbarray argument
 * may not be the server main DBs (could be a temporary DB).
 *
 * The dbnum can be -1 if all the DBs should be emptied, or the specified
 * DB index if we want to empty only a single database.
 * The function returns the number of keys removed from the database(s). */
long long emptyDbStructure(redisDb *dbarray, int dbnum, int async,
                           void(callback)(dict*))
{
    long long removed = 0;
    int startdb, enddb;

    if (dbnum == -1) {
        startdb = 0;
        enddb = server.dbnum-1;
    } else {
        startdb = enddb = dbnum;
    }

    for (int j = startdb; j <= enddb; j++) {
        removed += kvstoreSize(dbarray[j].keys);
        if (async) {
            emptyDbAsync(&dbarray[j]);
        } else {
            /* Destroy global HFE DS before deleting the hashes since ebuckets
             * DS is embedded in the stored objects. */
            ebDestroy(&dbarray[j].hexpires, &hashExpireBucketsType, NULL);
            kvstoreEmpty(dbarray[j].keys, callback);
            kvstoreEmpty(dbarray[j].expires, callback);
        }
        /* Because all keys of database are removed, reset average ttl. */
        dbarray[j].avg_ttl = 0;
        dbarray[j].expires_cursor = 0;
    }

    return removed;
}

/* Remove all data (keys and functions) from all the databases in a
 * Redis server. If callback is given the function is called from
 * time to time to signal that work is in progress.
 *
 * The dbnum can be -1 if all the DBs should be flushed, or the specified
 * DB number if we want to flush only a single Redis database number.
 *
 * Flags are be EMPTYDB_NO_FLAGS if no special flags are specified or
 * EMPTYDB_ASYNC if we want the memory to be freed in a different thread
 * and the function to return ASAP. EMPTYDB_NOFUNCTIONS can also be set
 * to specify that we do not want to delete the functions.
 *
 * On success the function returns the number of keys removed from the
 * database(s). Otherwise -1 is returned in the specific case the
 * DB number is out of range, and errno is set to EINVAL. */
long long emptyData(int dbnum, int flags, void(callback)(dict*)) {
    int async = (flags & EMPTYDB_ASYNC);
    int with_functions = !(flags & EMPTYDB_NOFUNCTIONS);
    RedisModuleFlushInfoV1 fi = {REDISMODULE_FLUSHINFO_VERSION,!async,dbnum};
    long long removed = 0;

    if (dbnum < -1 || dbnum >= server.dbnum) {
        errno = EINVAL;
        return -1;
    }

    /* Fire the flushdb modules event. */
    moduleFireServerEvent(REDISMODULE_EVENT_FLUSHDB,
                          REDISMODULE_SUBEVENT_FLUSHDB_START,
                          &fi);

    /* Make sure the WATCHed keys are affected by the FLUSH* commands.
     * Note that we need to call the function while the keys are still
     * there. */
    signalFlushedDb(dbnum, async);

    /* Empty redis database structure. */
    removed = emptyDbStructure(server.db, dbnum, async, callback);

    if (dbnum == -1) flushSlaveKeysWithExpireList();

    if (with_functions) {
        serverAssert(dbnum == -1);
        functionsLibCtxClearCurrent(async);
    }

    /* Also fire the end event. Note that this event will fire almost
     * immediately after the start event if the flush is asynchronous. */
    moduleFireServerEvent(REDISMODULE_EVENT_FLUSHDB,
                          REDISMODULE_SUBEVENT_FLUSHDB_END,
                          &fi);

    return removed;
}

/* Initialize temporary db on replica for use during diskless replication. */
redisDb *initTempDb(void) {
    int slot_count_bits = 0;
    int flags = KVSTORE_ALLOCATE_DICTS_ON_DEMAND;
    if (server.cluster_enabled) {
        slot_count_bits = CLUSTER_SLOT_MASK_BITS;
        flags |= KVSTORE_FREE_EMPTY_DICTS;
    }
    redisDb *tempDb = zcalloc(sizeof(redisDb)*server.dbnum);
    for (int i=0; i<server.dbnum; i++) {
        tempDb[i].id = i;
        tempDb[i].keys = kvstoreCreate(&dbDictType, slot_count_bits, flags);
        tempDb[i].expires = kvstoreCreate(&dbExpiresDictType, slot_count_bits, flags);
        tempDb[i].hexpires = ebCreate();
    }

    return tempDb;
}

/* Discard tempDb, this can be slow (similar to FLUSHALL), but it's always async. */
void discardTempDb(redisDb *tempDb, void(callback)(dict*)) {
    int async = 1;

    /* Release temp DBs. */
    emptyDbStructure(tempDb, -1, async, callback);
    for (int i=0; i<server.dbnum; i++) {
        /* Destroy global HFE DS before deleting the hashes since ebuckets DS is
         * embedded in the stored objects. */
        ebDestroy(&tempDb[i].hexpires, &hashExpireBucketsType, NULL);
        kvstoreRelease(tempDb[i].keys);
        kvstoreRelease(tempDb[i].expires);
    }

    zfree(tempDb);
}

int selectDb(client *c, int id) {
    if (id < 0 || id >= server.dbnum)
        return C_ERR;
    c->db = &server.db[id];
    return C_OK;
}

long long dbTotalServerKeyCount(void) {
    long long total = 0;
    int j;
    for (j = 0; j < server.dbnum; j++) {
        total += kvstoreSize(server.db[j].keys);
    }
    return total;
}

/*-----------------------------------------------------------------------------
 * Hooks for key space changes.
 *
 * Every time a key in the database is modified the function
 * signalModifiedKey() is called.
 *
 * Every time a DB is flushed the function signalFlushDb() is called.
 *----------------------------------------------------------------------------*/

/* Note that the 'c' argument may be NULL if the key was modified out of
 * a context of a client. */
void signalModifiedKey(client *c, redisDb *db, robj *key) {
    touchWatchedKey(db,key);
    trackingInvalidateKey(c,key,1);
}

void signalFlushedDb(int dbid, int async) {
    int startdb, enddb;
    if (dbid == -1) {
        startdb = 0;
        enddb = server.dbnum-1;
    } else {
        startdb = enddb = dbid;
    }

    for (int j = startdb; j <= enddb; j++) {
        scanDatabaseForDeletedKeys(&server.db[j], NULL);
        touchAllWatchedKeysInDb(&server.db[j], NULL);
    }

    trackingInvalidateKeysOnFlush(async);

    /* Changes in this method may take place in swapMainDbWithTempDb as well,
     * where we execute similar calls, but with subtle differences as it's
     * not simply flushing db. */
}

/*-----------------------------------------------------------------------------
 * Type agnostic commands operating on the key space
 *----------------------------------------------------------------------------*/

/* Return the set of flags to use for the emptyData() call for FLUSHALL
 * and FLUSHDB commands.
 *
 * sync: flushes the database in an sync manner.
 * async: flushes the database in an async manner.
 * no option: determine sync or async according to the value of lazyfree-lazy-user-flush.
 *
 * On success C_OK is returned and the flags are stored in *flags, otherwise
 * C_ERR is returned and the function sends an error to the client. */
int getFlushCommandFlags(client *c, int *flags) {
    /* Parse the optional ASYNC option. */
    if (c->argc == 2 && !strcasecmp(c->argv[1]->ptr,"sync")) {
        *flags = EMPTYDB_NO_FLAGS;
    } else if (c->argc == 2 && !strcasecmp(c->argv[1]->ptr,"async")) {
        *flags = EMPTYDB_ASYNC;
    } else if (c->argc == 1) {
        *flags = server.lazyfree_lazy_user_flush ? EMPTYDB_ASYNC : EMPTYDB_NO_FLAGS;
    } else {
        addReplyErrorObject(c,shared.syntaxerr);
        return C_ERR;
    }
    return C_OK;
}

/* Flushes the whole server data set. */
void flushAllDataAndResetRDB(int flags) {
    server.dirty += emptyData(-1,flags,NULL);
    if (server.child_type == CHILD_TYPE_RDB) killRDBChild();
    if (server.saveparamslen > 0) {
        rdbSaveInfo rsi, *rsiptr;
        rsiptr = rdbPopulateSaveInfo(&rsi);
        rdbSave(SLAVE_REQ_NONE,server.rdb_filename,rsiptr,RDBFLAGS_NONE);
    }

#if defined(USE_JEMALLOC)
    /* jemalloc 5 doesn't release pages back to the OS when there's no traffic.
     * for large databases, flushdb blocks for long anyway, so a bit more won't
     * harm and this way the flush and purge will be synchronous. */
    if (!(flags & EMPTYDB_ASYNC)) {
        /* Only clear the current thread cache.
         * Ignore the return call since this will fail if the tcache is disabled. */
        je_mallctl("thread.tcache.flush", NULL, NULL, NULL, 0);

        jemalloc_purge();
    }
#endif
}

/* Optimized FLUSHALL\FLUSHDB SYNC command finished to run by lazyfree thread */
void flushallSyncBgDone(uint64_t client_id) {

    client *c = lookupClientByID(client_id);

    /* Verify that client still exists */
    if (!c) return;

    /* Update current_client (Called functions might rely on it) */
    client *old_client = server.current_client;
    server.current_client = c;

    /* Don't update blocked_us since command was processed in bg by lazy_free thread */
    updateStatsOnUnblock(c, 0 /*blocked_us*/, elapsedUs(c->bstate.lazyfreeStartTime), 0);

    /* lazyfree bg job always succeed */
    addReply(c, shared.ok);

    /* mark client as unblocked */
    unblockClient(c, 1);

    /* FLUSH command is finished. resetClient() and update replication offset. */
    commandProcessed(c);

    /* On flush completion, update the client's memory */
    updateClientMemUsageAndBucket(c);

    /* restore current_client */
    server.current_client = old_client;
}

void flushCommandCommon(client *c, int isFlushAll) {
    int blocking_async = 0; /* FLUSHALL\FLUSHDB SYNC opt to run as blocking ASYNC */
    int flags;
    if (getFlushCommandFlags(c,&flags) == C_ERR) return;

    /* in case of SYNC, check if we can optimize and run it in bg as blocking ASYNC */
    if ((!(flags & EMPTYDB_ASYNC)) && (!(c->flags & CLIENT_AVOID_BLOCKING_ASYNC_FLUSH))) {
        /* Run as ASYNC */
        flags |= EMPTYDB_ASYNC;
        blocking_async = 1;
    }

    if (isFlushAll)
        flushAllDataAndResetRDB(flags | EMPTYDB_NOFUNCTIONS);
    else
        server.dirty += emptyData(c->db->id,flags | EMPTYDB_NOFUNCTIONS,NULL);

    /* Without the forceCommandPropagation, when DB(s) was already empty,
     * FLUSHALL\FLUSHDB will not be replicated nor put into the AOF. */
    forceCommandPropagation(c, PROPAGATE_REPL | PROPAGATE_AOF);

    /* if blocking ASYNC, block client and add completion job request to BIO lazyfree
     * worker's queue. To be called and reply with OK only after all preceding pending
     * lazyfree jobs in queue were processed */
    if (blocking_async) {
        /* measure bg job till completion as elapsed time of flush command */
        elapsedStart(&c->bstate.lazyfreeStartTime);

        c->bstate.timeout = 0;
        blockClient(c,BLOCKED_LAZYFREE);
        bioCreateCompRq(BIO_WORKER_LAZY_FREE, flushallSyncBgDone, c->id);
    } else {
        addReply(c, shared.ok);
    }
#if defined(USE_JEMALLOC)
    /* jemalloc 5 doesn't release pages back to the OS when there's no traffic.
     * for large databases, flushdb blocks for long anyway, so a bit more won't
     * harm and this way the flush and purge will be synchronous.
     *
     * Take care purge only FLUSHDB for sync flow. FLUSHALL sync flow already
     * applied at flushAllDataAndResetRDB. Async flow will apply only later on */
    if ((!isFlushAll) && (!(flags & EMPTYDB_ASYNC))) {
        /* Only clear the current thread cache.
         * Ignore the return call since this will fail if the tcache is disabled. */
        je_mallctl("thread.tcache.flush", NULL, NULL, NULL, 0);

        jemalloc_purge();
    }
#endif
}

/* FLUSHALL [SYNC|ASYNC]
 *
 * Flushes the whole server data set. */
void flushallCommand(client *c) {
    flushCommandCommon(c, 1);
}

/* FLUSHDB [SYNC|ASYNC]
 *
 * Flushes the currently SELECTed Redis DB. */
void flushdbCommand(client *c) {
    flushCommandCommon(c, 0);
}

/* This command implements DEL and UNLINK. */
void delGenericCommand(client *c, int lazy) {
    int numdel = 0, j;

    for (j = 1; j < c->argc; j++) {
        if (expireIfNeeded(c->db,c->argv[j],0) == KEY_DELETED)
            continue;
        int deleted  = lazy ? dbAsyncDelete(c->db,c->argv[j]) :
                              dbSyncDelete(c->db,c->argv[j]);
        if (deleted) {
            signalModifiedKey(c,c->db,c->argv[j]);
            notifyKeyspaceEvent(NOTIFY_GENERIC,
                "del",c->argv[j],c->db->id);
            server.dirty++;
            numdel++;
        }
    }
    addReplyLongLong(c,numdel);
}

void delCommand(client *c) {
    delGenericCommand(c,server.lazyfree_lazy_user_del);
}

void unlinkCommand(client *c) {
    delGenericCommand(c,1);
}

/* EXISTS key1 key2 ... key_N.
 * Return value is the number of keys existing. */
void existsCommand(client *c) {
    long long count = 0;
    int j;

    for (j = 1; j < c->argc; j++) {
        if (lookupKeyReadWithFlags(c->db,c->argv[j],LOOKUP_NOTOUCH)) count++;
    }
    addReplyLongLong(c,count);
}

void selectCommand(client *c) {
    int id;

    if (getIntFromObjectOrReply(c, c->argv[1], &id, NULL) != C_OK)
        return;

    if (server.cluster_enabled && id != 0) {
        addReplyError(c,"SELECT is not allowed in cluster mode");
        return;
    }
    if (selectDb(c,id) == C_ERR) {
        addReplyError(c,"DB index is out of range");
    } else {
        addReply(c,shared.ok);
    }
}

void randomkeyCommand(client *c) {
    robj *key;

    if ((key = dbRandomKey(c->db)) == NULL) {
        addReplyNull(c);
        return;
    }

    addReplyBulk(c,key);
    decrRefCount(key);
}

void keysCommand(client *c) {
    dictEntry *de;
    sds pattern = c->argv[1]->ptr;
    int plen = sdslen(pattern), allkeys, pslot = -1;
    unsigned long numkeys = 0;
    void *replylen = addReplyDeferredLen(c);
    allkeys = (pattern[0] == '*' && plen == 1);
    if (server.cluster_enabled && !allkeys) {
        pslot = patternHashSlot(pattern, plen);
    }
    kvstoreDictIterator *kvs_di = NULL;
    kvstoreIterator *kvs_it = NULL;
    if (pslot != -1) {
        if (!kvstoreDictSize(c->db->keys, pslot)) {
            /* Requested slot is empty */
            setDeferredArrayLen(c,replylen,0);
            return;
        }
        kvs_di = kvstoreGetDictSafeIterator(c->db->keys, pslot);
    } else {
        kvs_it = kvstoreIteratorInit(c->db->keys);
    }
    robj keyobj;
    while ((de = kvs_di ? kvstoreDictIteratorNext(kvs_di) : kvstoreIteratorNext(kvs_it)) != NULL) {
        sds key = dictGetKey(de);

        if (allkeys || stringmatchlen(pattern,plen,key,sdslen(key),0)) {
            initStaticStringObject(keyobj, key);
            if (!keyIsExpired(c->db, &keyobj)) {
                addReplyBulkCBuffer(c, key, sdslen(key));
                numkeys++;
            }
        }
        if (c->flags & CLIENT_CLOSE_ASAP)
            break;
    }
    if (kvs_di)
        kvstoreReleaseDictIterator(kvs_di);
    if (kvs_it)
        kvstoreIteratorRelease(kvs_it);
    setDeferredArrayLen(c,replylen,numkeys);
}

/* Data used by the dict scan callback. */
typedef struct {
    list *keys;   /* elements that collect from dict */
    robj *o;      /* o must be a hash/set/zset object, NULL means current db */
    long long type; /* the particular type when scan the db */
    sds pattern;  /* pattern string, NULL means no pattern */
    long sampled; /* cumulative number of keys sampled */
    int no_values; /* set to 1 means to return keys only */
    size_t (*strlen)(char *s); /* (o->type == OBJ_HASH) ? hfieldlen : sdslen */
} scanData;

/* Helper function to compare key type in scan commands */
int objectTypeCompare(robj *o, long long target) {
    if (o->type != OBJ_MODULE) {
        if (o->type != target) 
            return 0;
        else 
            return 1;
    }
    /* module type compare */
    long long mt = (long long)REDISMODULE_TYPE_SIGN(((moduleValue *)o->ptr)->type->id);
    if (target != -mt)
        return 0;
    else 
        return 1;
}
/* This callback is used by scanGenericCommand in order to collect elements
 * returned by the dictionary iterator into a list. */
void scanCallback(void *privdata, const dictEntry *de) {
    scanData *data = (scanData *)privdata;
    list *keys = data->keys;
    robj *o = data->o;
    sds val = NULL;
    void *key = NULL;  /* if OBJ_HASH then key is of type `hfield`. Otherwise, `sds` */
    data->sampled++;

    /* o and typename can not have values at the same time. */
    serverAssert(!((data->type != LLONG_MAX) && o));

    /* Filter an element if it isn't the type we want. */
    /* TODO: uncomment in redis 8.0
    if (!o && data->type != LLONG_MAX) {
        robj *rval = dictGetVal(de);
        if (!objectTypeCompare(rval, data->type)) return;
    }*/

    /* Filter element if it does not match the pattern. */
    void *keyStr = dictGetKey(de);
    if (data->pattern) {
        if (!stringmatchlen(data->pattern, sdslen(data->pattern), keyStr, data->strlen(keyStr), 0)) {
            return;
        }
    }

    if (o == NULL) {
        key = keyStr;
    } else if (o->type == OBJ_SET) {
        key = keyStr;
    } else if (o->type == OBJ_HASH) {
        key = keyStr;
        val = dictGetVal(de);

        /* If field is expired, then ignore */
        if (hfieldIsExpired(key))
            return;

    } else if (o->type == OBJ_ZSET) {
        char buf[MAX_LONG_DOUBLE_CHARS];
        int len = ld2string(buf, sizeof(buf), *(double *)dictGetVal(de), LD_STR_AUTO);
        key = sdsdup(keyStr);
        val = sdsnewlen(buf, len);
    } else {
        serverPanic("Type not handled in SCAN callback.");
    }

    listAddNodeTail(keys, key);
    if (val && !data->no_values) listAddNodeTail(keys, val);
}

/* Try to parse a SCAN cursor stored at object 'o':
 * if the cursor is valid, store it as unsigned integer into *cursor and
 * returns C_OK. Otherwise return C_ERR and send an error to the
 * client. */
int parseScanCursorOrReply(client *c, robj *o, unsigned long long *cursor) {
    if (!string2ull(o->ptr, cursor)) {
        addReplyError(c, "invalid cursor");
        return C_ERR;
    }
    return C_OK;
}

char *obj_type_name[OBJ_TYPE_MAX] = {
    "string", 
    "list", 
    "set", 
    "zset", 
    "hash", 
    NULL, /* module type is special */
    "stream"
};

/* Helper function to get type from a string in scan commands */
long long getObjectTypeByName(char *name) {

    for (long long i = 0; i < OBJ_TYPE_MAX; i++) {
        if (obj_type_name[i] && !strcasecmp(name, obj_type_name[i])) {
            return i;
        }
    }

    moduleType *mt = moduleTypeLookupModuleByNameIgnoreCase(name);
    if (mt != NULL) return -(REDISMODULE_TYPE_SIGN(mt->id));

    return LLONG_MAX;
}

char *getObjectTypeName(robj *o) {
    if (o == NULL) {
        return "none";
    }

    serverAssert(o->type >= 0 && o->type < OBJ_TYPE_MAX);

    if (o->type == OBJ_MODULE) {
        moduleValue *mv = o->ptr;
        return mv->type->name;
    } else {
        return obj_type_name[o->type];
    }
}

/* This command implements SCAN, HSCAN and SSCAN commands.
 * If object 'o' is passed, then it must be a Hash, Set or Zset object, otherwise
 * if 'o' is NULL the command will operate on the dictionary associated with
 * the current database.
 *
 * When 'o' is not NULL the function assumes that the first argument in
 * the client arguments vector is a key so it skips it before iterating
 * in order to parse options.
 *
 * In the case of a Hash object the function returns both the field and value
 * of every element on the Hash. */
void scanGenericCommand(client *c, robj *o, unsigned long long cursor) {
    int isKeysHfield = 0;
    int i, j;
    listNode *node;
    long count = 10;
    sds pat = NULL;
    sds typename = NULL;
    long long type = LLONG_MAX;
    int patlen = 0, use_pattern = 0, no_values = 0;
    dict *ht;

    /* Object must be NULL (to iterate keys names), or the type of the object
     * must be Set, Sorted Set, or Hash. */
    serverAssert(o == NULL || o->type == OBJ_SET || o->type == OBJ_HASH ||
                o->type == OBJ_ZSET);

    /* Set i to the first option argument. The previous one is the cursor. */
    i = (o == NULL) ? 2 : 3; /* Skip the key argument if needed. */

    /* Step 1: Parse options. */
    while (i < c->argc) {
        j = c->argc - i;
        if (!strcasecmp(c->argv[i]->ptr, "count") && j >= 2) {
            if (getLongFromObjectOrReply(c, c->argv[i+1], &count, NULL)
                != C_OK)
            {
                return;
            }

            if (count < 1) {
                addReplyErrorObject(c,shared.syntaxerr);
                return;
            }

            i += 2;
        } else if (!strcasecmp(c->argv[i]->ptr, "match") && j >= 2) {
            pat = c->argv[i+1]->ptr;
            patlen = sdslen(pat);

            /* The pattern always matches if it is exactly "*", so it is
             * equivalent to disabling it. */
            use_pattern = !(patlen == 1 && pat[0] == '*');

            i += 2;
        } else if (!strcasecmp(c->argv[i]->ptr, "type") && o == NULL && j >= 2) {
            /* SCAN for a particular type only applies to the db dict */
            typename = c->argv[i+1]->ptr;
            type = getObjectTypeByName(typename);
            if (type == LLONG_MAX) {
                /* TODO: uncomment in redis 8.0
                addReplyErrorFormat(c, "unknown type name '%s'", typename);
                return; */
            }
            i+= 2;
        } else if (!strcasecmp(c->argv[i]->ptr, "novalues")) {
            if (!o || o->type != OBJ_HASH) {
                addReplyError(c, "NOVALUES option can only be used in HSCAN");
                return;
            }
            no_values = 1;
            i++;
        } else {
            addReplyErrorObject(c,shared.syntaxerr);
            return;
        }
    }

    /* Step 2: Iterate the collection.
     *
     * Note that if the object is encoded with a listpack, intset, or any other
     * representation that is not a hash table, we are sure that it is also
     * composed of a small number of elements. So to avoid taking state we
     * just return everything inside the object in a single call, setting the
     * cursor to zero to signal the end of the iteration. */

    /* Handle the case of a hash table. */
    ht = NULL;
    if (o == NULL) {
        ht = NULL;
    } else if (o->type == OBJ_SET && o->encoding == OBJ_ENCODING_HT) {
        ht = o->ptr;
    } else if (o->type == OBJ_HASH && o->encoding == OBJ_ENCODING_HT) {
        isKeysHfield = 1;
        ht = o->ptr;
    } else if (o->type == OBJ_ZSET && o->encoding == OBJ_ENCODING_SKIPLIST) {
        zset *zs = o->ptr;
        ht = zs->dict;
    }

    list *keys = listCreate();
    /* Set a free callback for the contents of the collected keys list.
     * For the main keyspace dict, and when we scan a key that's dict encoded
     * (we have 'ht'), we don't need to define free method because the strings
     * in the list are just a shallow copy from the pointer in the dictEntry.
     * When scanning a key with other encodings (e.g. listpack), we need to
     * free the temporary strings we add to that list.
     * The exception to the above is ZSET, where we do allocate temporary
     * strings even when scanning a dict. */
    if (o && (!ht || o->type == OBJ_ZSET)) {
        listSetFreeMethod(keys, (void (*)(void*))sdsfree);
    }

    /* For main dictionary scan or data structure using hashtable. */
    if (!o || ht) {
        /* We set the max number of iterations to ten times the specified
         * COUNT, so if the hash table is in a pathological state (very
         * sparsely populated) we avoid to block too much time at the cost
         * of returning no or very few elements. */
        long maxiterations = count*10;

        /* We pass scanData which have three pointers to the callback:
         * 1. data.keys: the list to which it will add new elements;
         * 2. data.o: the object containing the dictionary so that
         * it is possible to fetch more data in a type-dependent way;
         * 3. data.type: the specified type scan in the db, LLONG_MAX means
         * type matching is no needed;
         * 4. data.pattern: the pattern string;
         * 5. data.sampled: the maxiteration limit is there in case we're
         * working on an empty dict, one with a lot of empty buckets, and
         * for the buckets are not empty, we need to limit the spampled number
         * to prevent a long hang time caused by filtering too many keys;
         * 6. data.no_values: to control whether values will be returned or
         * only keys are returned. */
        scanData data = {
            .keys = keys,
            .o = o,
            .type = type,
            .pattern = use_pattern ? pat : NULL,
            .sampled = 0,
            .no_values = no_values,
            .strlen = (isKeysHfield) ? hfieldlen : sdslen,
        };

        /* A pattern may restrict all matching keys to one cluster slot. */
        int onlydidx = -1;
        if (o == NULL && use_pattern && server.cluster_enabled) {
            onlydidx = patternHashSlot(pat, patlen);
        }
        do {
            /* In cluster mode there is a separate dictionary for each slot.
             * If cursor is empty, we should try exploring next non-empty slot. */
            if (o == NULL) {
                cursor = kvstoreScan(c->db->keys, cursor, onlydidx, scanCallback, NULL, &data);
            } else {
                cursor = dictScan(ht, cursor, scanCallback, &data);
            }
        } while (cursor && maxiterations-- && data.sampled < count);
    } else if (o->type == OBJ_SET) {
        char *str;
        char buf[LONG_STR_SIZE];
        size_t len;
        int64_t llele;
        setTypeIterator *si = setTypeInitIterator(o);
        while (setTypeNext(si, &str, &len, &llele) != -1) {
            if (str == NULL) {
                len = ll2string(buf, sizeof(buf), llele);
            }
            char *key = str ? str : buf;
            if (use_pattern && !stringmatchlen(pat, sdslen(pat), key, len, 0)) {
                continue;
            }
            listAddNodeTail(keys, sdsnewlen(key, len));
        }
        setTypeReleaseIterator(si);
        cursor = 0;
    } else if ((o->type == OBJ_HASH || o->type == OBJ_ZSET) &&
               o->encoding == OBJ_ENCODING_LISTPACK)
    {
        unsigned char *p = lpFirst(o->ptr);
        unsigned char *str;
        int64_t len;
        unsigned char intbuf[LP_INTBUF_SIZE];

        while(p) {
            str = lpGet(p, &len, intbuf);
            /* point to the value */
            p = lpNext(o->ptr, p);
            if (use_pattern && !stringmatchlen(pat, sdslen(pat), (char *)str, len, 0)) {
                /* jump to the next key/val pair */
                p = lpNext(o->ptr, p);
                continue;
            }
            /* add key object */
            listAddNodeTail(keys, sdsnewlen(str, len));
            /* add value object */
            if (!no_values) {
                str = lpGet(p, &len, intbuf);
                listAddNodeTail(keys, sdsnewlen(str, len));
            }
            p = lpNext(o->ptr, p);
        }
        cursor = 0;
    } else if (o->type == OBJ_HASH && o->encoding == OBJ_ENCODING_LISTPACK_EX) {
        int64_t len;
        long long expireAt;
        unsigned char *lp = hashTypeListpackGetLp(o);
        unsigned char *p = lpFirst(lp);
        unsigned char *str, *val;
        unsigned char intbuf[LP_INTBUF_SIZE];

        while (p) {
            str = lpGet(p, &len, intbuf);
            p = lpNext(lp, p);
            val = p; /* Keep pointer to value */

            p = lpNext(lp, p);
            serverAssert(!lpGetValue(p, NULL, &expireAt));

<<<<<<< HEAD
            if (hashTypeListpackIsExpired(expireAt) ||
=======
            if (hashTypeIsExpired(o, expireAt) ||
>>>>>>> f0ec7e34
               (use_pattern && !stringmatchlen(pat, sdslen(pat), (char *)str, len, 0)))
            {
                /* jump to the next key/val pair */
                p = lpNext(lp, p);
                continue;
            }

            /* add key object */
            listAddNodeTail(keys, sdsnewlen(str, len));
            /* add value object */
            if (!no_values) {
                str = lpGet(val, &len, intbuf);
                listAddNodeTail(keys, sdsnewlen(str, len));
            }
            p = lpNext(lp, p);
        }
        cursor = 0;
    } else {
        serverPanic("Not handled encoding in SCAN.");
    }

    /* Step 3: Filter the expired keys */
    if (o == NULL && listLength(keys)) {
        robj kobj;
        listIter li;
        listNode *ln;
        listRewind(keys, &li);
        while ((ln = listNext(&li))) {
            sds key = listNodeValue(ln);
            initStaticStringObject(kobj, key);
            /* Filter an element if it isn't the type we want. */
            /* TODO: remove this in redis 8.0 */
            if (typename) {
                robj* typecheck = lookupKeyReadWithFlags(c->db, &kobj, LOOKUP_NOTOUCH|LOOKUP_NONOTIFY);
                if (!typecheck || !objectTypeCompare(typecheck, type)) {
                    listDelNode(keys, ln);
                }
                continue;
            }
            if (expireIfNeeded(c->db, &kobj, 0) != KEY_VALID) {
                listDelNode(keys, ln);
            }
        }
    }

    /* Step 4: Reply to the client. */
    addReplyArrayLen(c, 2);
    addReplyBulkLongLong(c,cursor);

    addReplyArrayLen(c, listLength(keys));
    while ((node = listFirst(keys)) != NULL) {
        void *key = listNodeValue(node);
        addReplyBulkCBuffer(c, key, (isKeysHfield) ? mstrlen(key) : sdslen(key));
        listDelNode(keys, node);
    }

    listRelease(keys);
}

/* The SCAN command completely relies on scanGenericCommand. */
void scanCommand(client *c) {
    unsigned long long cursor;
    if (parseScanCursorOrReply(c,c->argv[1],&cursor) == C_ERR) return;
    scanGenericCommand(c,NULL,cursor);
}

void dbsizeCommand(client *c) {
    addReplyLongLong(c,kvstoreSize(c->db->keys));
}

void lastsaveCommand(client *c) {
    addReplyLongLong(c,server.lastsave);
}

void typeCommand(client *c) {
    robj *o;
    o = lookupKeyReadWithFlags(c->db,c->argv[1],LOOKUP_NOTOUCH);
    addReplyStatus(c, getObjectTypeName(o));
}

void shutdownCommand(client *c) {
    int flags = SHUTDOWN_NOFLAGS;
    int abort = 0;
    for (int i = 1; i < c->argc; i++) {
        if (!strcasecmp(c->argv[i]->ptr,"nosave")) {
            flags |= SHUTDOWN_NOSAVE;
        } else if (!strcasecmp(c->argv[i]->ptr,"save")) {
            flags |= SHUTDOWN_SAVE;
        } else if (!strcasecmp(c->argv[i]->ptr, "now")) {
            flags |= SHUTDOWN_NOW;
        } else if (!strcasecmp(c->argv[i]->ptr, "force")) {
            flags |= SHUTDOWN_FORCE;
        } else if (!strcasecmp(c->argv[i]->ptr, "abort")) {
            abort = 1;
        } else {
            addReplyErrorObject(c,shared.syntaxerr);
            return;
        }
    }
    if ((abort && flags != SHUTDOWN_NOFLAGS) ||
        (flags & SHUTDOWN_NOSAVE && flags & SHUTDOWN_SAVE))
    {
        /* Illegal combo. */
        addReplyErrorObject(c,shared.syntaxerr);
        return;
    }

    if (abort) {
        if (abortShutdown() == C_OK)
            addReply(c, shared.ok);
        else
            addReplyError(c, "No shutdown in progress.");
        return;
    }

    if (!(flags & SHUTDOWN_NOW) && c->flags & CLIENT_DENY_BLOCKING) {
        addReplyError(c, "SHUTDOWN without NOW or ABORT isn't allowed for DENY BLOCKING client");
        return;
    }

    if (!(flags & SHUTDOWN_NOSAVE) && isInsideYieldingLongCommand()) {
        /* Script timed out. Shutdown allowed only with the NOSAVE flag. See
         * also processCommand where these errors are returned. */
        if (server.busy_module_yield_flags && server.busy_module_yield_reply) {
            addReplyErrorFormat(c, "-BUSY %s", server.busy_module_yield_reply);
        } else if (server.busy_module_yield_flags) {
            addReplyErrorObject(c, shared.slowmoduleerr);
        } else if (scriptIsEval()) {
            addReplyErrorObject(c, shared.slowevalerr);
        } else {
            addReplyErrorObject(c, shared.slowscripterr);
        }
        return;
    }

    blockClientShutdown(c);
    if (prepareForShutdown(flags) == C_OK) exit(0);
    /* If we're here, then shutdown is ongoing (the client is still blocked) or
     * failed (the client has received an error). */
}

void renameGenericCommand(client *c, int nx) {
    robj *o;
    long long expire;
    int samekey = 0;
    uint64_t minHashExpireTime = EB_EXPIRE_TIME_INVALID;

    /* When source and dest key is the same, no operation is performed,
     * if the key exists, however we still return an error on unexisting key. */
    if (sdscmp(c->argv[1]->ptr,c->argv[2]->ptr) == 0) samekey = 1;

    if ((o = lookupKeyWriteOrReply(c,c->argv[1],shared.nokeyerr)) == NULL)
        return;

    if (samekey) {
        addReply(c,nx ? shared.czero : shared.ok);
        return;
    }

    incrRefCount(o);
    expire = getExpire(c->db,c->argv[1]);
    if (lookupKeyWrite(c->db,c->argv[2]) != NULL) {
        if (nx) {
            decrRefCount(o);
            addReply(c,shared.czero);
            return;
        }
        /* Overwrite: delete the old key before creating the new one
         * with the same name. */
        dbDelete(c->db,c->argv[2]);
    }
    dictEntry *de = dbAdd(c->db, c->argv[2], o);
    if (expire != -1) setExpire(c,c->db,c->argv[2],expire);

    /* If hash with expiration on fields then remove it from global HFE DS and
     * keep next expiration time. Otherwise, dbDelete() will remove it from the
     * global HFE DS and we will lose the expiration time. */
    if (o->type == OBJ_HASH)
        minHashExpireTime = hashTypeRemoveFromExpires(&c->db->hexpires, o);

    dbDelete(c->db,c->argv[1]);

    /* If hash with HFEs, register in db->hexpires */
    if (minHashExpireTime != EB_EXPIRE_TIME_INVALID)
        hashTypeAddToExpires(c->db, dictGetKey(de), o, minHashExpireTime);

    signalModifiedKey(c,c->db,c->argv[1]);
    signalModifiedKey(c,c->db,c->argv[2]);
    notifyKeyspaceEvent(NOTIFY_GENERIC,"rename_from",
        c->argv[1],c->db->id);
    notifyKeyspaceEvent(NOTIFY_GENERIC,"rename_to",
        c->argv[2],c->db->id);
    server.dirty++;
    addReply(c,nx ? shared.cone : shared.ok);
}

void renameCommand(client *c) {
    renameGenericCommand(c,0);
}

void renamenxCommand(client *c) {
    renameGenericCommand(c,1);
}

void moveCommand(client *c) {
    robj *o;
    redisDb *src, *dst;
    int srcid, dbid;
    long long expire;
    uint64_t hashExpireTime = EB_EXPIRE_TIME_INVALID;

    if (server.cluster_enabled) {
        addReplyError(c,"MOVE is not allowed in cluster mode");
        return;
    }

    /* Obtain source and target DB pointers */
    src = c->db;
    srcid = c->db->id;

    if (getIntFromObjectOrReply(c, c->argv[2], &dbid, NULL) != C_OK)
        return;

    if (selectDb(c,dbid) == C_ERR) {
        addReplyError(c,"DB index is out of range");
        return;
    }
    dst = c->db;
    selectDb(c,srcid); /* Back to the source DB */

    /* If the user is moving using as target the same
     * DB as the source DB it is probably an error. */
    if (src == dst) {
        addReplyErrorObject(c,shared.sameobjecterr);
        return;
    }

    /* Check if the element exists and get a reference */
    o = lookupKeyWrite(c->db,c->argv[1]);
    if (!o) {
        addReply(c,shared.czero);
        return;
    }
    expire = getExpire(c->db,c->argv[1]);

    /* Return zero if the key already exists in the target DB */
    if (lookupKeyWrite(dst,c->argv[1]) != NULL) {
        addReply(c,shared.czero);
        return;
    }
    dictEntry *dstDictEntry = dbAdd(dst,c->argv[1],o);
    if (expire != -1) setExpire(c,dst,c->argv[1],expire);

    /* If hash with expiration on fields, remove it from global HFE DS and keep
     * aside registered expiration time. Must be before deletion of the object.
     * hexpires (ebuckets) embed in stored items its structure. */
    if (o->type == OBJ_HASH)
        hashExpireTime = hashTypeRemoveFromExpires(&src->hexpires, o);

    incrRefCount(o);

    /* OK! key moved, free the entry in the source DB */
    dbDelete(src,c->argv[1]);

    /* If object of type hash with expiration on fields. Taken care to add the
     * hash to hexpires of `dst` only after dbDelete(). */
    if (hashExpireTime != EB_EXPIRE_TIME_INVALID)
        hashTypeAddToExpires(dst, dictGetKey(dstDictEntry), o, hashExpireTime);

    signalModifiedKey(c,src,c->argv[1]);
    signalModifiedKey(c,dst,c->argv[1]);
    notifyKeyspaceEvent(NOTIFY_GENERIC,
                "move_from",c->argv[1],src->id);
    notifyKeyspaceEvent(NOTIFY_GENERIC,
                "move_to",c->argv[1],dst->id);

    server.dirty++;
    addReply(c,shared.cone);
}

void copyCommand(client *c) {
    robj *o;
    redisDb *src, *dst;
    int srcid, dbid;
    long long expire;
    int j, replace = 0, delete = 0;

    /* Obtain source and target DB pointers 
     * Default target DB is the same as the source DB 
     * Parse the REPLACE option and targetDB option. */
    src = c->db;
    dst = c->db;
    srcid = c->db->id;
    dbid = c->db->id;
    for (j = 3; j < c->argc; j++) {
        int additional = c->argc - j - 1;
        if (!strcasecmp(c->argv[j]->ptr,"replace")) {
            replace = 1;
        } else if (!strcasecmp(c->argv[j]->ptr, "db") && additional >= 1) {
            if (getIntFromObjectOrReply(c, c->argv[j+1], &dbid, NULL) != C_OK)
                return;

            if (selectDb(c, dbid) == C_ERR) {
                addReplyError(c,"DB index is out of range");
                return;
            }
            dst = c->db;
            selectDb(c,srcid); /* Back to the source DB */
            j++; /* Consume additional arg. */
        } else {
            addReplyErrorObject(c,shared.syntaxerr);
            return;
        }
    }

    if ((server.cluster_enabled == 1) && (srcid != 0 || dbid != 0)) {
        addReplyError(c,"Copying to another database is not allowed in cluster mode");
        return;
    }

    /* If the user select the same DB as
     * the source DB and using newkey as the same key
     * it is probably an error. */
    robj *key = c->argv[1];
    robj *newkey = c->argv[2];
    if (src == dst && (sdscmp(key->ptr, newkey->ptr) == 0)) {
        addReplyErrorObject(c,shared.sameobjecterr);
        return;
    }

    /* Check if the element exists and get a reference */
    o = lookupKeyRead(c->db, key);
    if (!o) {
        addReply(c,shared.czero);
        return;
    }
    expire = getExpire(c->db,key);

    /* Return zero if the key already exists in the target DB. 
     * If REPLACE option is selected, delete newkey from targetDB. */
    if (lookupKeyWrite(dst,newkey) != NULL) {
        if (replace) {
            delete = 1;
        } else {
            addReply(c,shared.czero);
            return;
        }
    }

    /* Duplicate object according to object's type. */
    robj *newobj;
    uint64_t minHashExpire = EB_EXPIRE_TIME_INVALID; /* HFE feature */
    switch(o->type) {
        case OBJ_STRING: newobj = dupStringObject(o); break;
        case OBJ_LIST: newobj = listTypeDup(o); break;
        case OBJ_SET: newobj = setTypeDup(o); break;
        case OBJ_ZSET: newobj = zsetDup(o); break;
        case OBJ_HASH: newobj = hashTypeDup(o, newkey->ptr, &minHashExpire); break;
        case OBJ_STREAM: newobj = streamDup(o); break;
        case OBJ_MODULE:
            newobj = moduleTypeDupOrReply(c, key, newkey, dst->id, o);
            if (!newobj) return;
            break;
        default:
            addReplyError(c, "unknown type object");
            return;
    }

    if (delete) {
        dbDelete(dst,newkey);
    }

    dictEntry *deCopy = dbAdd(dst,newkey,newobj);

    /* if key with expiration then set it */
    if (expire != -1)
        setExpire(c, dst, newkey, expire);

    /* If hash with expiration on fields then add it to 'dst' global HFE DS */
    if (minHashExpire != EB_EXPIRE_TIME_INVALID)
        hashTypeAddToExpires(dst, dictGetKey(deCopy), newobj, minHashExpire);

    /* OK! key copied */
    signalModifiedKey(c,dst,c->argv[2]);
    notifyKeyspaceEvent(NOTIFY_GENERIC,"copy_to",c->argv[2],dst->id);

    server.dirty++;
    addReply(c,shared.cone);
}

/* Helper function for dbSwapDatabases(): scans the list of keys that have
 * one or more blocked clients for B[LR]POP or other blocking commands
 * and signal the keys as ready if they are of the right type. See the comment
 * where the function is used for more info. */
void scanDatabaseForReadyKeys(redisDb *db) {
    dictEntry *de;
    dictIterator *di = dictGetSafeIterator(db->blocking_keys);
    while((de = dictNext(di)) != NULL) {
        robj *key = dictGetKey(de);
        dictEntry *kde = dbFind(db, key->ptr);
        if (kde) {
            robj *value = dictGetVal(kde);
            signalKeyAsReady(db, key, value->type);
        }
    }
    dictReleaseIterator(di);
}

/* Since we are unblocking XREADGROUP clients in the event the
 * key was deleted/overwritten we must do the same in case the
 * database was flushed/swapped. */
void scanDatabaseForDeletedKeys(redisDb *emptied, redisDb *replaced_with) {
    dictEntry *de;
    dictIterator *di = dictGetSafeIterator(emptied->blocking_keys);
    while((de = dictNext(di)) != NULL) {
        robj *key = dictGetKey(de);
        int existed = 0, exists = 0;
        int original_type = -1, curr_type = -1;

        dictEntry *kde = dbFind(emptied, key->ptr);
        if (kde) {
            robj *value = dictGetVal(kde);
            original_type = value->type;
            existed = 1;
        }

        if (replaced_with) {
            kde = dbFind(replaced_with, key->ptr);
            if (kde) {
                robj *value = dictGetVal(kde);
                curr_type = value->type;
                exists = 1;
            }
        }
        /* We want to try to unblock any client using a blocking XREADGROUP */
        if ((existed && !exists) || original_type != curr_type)
            signalDeletedKeyAsReady(emptied, key, original_type);
    }
    dictReleaseIterator(di);
}

/* Swap two databases at runtime so that all clients will magically see
 * the new database even if already connected. Note that the client
 * structure c->db points to a given DB, so we need to be smarter and
 * swap the underlying referenced structures, otherwise we would need
 * to fix all the references to the Redis DB structure.
 *
 * Returns C_ERR if at least one of the DB ids are out of range, otherwise
 * C_OK is returned. */
int dbSwapDatabases(int id1, int id2) {
    if (id1 < 0 || id1 >= server.dbnum ||
        id2 < 0 || id2 >= server.dbnum) return C_ERR;
    if (id1 == id2) return C_OK;
    redisDb aux = server.db[id1];
    redisDb *db1 = &server.db[id1], *db2 = &server.db[id2];

    /* Swapdb should make transaction fail if there is any
     * client watching keys */
    touchAllWatchedKeysInDb(db1, db2);
    touchAllWatchedKeysInDb(db2, db1);

    /* Try to unblock any XREADGROUP clients if the key no longer exists. */
    scanDatabaseForDeletedKeys(db1, db2);
    scanDatabaseForDeletedKeys(db2, db1);

    /* Swap hash tables. Note that we don't swap blocking_keys,
     * ready_keys and watched_keys, since we want clients to
     * remain in the same DB they were. */
    db1->keys = db2->keys;
    db1->expires = db2->expires;
    db1->hexpires = db2->hexpires;
    db1->avg_ttl = db2->avg_ttl;
    db1->expires_cursor = db2->expires_cursor;

    db2->keys = aux.keys;
    db2->expires = aux.expires;
    db2->hexpires = aux.hexpires;
    db2->avg_ttl = aux.avg_ttl;
    db2->expires_cursor = aux.expires_cursor;

    /* Now we need to handle clients blocked on lists: as an effect
     * of swapping the two DBs, a client that was waiting for list
     * X in a given DB, may now actually be unblocked if X happens
     * to exist in the new version of the DB, after the swap.
     *
     * However normally we only do this check for efficiency reasons
     * in dbAdd() when a list is created. So here we need to rescan
     * the list of clients blocked on lists and signal lists as ready
     * if needed. */
    scanDatabaseForReadyKeys(db1);
    scanDatabaseForReadyKeys(db2);
    return C_OK;
}

/* Logically, this discards (flushes) the old main database, and apply the newly loaded
 * database (temp) as the main (active) database, the actual freeing of old database
 * (which will now be placed in the temp one) is done later. */
void swapMainDbWithTempDb(redisDb *tempDb) {
    for (int i=0; i<server.dbnum; i++) {
        redisDb aux = server.db[i];
        redisDb *activedb = &server.db[i], *newdb = &tempDb[i];

        /* Swapping databases should make transaction fail if there is any
         * client watching keys. */
        touchAllWatchedKeysInDb(activedb, newdb);

        /* Try to unblock any XREADGROUP clients if the key no longer exists. */
        scanDatabaseForDeletedKeys(activedb, newdb);

        /* Swap hash tables. Note that we don't swap blocking_keys,
         * ready_keys and watched_keys, since clients 
         * remain in the same DB they were. */
        activedb->keys = newdb->keys;
        activedb->expires = newdb->expires;
        activedb->avg_ttl = newdb->avg_ttl;
        activedb->expires_cursor = newdb->expires_cursor;

        newdb->keys = aux.keys;
        newdb->expires = aux.expires;
        newdb->avg_ttl = aux.avg_ttl;
        newdb->expires_cursor = aux.expires_cursor;

        /* Now we need to handle clients blocked on lists: as an effect
         * of swapping the two DBs, a client that was waiting for list
         * X in a given DB, may now actually be unblocked if X happens
         * to exist in the new version of the DB, after the swap.
         *
         * However normally we only do this check for efficiency reasons
         * in dbAdd() when a list is created. So here we need to rescan
         * the list of clients blocked on lists and signal lists as ready
         * if needed. */
        scanDatabaseForReadyKeys(activedb);
    }

    trackingInvalidateKeysOnFlush(1);
    flushSlaveKeysWithExpireList();
}

/* SWAPDB db1 db2 */
void swapdbCommand(client *c) {
    int id1, id2;

    /* Not allowed in cluster mode: we have just DB 0 there. */
    if (server.cluster_enabled) {
        addReplyError(c,"SWAPDB is not allowed in cluster mode");
        return;
    }

    /* Get the two DBs indexes. */
    if (getIntFromObjectOrReply(c, c->argv[1], &id1,
        "invalid first DB index") != C_OK)
        return;

    if (getIntFromObjectOrReply(c, c->argv[2], &id2,
        "invalid second DB index") != C_OK)
        return;

    /* Swap... */
    if (dbSwapDatabases(id1,id2) == C_ERR) {
        addReplyError(c,"DB index is out of range");
        return;
    } else {
        RedisModuleSwapDbInfo si = {REDISMODULE_SWAPDBINFO_VERSION,id1,id2};
        moduleFireServerEvent(REDISMODULE_EVENT_SWAPDB,0,&si);
        server.dirty++;
        addReply(c,shared.ok);
    }
}

/*-----------------------------------------------------------------------------
 * Expires API
 *----------------------------------------------------------------------------*/

int removeExpire(redisDb *db, robj *key) {
    return kvstoreDictDelete(db->expires, getKeySlot(key->ptr), key->ptr) == DICT_OK;
}

/* Set an expire to the specified key. If the expire is set in the context
 * of an user calling a command 'c' is the client, otherwise 'c' is set
 * to NULL. The 'when' parameter is the absolute unix time in milliseconds
 * after which the key will no longer be considered valid. */
void setExpire(client *c, redisDb *db, robj *key, long long when) {
    dictEntry *kde, *de, *existing;

    /* Reuse the sds from the main dict in the expire dict */
    int slot = getKeySlot(key->ptr);
    kde = kvstoreDictFind(db->keys, slot, key->ptr);
    serverAssertWithInfo(NULL,key,kde != NULL);
    de = kvstoreDictAddRaw(db->expires, slot, dictGetKey(kde), &existing);
    if (existing) {
        dictSetSignedIntegerVal(existing, when);
    } else {
        dictSetSignedIntegerVal(de, when);
    }

    int writable_slave = server.masterhost && server.repl_slave_ro == 0;
    if (c && writable_slave && !(c->flags & CLIENT_MASTER))
        rememberSlaveKeyWithExpire(db,key);
}

/* Return the expire time of the specified key, or -1 if no expire
 * is associated with this key (i.e. the key is non volatile) */
long long getExpire(redisDb *db, robj *key) {
    dictEntry *de;

    if ((de = dbFindExpires(db, key->ptr)) == NULL)
        return -1;

    return dictGetSignedIntegerVal(de);
}

/* Delete the specified expired key and propagate expire. */
void deleteExpiredKeyAndPropagate(redisDb *db, robj *keyobj) {
    mstime_t expire_latency;
    latencyStartMonitor(expire_latency);
    dbGenericDelete(db,keyobj,server.lazyfree_lazy_expire,DB_FLAG_KEY_EXPIRED);
    latencyEndMonitor(expire_latency);
    latencyAddSampleIfNeeded("expire-del",expire_latency);
    notifyKeyspaceEvent(NOTIFY_EXPIRED,"expired",keyobj,db->id);
    signalModifiedKey(NULL, db, keyobj);
    propagateDeletion(db,keyobj,server.lazyfree_lazy_expire);
    server.stat_expiredkeys++;
}

/* Propagate an implicit key deletion into replicas and the AOF file.
 * When a key was deleted in the master by eviction, expiration or a similar
 * mechanism a DEL/UNLINK operation for this key is sent
 * to all the replicas and the AOF file if enabled.
 *
 * This way the key deletion is centralized in one place, and since both
 * AOF and the replication link guarantee operation ordering, everything
 * will be consistent even if we allow write operations against deleted
 * keys.
 *
 * This function may be called from:
 * 1. Within call(): Example: Lazy-expire on key access.
 *    In this case the caller doesn't have to do anything
 *    because call() handles server.also_propagate(); or
 * 2. Outside of call(): Example: Active-expire, eviction, slot ownership changed.
 *    In this the caller must remember to call
 *    postExecutionUnitOperations, preferably just after a
 *    single deletion batch, so that DEL/UNLINK will NOT be wrapped
 *    in MULTI/EXEC */
void propagateDeletion(redisDb *db, robj *key, int lazy) {
    robj *argv[2];

    argv[0] = lazy ? shared.unlink : shared.del;
    argv[1] = key;
    incrRefCount(argv[0]);
    incrRefCount(argv[1]);

    /* If the master decided to delete a key we must propagate it to replicas no matter what.
     * Even if module executed a command without asking for propagation. */
    int prev_replication_allowed = server.replication_allowed;
    server.replication_allowed = 1;
    alsoPropagate(db->id,argv,2,PROPAGATE_AOF|PROPAGATE_REPL);
    server.replication_allowed = prev_replication_allowed;

    decrRefCount(argv[0]);
    decrRefCount(argv[1]);
}

/* Check if the key is expired. */
int keyIsExpired(redisDb *db, robj *key) {
    /* Don't expire anything while loading. It will be done later. */
    if (server.loading) return 0;

    mstime_t when = getExpire(db,key);
    mstime_t now;

    if (when < 0) return 0; /* No expire for this key */

    now = commandTimeSnapshot();

    /* The key expired if the current (virtual or real) time is greater
     * than the expire time of the key. */
    return now > when;
}

/* This function is called when we are going to perform some operation
 * in a given key, but such key may be already logically expired even if
 * it still exists in the database. The main way this function is called
 * is via lookupKey*() family of functions.
 *
 * The behavior of the function depends on the replication role of the
 * instance, because by default replicas do not delete expired keys. They
 * wait for DELs from the master for consistency matters. However even
 * replicas will try to have a coherent return value for the function,
 * so that read commands executed in the replica side will be able to
 * behave like if the key is expired even if still present (because the
 * master has yet to propagate the DEL).
 *
 * In masters as a side effect of finding a key which is expired, such
 * key will be evicted from the database. Also this may trigger the
 * propagation of a DEL/UNLINK command in AOF / replication stream.
 *
 * On replicas, this function does not delete expired keys by default, but
 * it still returns KEY_EXPIRED if the key is logically expired. To force deletion
 * of logically expired keys even on replicas, use the EXPIRE_FORCE_DELETE_EXPIRED
 * flag. Note though that if the current client is executing
 * replicated commands from the master, keys are never considered expired.
 *
 * On the other hand, if you just want expiration check, but need to avoid
 * the actual key deletion and propagation of the deletion, use the
 * EXPIRE_AVOID_DELETE_EXPIRED flag.
 *
 * The return value of the function is KEY_VALID if the key is still valid.
 * The function returns KEY_EXPIRED if the key is expired BUT not deleted,
 * or returns KEY_DELETED if the key is expired and deleted. */
keyStatus expireIfNeeded(redisDb *db, robj *key, int flags) {
    if (server.lazy_expire_disabled) return KEY_VALID;
    if (!keyIsExpired(db,key)) return KEY_VALID;

    /* If we are running in the context of a replica, instead of
     * evicting the expired key from the database, we return ASAP:
     * the replica key expiration is controlled by the master that will
     * send us synthesized DEL operations for expired keys. The
     * exception is when write operations are performed on writable
     * replicas.
     *
     * Still we try to return the right information to the caller,
     * that is, KEY_VALID if we think the key should still be valid,
     * KEY_EXPIRED if we think the key is expired but don't want to delete it at this time.
     *
     * When replicating commands from the master, keys are never considered
     * expired. */
    if (server.masterhost != NULL) {
        if (server.current_client && (server.current_client->flags & CLIENT_MASTER)) return KEY_VALID;
        if (!(flags & EXPIRE_FORCE_DELETE_EXPIRED)) return KEY_EXPIRED;
    }

    /* In some cases we're explicitly instructed to return an indication of a
     * missing key without actually deleting it, even on masters. */
    if (flags & EXPIRE_AVOID_DELETE_EXPIRED)
        return KEY_EXPIRED;

    /* If 'expire' action is paused, for whatever reason, then don't expire any key.
     * Typically, at the end of the pause we will properly expire the key OR we
     * will have failed over and the new primary will send us the expire. */
    if (isPausedActionsWithUpdate(PAUSE_ACTION_EXPIRE)) return KEY_EXPIRED;

    /* The key needs to be converted from static to heap before deleted */
    int static_key = key->refcount == OBJ_STATIC_REFCOUNT;
    if (static_key) {
        key = createStringObject(key->ptr, sdslen(key->ptr));
    }
    /* Delete the key */
    deleteExpiredKeyAndPropagate(db,key);
    if (static_key) {
        decrRefCount(key);
    }
    return KEY_DELETED;
}

/* CB passed to kvstoreExpand.
 * The purpose is to skip expansion of unused dicts in cluster mode (all
 * dicts not mapped to *my* slots) */
static int dbExpandSkipSlot(int slot) {
    return !clusterNodeCoversSlot(getMyClusterNode(), slot);
}

/*
 * This functions increases size of the main/expires db to match desired number.
 * In cluster mode resizes all individual dictionaries for slots that this node owns.
 *
 * Based on the parameter `try_expand`, appropriate dict expand API is invoked.
 * if try_expand is set to 1, `dictTryExpand` is used else `dictExpand`.
 * The return code is either `DICT_OK`/`DICT_ERR` for both the API(s).
 * `DICT_OK` response is for successful expansion. However ,`DICT_ERR` response signifies failure in allocation in
 * `dictTryExpand` call and in case of `dictExpand` call it signifies no expansion was performed.
 */
static int dbExpandGeneric(kvstore *kvs, uint64_t db_size, int try_expand) {
    int ret;
    if (server.cluster_enabled) {
        /* We don't know exact number of keys that would fall into each slot, but we can
         * approximate it, assuming even distribution, divide it by the number of slots. */
        int slots = getMyShardSlotCount();
        if (slots == 0) return C_OK;
        db_size = db_size / slots;
        ret = kvstoreExpand(kvs, db_size, try_expand, dbExpandSkipSlot);
    } else {
        ret = kvstoreExpand(kvs, db_size, try_expand, NULL);
    }

    return ret? C_OK : C_ERR;
}

int dbExpand(redisDb *db, uint64_t db_size, int try_expand) {
    return dbExpandGeneric(db->keys, db_size, try_expand);
}

int dbExpandExpires(redisDb *db, uint64_t db_size, int try_expand) {
    return dbExpandGeneric(db->expires, db_size, try_expand);
}

static dictEntry *dbFindGeneric(kvstore *kvs, void *key) {
    return kvstoreDictFind(kvs, getKeySlot(key), key);
}

dictEntry *dbFind(redisDb *db, void *key) {
    return dbFindGeneric(db->keys, key);
}

dictEntry *dbFindExpires(redisDb *db, void *key) {
    return dbFindGeneric(db->expires, key);
}

unsigned long long dbSize(redisDb *db) {
    return kvstoreSize(db->keys);
}

unsigned long long dbScan(redisDb *db, unsigned long long cursor, dictScanFunction *scan_cb, void *privdata) {
    return kvstoreScan(db->keys, cursor, -1, scan_cb, NULL, privdata);
}

/* -----------------------------------------------------------------------------
 * API to get key arguments from commands
 * ---------------------------------------------------------------------------*/

/* Prepare the getKeysResult struct to hold numkeys, either by using the
 * pre-allocated keysbuf or by allocating a new array on the heap.
 *
 * This function must be called at least once before starting to populate
 * the result, and can be called repeatedly to enlarge the result array.
 */
keyReference *getKeysPrepareResult(getKeysResult *result, int numkeys) {
    /* GETKEYS_RESULT_INIT initializes keys to NULL, point it to the pre-allocated stack
     * buffer here. */
    if (!result->keys) {
        serverAssert(!result->numkeys);
        result->keys = result->keysbuf;
    }

    /* Resize if necessary */
    if (numkeys > result->size) {
        if (result->keys != result->keysbuf) {
            /* We're not using a static buffer, just (re)alloc */
            result->keys = zrealloc(result->keys, numkeys * sizeof(keyReference));
        } else {
            /* We are using a static buffer, copy its contents */
            result->keys = zmalloc(numkeys * sizeof(keyReference));
            if (result->numkeys)
                memcpy(result->keys, result->keysbuf, result->numkeys * sizeof(keyReference));
        }
        result->size = numkeys;
    }

    return result->keys;
}

/* Returns a bitmask with all the flags found in any of the key specs of the command.
 * The 'inv' argument means we'll return a mask with all flags that are missing in at least one spec. */
int64_t getAllKeySpecsFlags(struct redisCommand *cmd, int inv) {
    int64_t flags = 0;
    for (int j = 0; j < cmd->key_specs_num; j++) {
        keySpec *spec = cmd->key_specs + j;
        flags |= inv? ~spec->flags : spec->flags;
    }
    return flags;
}

/* Fetch the keys based of the provided key specs. Returns the number of keys found, or -1 on error.
 * There are several flags that can be used to modify how this function finds keys in a command.
 * 
 * GET_KEYSPEC_INCLUDE_NOT_KEYS: Return 'fake' keys as if they were keys.
 * GET_KEYSPEC_RETURN_PARTIAL:   Skips invalid and incomplete keyspecs but returns the keys
 *                               found in other valid keyspecs. 
 */
int getKeysUsingKeySpecs(struct redisCommand *cmd, robj **argv, int argc, int search_flags, getKeysResult *result) {
    int j, i, last, first, step;
    keyReference *keys;
    serverAssert(result->numkeys == 0); /* caller should initialize or reset it */

    for (j = 0; j < cmd->key_specs_num; j++) {
        keySpec *spec = cmd->key_specs + j;
        serverAssert(spec->begin_search_type != KSPEC_BS_INVALID);
        /* Skip specs that represent 'fake' keys */
        if ((spec->flags & CMD_KEY_NOT_KEY) && !(search_flags & GET_KEYSPEC_INCLUDE_NOT_KEYS)) {
            continue;
        }

        first = 0;
        if (spec->begin_search_type == KSPEC_BS_INDEX) {
            first = spec->bs.index.pos;
        } else if (spec->begin_search_type == KSPEC_BS_KEYWORD) {
            int start_index = spec->bs.keyword.startfrom > 0 ? spec->bs.keyword.startfrom : argc+spec->bs.keyword.startfrom;
            int end_index = spec->bs.keyword.startfrom > 0 ? argc-1: 1;
            for (i = start_index; i != end_index; i = start_index <= end_index ? i + 1 : i - 1) {
                if (i >= argc || i < 1)
                    break;
                if (!strcasecmp((char*)argv[i]->ptr,spec->bs.keyword.keyword)) {
                    first = i+1;
                    break;
                }
            }
            /* keyword not found */
            if (!first) {
                continue;
            }
        } else {
            /* unknown spec */
            goto invalid_spec;
        }

        if (spec->find_keys_type == KSPEC_FK_RANGE) {
            step = spec->fk.range.keystep;
            if (spec->fk.range.lastkey >= 0) {
                last = first + spec->fk.range.lastkey;
            } else {
                if (!spec->fk.range.limit) {
                    last = argc + spec->fk.range.lastkey;
                } else {
                    serverAssert(spec->fk.range.lastkey == -1);
                    last = first + ((argc-first)/spec->fk.range.limit + spec->fk.range.lastkey);
                }
            }
        } else if (spec->find_keys_type == KSPEC_FK_KEYNUM) {
            step = spec->fk.keynum.keystep;
            long long numkeys;
            if (spec->fk.keynum.keynumidx >= argc)
                goto invalid_spec;

            sds keynum_str = argv[first + spec->fk.keynum.keynumidx]->ptr;
            if (!string2ll(keynum_str,sdslen(keynum_str),&numkeys) || numkeys < 0) {
                /* Unable to parse the numkeys argument or it was invalid */
                goto invalid_spec;
            }

            first += spec->fk.keynum.firstkey;
            last = first + (int)numkeys-1;
        } else {
            /* unknown spec */
            goto invalid_spec;
        }

        int count = ((last - first)+1);
        keys = getKeysPrepareResult(result, result->numkeys + count);

        /* First or last is out of bounds, which indicates a syntax error */
        if (last >= argc || last < first || first >= argc) {
            goto invalid_spec;
        }

        for (i = first; i <= last; i += step) {
            if (i >= argc || i < first) {
                /* Modules commands, and standard commands with a not fixed number
                 * of arguments (negative arity parameter) do not have dispatch
                 * time arity checks, so we need to handle the case where the user
                 * passed an invalid number of arguments here. In this case we
                 * return no keys and expect the command implementation to report
                 * an arity or syntax error. */
                if (cmd->flags & CMD_MODULE || cmd->arity < 0) {
                    continue;
                } else {
                    serverPanic("Redis built-in command declared keys positions not matching the arity requirements.");
                }
            }
            keys[result->numkeys].pos = i;
            keys[result->numkeys].flags = spec->flags;
            result->numkeys++;
        }

        /* Handle incomplete specs (only after we added the current spec
         * to `keys`, just in case GET_KEYSPEC_RETURN_PARTIAL was given) */
        if (spec->flags & CMD_KEY_INCOMPLETE) {
            goto invalid_spec;
        }

        /* Done with this spec */
        continue;

invalid_spec:
        if (search_flags & GET_KEYSPEC_RETURN_PARTIAL) {
            continue;
        } else {
            result->numkeys = 0;
            return -1;
        }
    }

    return result->numkeys;
}

/* Return all the arguments that are keys in the command passed via argc / argv. 
 * This function will eventually replace getKeysFromCommand.
 *
 * The command returns the positions of all the key arguments inside the array,
 * so the actual return value is a heap allocated array of integers. The
 * length of the array is returned by reference into *numkeys.
 * 
 * Along with the position, this command also returns the flags that are
 * associated with how Redis will access the key.
 *
 * 'cmd' must be point to the corresponding entry into the redisCommand
 * table, according to the command name in argv[0]. */
int getKeysFromCommandWithSpecs(struct redisCommand *cmd, robj **argv, int argc, int search_flags, getKeysResult *result) {
    /* The command has at least one key-spec not marked as NOT_KEY */
    int has_keyspec = (getAllKeySpecsFlags(cmd, 1) & CMD_KEY_NOT_KEY);
    /* The command has at least one key-spec marked as VARIABLE_FLAGS */
    int has_varflags = (getAllKeySpecsFlags(cmd, 0) & CMD_KEY_VARIABLE_FLAGS);

    /* We prefer key-specs if there are any, and their flags are reliable. */
    if (has_keyspec && !has_varflags) {
        int ret = getKeysUsingKeySpecs(cmd,argv,argc,search_flags,result);
        if (ret >= 0)
            return ret;
        /* If the specs returned with an error (probably an INVALID or INCOMPLETE spec),
         * fallback to the callback method. */
    }

    /* Resort to getkeys callback methods. */
    if (cmd->flags & CMD_MODULE_GETKEYS)
        return moduleGetCommandKeysViaAPI(cmd,argv,argc,result);

    /* We use native getkeys as a last resort, since not all these native getkeys provide
     * flags properly (only the ones that correspond to INVALID, INCOMPLETE or VARIABLE_FLAGS do.*/
    if (cmd->getkeys_proc)
        return cmd->getkeys_proc(cmd,argv,argc,result);
    return 0;
}

/* This function returns a sanity check if the command may have keys. */
int doesCommandHaveKeys(struct redisCommand *cmd) {
    return cmd->getkeys_proc ||                                 /* has getkeys_proc (non modules) */
        (cmd->flags & CMD_MODULE_GETKEYS) ||                    /* module with GETKEYS */
        (getAllKeySpecsFlags(cmd, 1) & CMD_KEY_NOT_KEY);        /* has at least one key-spec not marked as NOT_KEY */
}

/* A simplified channel spec table that contains all of the redis commands
 * and which channels they have and how they are accessed. */
typedef struct ChannelSpecs {
    redisCommandProc *proc; /* Command procedure to match against */
    uint64_t flags;         /* CMD_CHANNEL_* flags for this command */
    int start;              /* The initial position of the first channel */
    int count;              /* The number of channels, or -1 if all remaining
                             * arguments are channels. */
} ChannelSpecs;

ChannelSpecs commands_with_channels[] = {
    {subscribeCommand, CMD_CHANNEL_SUBSCRIBE, 1, -1},
    {ssubscribeCommand, CMD_CHANNEL_SUBSCRIBE, 1, -1},
    {unsubscribeCommand, CMD_CHANNEL_UNSUBSCRIBE, 1, -1},
    {sunsubscribeCommand, CMD_CHANNEL_UNSUBSCRIBE, 1, -1},
    {psubscribeCommand, CMD_CHANNEL_PATTERN | CMD_CHANNEL_SUBSCRIBE, 1, -1},
    {punsubscribeCommand, CMD_CHANNEL_PATTERN | CMD_CHANNEL_UNSUBSCRIBE, 1, -1},
    {publishCommand, CMD_CHANNEL_PUBLISH, 1, 1},
    {spublishCommand, CMD_CHANNEL_PUBLISH, 1, 1},
    {NULL,0} /* Terminator. */
};

/* Returns 1 if the command may access any channels matched by the flags
 * argument. */
int doesCommandHaveChannelsWithFlags(struct redisCommand *cmd, int flags) {
    /* If a module declares get channels, we are just going to assume
     * has channels. This API is allowed to return false positives. */
    if (cmd->flags & CMD_MODULE_GETCHANNELS) {
        return 1;
    }
    for (ChannelSpecs *spec = commands_with_channels; spec->proc != NULL; spec += 1) {
        if (cmd->proc == spec->proc) {
            return !!(spec->flags & flags);
        }
    }
    return 0;
}

/* Return all the arguments that are channels in the command passed via argc / argv. 
 * This function behaves similar to getKeysFromCommandWithSpecs, but with channels 
 * instead of keys.
 * 
 * The command returns the positions of all the channel arguments inside the array,
 * so the actual return value is a heap allocated array of integers. The
 * length of the array is returned by reference into *numkeys.
 * 
 * Along with the position, this command also returns the flags that are
 * associated with how Redis will access the channel.
 *
 * 'cmd' must be point to the corresponding entry into the redisCommand
 * table, according to the command name in argv[0]. */
int getChannelsFromCommand(struct redisCommand *cmd, robj **argv, int argc, getKeysResult *result) {
    keyReference *keys;
    /* If a module declares get channels, use that. */
    if (cmd->flags & CMD_MODULE_GETCHANNELS) {
        return moduleGetCommandChannelsViaAPI(cmd, argv, argc, result);
    }
    /* Otherwise check the channel spec table */
    for (ChannelSpecs *spec = commands_with_channels; spec != NULL; spec += 1) {
        if (cmd->proc == spec->proc) {
            int start = spec->start;
            int stop = (spec->count == -1) ? argc : start + spec->count;
            if (stop > argc) stop = argc;
            int count = 0;
            keys = getKeysPrepareResult(result, stop - start);
            for (int i = start; i < stop; i++ ) {
                keys[count].pos = i;
                keys[count++].flags = spec->flags;
            }
            result->numkeys = count;
            return count;
        }
    }
    return 0;
}

/* The base case is to use the keys position as given in the command table
 * (firstkey, lastkey, step).
 * This function works only on command with the legacy_range_key_spec,
 * all other commands should be handled by getkeys_proc. 
 * 
 * If the commands keyspec is incomplete, no keys will be returned, and the provided
 * keys function should be called instead.
 * 
 * NOTE: This function does not guarantee populating the flags for 
 * the keys, in order to get flags you should use getKeysUsingKeySpecs. */
int getKeysUsingLegacyRangeSpec(struct redisCommand *cmd, robj **argv, int argc, getKeysResult *result) {
    int j, i = 0, last, first, step;
    keyReference *keys;
    UNUSED(argv);

    if (cmd->legacy_range_key_spec.begin_search_type == KSPEC_BS_INVALID) {
        result->numkeys = 0;
        return 0;
    }

    first = cmd->legacy_range_key_spec.bs.index.pos;
    last = cmd->legacy_range_key_spec.fk.range.lastkey;
    if (last >= 0)
        last += first;
    step = cmd->legacy_range_key_spec.fk.range.keystep;

    if (last < 0) last = argc+last;

    int count = ((last - first)+1);
    keys = getKeysPrepareResult(result, count);

    for (j = first; j <= last; j += step) {
        if (j >= argc || j < first) {
            /* Modules commands, and standard commands with a not fixed number
             * of arguments (negative arity parameter) do not have dispatch
             * time arity checks, so we need to handle the case where the user
             * passed an invalid number of arguments here. In this case we
             * return no keys and expect the command implementation to report
             * an arity or syntax error. */
            if (cmd->flags & CMD_MODULE || cmd->arity < 0) {
                result->numkeys = 0;
                return 0;
            } else {
                serverPanic("Redis built-in command declared keys positions not matching the arity requirements.");
            }
        }
        keys[i].pos = j;
        /* Flags are omitted from legacy key specs */
        keys[i++].flags = 0;
    }
    result->numkeys = i;
    return i;
}

/* Return all the arguments that are keys in the command passed via argc / argv.
 *
 * The command returns the positions of all the key arguments inside the array,
 * so the actual return value is a heap allocated array of integers. The
 * length of the array is returned by reference into *numkeys.
 *
 * 'cmd' must be point to the corresponding entry into the redisCommand
 * table, according to the command name in argv[0].
 *
 * This function uses the command table if a command-specific helper function
 * is not required, otherwise it calls the command-specific function. */
int getKeysFromCommand(struct redisCommand *cmd, robj **argv, int argc, getKeysResult *result) {
    if (cmd->flags & CMD_MODULE_GETKEYS) {
        return moduleGetCommandKeysViaAPI(cmd,argv,argc,result);
    } else if (cmd->getkeys_proc) {
        return cmd->getkeys_proc(cmd,argv,argc,result);
    } else {
        return getKeysUsingLegacyRangeSpec(cmd,argv,argc,result);
    }
}

/* Free the result of getKeysFromCommand. */
void getKeysFreeResult(getKeysResult *result) {
    if (result && result->keys != result->keysbuf)
        zfree(result->keys);
}

/* Helper function to extract keys from following commands:
 * COMMAND [destkey] <num-keys> <key> [...] <key> [...] ... <options>
 *
 * eg:
 * ZUNION <num-keys> <key> <key> ... <key> <options>
 * ZUNIONSTORE <destkey> <num-keys> <key> <key> ... <key> <options>
 *
 * 'storeKeyOfs': destkey index, 0 means destkey not exists.
 * 'keyCountOfs': num-keys index.
 * 'firstKeyOfs': firstkey index.
 * 'keyStep': the interval of each key, usually this value is 1.
 * 
 * The commands using this function have a fully defined keyspec, so returning flags isn't needed. */
int genericGetKeys(int storeKeyOfs, int keyCountOfs, int firstKeyOfs, int keyStep,
                    robj **argv, int argc, getKeysResult *result) {
    int i, num;
    keyReference *keys;

    num = atoi(argv[keyCountOfs]->ptr);
    /* Sanity check. Don't return any key if the command is going to
     * reply with syntax error. (no input keys). */
    if (num < 1 || num > (argc - firstKeyOfs)/keyStep) {
        result->numkeys = 0;
        return 0;
    }

    int numkeys = storeKeyOfs ? num + 1 : num;
    keys = getKeysPrepareResult(result, numkeys);
    result->numkeys = numkeys;

    /* Add all key positions for argv[firstKeyOfs...n] to keys[] */
    for (i = 0; i < num; i++) {
        keys[i].pos = firstKeyOfs+(i*keyStep);
        keys[i].flags = 0;
    } 

    if (storeKeyOfs) {
        keys[num].pos = storeKeyOfs;
        keys[num].flags = 0;
    } 
    return result->numkeys;
}

int sintercardGetKeys(struct redisCommand *cmd, robj **argv, int argc, getKeysResult *result) {
    UNUSED(cmd);
    return genericGetKeys(0, 1, 2, 1, argv, argc, result);
}

int zunionInterDiffStoreGetKeys(struct redisCommand *cmd, robj **argv, int argc, getKeysResult *result) {
    UNUSED(cmd);
    return genericGetKeys(1, 2, 3, 1, argv, argc, result);
}

int zunionInterDiffGetKeys(struct redisCommand *cmd, robj **argv, int argc, getKeysResult *result) {
    UNUSED(cmd);
    return genericGetKeys(0, 1, 2, 1, argv, argc, result);
}

int evalGetKeys(struct redisCommand *cmd, robj **argv, int argc, getKeysResult *result) {
    UNUSED(cmd);
    return genericGetKeys(0, 2, 3, 1, argv, argc, result);
}

int functionGetKeys(struct redisCommand *cmd, robj **argv, int argc, getKeysResult *result) {
    UNUSED(cmd);
    return genericGetKeys(0, 2, 3, 1, argv, argc, result);
}

int lmpopGetKeys(struct redisCommand *cmd, robj **argv, int argc, getKeysResult *result) {
    UNUSED(cmd);
    return genericGetKeys(0, 1, 2, 1, argv, argc, result);
}

int blmpopGetKeys(struct redisCommand *cmd, robj **argv, int argc, getKeysResult *result) {
    UNUSED(cmd);
    return genericGetKeys(0, 2, 3, 1, argv, argc, result);
}

int zmpopGetKeys(struct redisCommand *cmd, robj **argv, int argc, getKeysResult *result) {
    UNUSED(cmd);
    return genericGetKeys(0, 1, 2, 1, argv, argc, result);
}

int bzmpopGetKeys(struct redisCommand *cmd, robj **argv, int argc, getKeysResult *result) {
    UNUSED(cmd);
    return genericGetKeys(0, 2, 3, 1, argv, argc, result);
}

/* Helper function to extract keys from the SORT RO command.
 *
 * SORT <sort-key>
 *
 * The second argument of SORT is always a key, however an arbitrary number of
 * keys may be accessed while doing the sort (the BY and GET args), so the
 * key-spec declares incomplete keys which is why we have to provide a concrete
 * implementation to fetch the keys.
 *
 * This command declares incomplete keys, so the flags are correctly set for this function */
int sortROGetKeys(struct redisCommand *cmd, robj **argv, int argc, getKeysResult *result) {
    keyReference *keys;
    UNUSED(cmd);
    UNUSED(argv);
    UNUSED(argc);

    keys = getKeysPrepareResult(result, 1);
    keys[0].pos = 1; /* <sort-key> is always present. */
    keys[0].flags = CMD_KEY_RO | CMD_KEY_ACCESS;
    result->numkeys = 1;
    return result->numkeys;
}

/* Helper function to extract keys from the SORT command.
 *
 * SORT <sort-key> ... STORE <store-key> ...
 *
 * The first argument of SORT is always a key, however a list of options
 * follow in SQL-alike style. Here we parse just the minimum in order to
 * correctly identify keys in the "STORE" option. 
 * 
 * This command declares incomplete keys, so the flags are correctly set for this function */
int sortGetKeys(struct redisCommand *cmd, robj **argv, int argc, getKeysResult *result) {
    int i, j, num, found_store = 0;
    keyReference *keys;
    UNUSED(cmd);

    num = 0;
    keys = getKeysPrepareResult(result, 2); /* Alloc 2 places for the worst case. */
    keys[num].pos = 1; /* <sort-key> is always present. */
    keys[num++].flags = CMD_KEY_RO | CMD_KEY_ACCESS;

    /* Search for STORE option. By default we consider options to don't
     * have arguments, so if we find an unknown option name we scan the
     * next. However there are options with 1 or 2 arguments, so we
     * provide a list here in order to skip the right number of args. */
    struct {
        char *name;
        int skip;
    } skiplist[] = {
        {"limit", 2},
        {"get", 1},
        {"by", 1},
        {NULL, 0} /* End of elements. */
    };

    for (i = 2; i < argc; i++) {
        for (j = 0; skiplist[j].name != NULL; j++) {
            if (!strcasecmp(argv[i]->ptr,skiplist[j].name)) {
                i += skiplist[j].skip;
                break;
            } else if (!strcasecmp(argv[i]->ptr,"store") && i+1 < argc) {
                /* Note: we don't increment "num" here and continue the loop
                 * to be sure to process the *last* "STORE" option if multiple
                 * ones are provided. This is same behavior as SORT. */
                found_store = 1;
                keys[num].pos = i+1; /* <store-key> */
                keys[num].flags = CMD_KEY_OW | CMD_KEY_UPDATE;
                break;
            }
        }
    }
    result->numkeys = num + found_store;
    return result->numkeys;
}

/* This command declares incomplete keys, so the flags are correctly set for this function */
int migrateGetKeys(struct redisCommand *cmd, robj **argv, int argc, getKeysResult *result) {
    int i, j, num, first;
    keyReference *keys;
    UNUSED(cmd);

    /* Assume the obvious form. */
    first = 3;
    num = 1;

    /* But check for the extended one with the KEYS option. */
    struct {
        char* name;
        int skip;
    } skip_keywords[] = {       
        {"copy", 0},
        {"replace", 0},
        {"auth", 1},
        {"auth2", 2},
        {NULL, 0}
    };
    if (argc > 6) {
        for (i = 6; i < argc; i++) {
            if (!strcasecmp(argv[i]->ptr, "keys")) {
                if (sdslen(argv[3]->ptr) > 0) {
                    /* This is a syntax error. So ignore the keys and leave
                     * the syntax error to be handled by migrateCommand. */
                    num = 0; 
                } else {
                    first = i + 1;
                    num = argc - first;
                }
                break;
            }
            for (j = 0; skip_keywords[j].name != NULL; j++) {
                if (!strcasecmp(argv[i]->ptr, skip_keywords[j].name)) {
                    i += skip_keywords[j].skip;
                    break;
                }
            }
        }
    }

    keys = getKeysPrepareResult(result, num);
    for (i = 0; i < num; i++) {
        keys[i].pos = first+i;
        keys[i].flags = CMD_KEY_RW | CMD_KEY_ACCESS | CMD_KEY_DELETE;
    } 
    result->numkeys = num;
    return num;
}

/* Helper function to extract keys from following commands:
 * GEORADIUS key x y radius unit [WITHDIST] [WITHHASH] [WITHCOORD] [ASC|DESC]
 *                             [COUNT count] [STORE key|STOREDIST key]
 * GEORADIUSBYMEMBER key member radius unit ... options ...
 * 
 * This command has a fully defined keyspec, so returning flags isn't needed. */
int georadiusGetKeys(struct redisCommand *cmd, robj **argv, int argc, getKeysResult *result) {
    int i, num;
    keyReference *keys;
    UNUSED(cmd);

    /* Check for the presence of the stored key in the command */
    int stored_key = -1;
    for (i = 5; i < argc; i++) {
        char *arg = argv[i]->ptr;
        /* For the case when user specifies both "store" and "storedist" options, the
         * second key specified would override the first key. This behavior is kept
         * the same as in georadiusCommand method.
         */
        if ((!strcasecmp(arg, "store") || !strcasecmp(arg, "storedist")) && ((i+1) < argc)) {
            stored_key = i+1;
            i++;
        }
    }
    num = 1 + (stored_key == -1 ? 0 : 1);

    /* Keys in the command come from two places:
     * argv[1] = key,
     * argv[5...n] = stored key if present
     */
    keys = getKeysPrepareResult(result, num);

    /* Add all key positions to keys[] */
    keys[0].pos = 1;
    keys[0].flags = 0;
    if(num > 1) {
         keys[1].pos = stored_key;
         keys[1].flags = 0;
    }
    result->numkeys = num;
    return num;
}

/* XREAD [BLOCK <milliseconds>] [COUNT <count>] [GROUP <groupname> <ttl>]
 *       STREAMS key_1 key_2 ... key_N ID_1 ID_2 ... ID_N
 *
 * This command has a fully defined keyspec, so returning flags isn't needed. */
int xreadGetKeys(struct redisCommand *cmd, robj **argv, int argc, getKeysResult *result) {
    int i, num = 0;
    keyReference *keys;
    UNUSED(cmd);

    /* We need to parse the options of the command in order to seek the first
     * "STREAMS" string which is actually the option. This is needed because
     * "STREAMS" could also be the name of the consumer group and even the
     * name of the stream key. */
    int streams_pos = -1;
    for (i = 1; i < argc; i++) {
        char *arg = argv[i]->ptr;
        if (!strcasecmp(arg, "block")) {
            i++; /* Skip option argument. */
        } else if (!strcasecmp(arg, "count")) {
            i++; /* Skip option argument. */
        } else if (!strcasecmp(arg, "group")) {
            i += 2; /* Skip option argument. */
        } else if (!strcasecmp(arg, "noack")) {
            /* Nothing to do. */
        } else if (!strcasecmp(arg, "streams")) {
            streams_pos = i;
            break;
        } else {
            break; /* Syntax error. */
        }
    }
    if (streams_pos != -1) num = argc - streams_pos - 1;

    /* Syntax error. */
    if (streams_pos == -1 || num == 0 || num % 2 != 0) {
        result->numkeys = 0;
        return 0;
    }
    num /= 2; /* We have half the keys as there are arguments because
                 there are also the IDs, one per key. */

    keys = getKeysPrepareResult(result, num);
    for (i = streams_pos+1; i < argc-num; i++) {
        keys[i-streams_pos-1].pos = i;
        keys[i-streams_pos-1].flags = 0; 
    } 
    result->numkeys = num;
    return num;
}

/* Helper function to extract keys from the SET command, which may have
 * a read flag if the GET argument is passed in. */
int setGetKeys(struct redisCommand *cmd, robj **argv, int argc, getKeysResult *result) {
    keyReference *keys;
    UNUSED(cmd);

    keys = getKeysPrepareResult(result, 1);
    keys[0].pos = 1; /* We always know the position */
    result->numkeys = 1;

    for (int i = 3; i < argc; i++) {
        char *arg = argv[i]->ptr;
        if ((arg[0] == 'g' || arg[0] == 'G') &&
            (arg[1] == 'e' || arg[1] == 'E') &&
            (arg[2] == 't' || arg[2] == 'T') && arg[3] == '\0')
        {
            keys[0].flags = CMD_KEY_RW | CMD_KEY_ACCESS | CMD_KEY_UPDATE;
            return 1;
        }
    }

    keys[0].flags = CMD_KEY_OW | CMD_KEY_UPDATE;
    return 1;
}

/* Helper function to extract keys from the BITFIELD command, which may be
 * read-only if the BITFIELD GET subcommand is used. */
int bitfieldGetKeys(struct redisCommand *cmd, robj **argv, int argc, getKeysResult *result) {
    keyReference *keys;
    int readonly = 1;
    UNUSED(cmd);

    keys = getKeysPrepareResult(result, 1);
    keys[0].pos = 1; /* We always know the position */
    result->numkeys = 1;

    for (int i = 2; i < argc; i++) {
        int remargs = argc - i - 1; /* Remaining args other than current. */
        char *arg = argv[i]->ptr;
        if (!strcasecmp(arg, "get") && remargs >= 2) {
            i += 2;
        } else if ((!strcasecmp(arg, "set") || !strcasecmp(arg, "incrby")) && remargs >= 3) {
            readonly = 0;
            i += 3;
            break;
        } else if (!strcasecmp(arg, "overflow") && remargs >= 1) {
            i += 1;
        } else {
            readonly = 0; /* Syntax error. safer to assume non-RO. */
            break;
        }
    }

    if (readonly) {
        keys[0].flags = CMD_KEY_RO | CMD_KEY_ACCESS;
    } else {
        keys[0].flags = CMD_KEY_RW | CMD_KEY_ACCESS | CMD_KEY_UPDATE;
    }
    return 1;
}<|MERGE_RESOLUTION|>--- conflicted
+++ resolved
@@ -1249,11 +1249,7 @@
             p = lpNext(lp, p);
             serverAssert(!lpGetValue(p, NULL, &expireAt));
 
-<<<<<<< HEAD
-            if (hashTypeListpackIsExpired(expireAt) ||
-=======
             if (hashTypeIsExpired(o, expireAt) ||
->>>>>>> f0ec7e34
                (use_pattern && !stringmatchlen(pat, sdslen(pat), (char *)str, len, 0)))
             {
                 /* jump to the next key/val pair */
