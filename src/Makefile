# Redis Makefile
# Copyright (C) 2009 Salvatore Sanfilippo <antirez at gmail dot com>
# This file is released under the BSD license, see the COPYING file

release_hdr := $(shell sh -c './mkreleasehdr.sh')
uname_S := $(shell sh -c 'uname -s 2>/dev/null || echo not')
OPTIMIZATION?=-O2

ifeq ($(uname_S),Linux)
  ifneq ($(FORCE_LIBC_MALLOC),yes)
    USE_JEMALLOC=yes
  endif
endif

ifeq ($(uname_S),SunOS)
  CFLAGS?=-std=c99 -pedantic $(OPTIMIZATION) -Wall -W -D__EXTENSIONS__ -D_XPG6
  CCLINK?=-ldl -lnsl -lsocket -lm -lpthread
  DEBUG?=-g -ggdb 
else
  CFLAGS?=-std=c99 -pedantic $(OPTIMIZATION) -Wall -W $(ARCH) $(PROF)
  CCLINK?=-lm -pthread
  DEBUG?=-g -rdynamic -ggdb 
endif

ifeq ($(USE_TCMALLOC),yes)
  ALLOD_DEPS=
  ALLOC_LINK=-ltcmalloc
  ALLOC_FLAGS=-DUSE_TCMALLOC
endif

ifeq ($(USE_TCMALLOC_MINIMAL),yes)
  ALLOD_DEPS=
  ALLOC_LINK=-ltcmalloc_minimal
  ALLOC_FLAGS=-DUSE_TCMALLOC
endif

ifeq ($(USE_JEMALLOC),yes)
  ALLOC_DEP=../deps/jemalloc/lib/libjemalloc.a
  ALLOC_LINK=$(ALLOC_DEP) -ldl
  ALLOC_FLAGS=-DUSE_JEMALLOC -I../deps/jemalloc/include
endif

CCLINK+= $(ALLOC_LINK)
CFLAGS+= $(ALLOC_FLAGS)

CCOPT= $(CFLAGS) $(ARCH) $(PROF)

PREFIX= /usr/local
INSTALL_BIN= $(PREFIX)/bin
INSTALL= cp -p

CCCOLOR="\033[34m"
LINKCOLOR="\033[34;1m"
SRCCOLOR="\033[33m"
BINCOLOR="\033[37;1m"
MAKECOLOR="\033[32;1m"
ENDCOLOR="\033[0m"

<<<<<<< HEAD
ifndef V
QUIET_CC = @printf '    %b %b\n' $(CCCOLOR)CC$(ENDCOLOR) $(SRCCOLOR)$@$(ENDCOLOR);
QUIET_LINK = @printf '    %b %b\n' $(LINKCOLOR)LINK$(ENDCOLOR) $(BINCOLOR)$@$(ENDCOLOR);
endif

OBJ = adlist.o ae.o anet.o dict.o redis.o sds.o zmalloc.o lzf_c.o lzf_d.o pqsort.o zipmap.o sha1.o ziplist.o release.o networking.o util.o object.o db.o replication.o rdb.o t_string.o t_list.o t_set.o t_zset.o t_hash.o config.o aof.o pubsub.o multi.o debug.o sort.o intset.o syncio.o cluster.o crc16.o endian.o slowlog.o scripting.o bio.o
=======
OBJ = adlist.o ae.o anet.o dict.o redis.o sds.o zmalloc.o lzf_c.o lzf_d.o pqsort.o zipmap.o sha1.o ziplist.o release.o networking.o util.o object.o db.o replication.o rdb.o t_string.o t_list.o t_set.o t_zset.o t_hash.o config.o aof.o dscache.o pubsub.o multi.o debug.o sort.o intset.o syncio.o diskstore.o cluster.o crc16.o endian.o rio.o
>>>>>>> 041d8e2a
BENCHOBJ = ae.o anet.o redis-benchmark.o sds.o adlist.o zmalloc.o
CLIOBJ = anet.o sds.o adlist.o redis-cli.o zmalloc.o release.o
CHECKDUMPOBJ = redis-check-dump.o lzf_c.o lzf_d.o
CHECKAOFOBJ = redis-check-aof.o

PRGNAME = redis-server
BENCHPRGNAME = redis-benchmark
CLIPRGNAME = redis-cli
CHECKDUMPPRGNAME = redis-check-dump
CHECKAOFPRGNAME = redis-check-aof

all: redis-benchmark redis-cli redis-check-dump redis-check-aof redis-server
	@echo ""
	@echo "Hint: To run 'make test' is a good idea ;)"
	@echo ""

# Deps (use make dep to generate this)
adlist.o: adlist.c adlist.h zmalloc.h
ae.o: ae.c ae.h zmalloc.h config.h ae_kqueue.c
ae_epoll.o: ae_epoll.c
ae_kqueue.o: ae_kqueue.c
ae_select.o: ae_select.c
anet.o: anet.c fmacros.h anet.h
aof.o: aof.c redis.h fmacros.h config.h ae.h sds.h dict.h adlist.h \
  zmalloc.h anet.h zipmap.h ziplist.h intset.h version.h util.h
bio.o: bio.c redis.h fmacros.h config.h ae.h sds.h dict.h adlist.h \
  zmalloc.h anet.h zipmap.h ziplist.h intset.h version.h util.h bio.h
cluster.o: cluster.c redis.h fmacros.h config.h ae.h sds.h dict.h \
  adlist.h zmalloc.h anet.h zipmap.h ziplist.h intset.h version.h util.h
config.o: config.c redis.h fmacros.h config.h ae.h sds.h dict.h adlist.h \
  zmalloc.h anet.h zipmap.h ziplist.h intset.h version.h util.h
crc16.o: crc16.c redis.h fmacros.h config.h ae.h sds.h dict.h adlist.h \
  zmalloc.h anet.h zipmap.h ziplist.h intset.h version.h util.h
db.o: db.c redis.h fmacros.h config.h ae.h sds.h dict.h adlist.h \
  zmalloc.h anet.h zipmap.h ziplist.h intset.h version.h util.h
debug.o: debug.c redis.h fmacros.h config.h ae.h sds.h dict.h adlist.h \
  zmalloc.h anet.h zipmap.h ziplist.h intset.h version.h util.h sha1.h
dict.o: dict.c fmacros.h dict.h zmalloc.h
endian.o: endian.c
intset.o: intset.c intset.h zmalloc.h endian.h
lzf_c.o: lzf_c.c lzfP.h
lzf_d.o: lzf_d.c lzfP.h
multi.o: multi.c redis.h fmacros.h config.h ae.h sds.h dict.h adlist.h \
  zmalloc.h anet.h zipmap.h ziplist.h intset.h version.h util.h
networking.o: networking.c redis.h fmacros.h config.h ae.h sds.h dict.h \
  adlist.h zmalloc.h anet.h zipmap.h ziplist.h intset.h version.h util.h
object.o: object.c redis.h fmacros.h config.h ae.h sds.h dict.h adlist.h \
  zmalloc.h anet.h zipmap.h ziplist.h intset.h version.h util.h
pqsort.o: pqsort.c
pubsub.o: pubsub.c redis.h fmacros.h config.h ae.h sds.h dict.h adlist.h \
  zmalloc.h anet.h zipmap.h ziplist.h intset.h version.h util.h
rdb.o: rdb.c redis.h fmacros.h config.h ae.h sds.h dict.h adlist.h \
  zmalloc.h anet.h zipmap.h ziplist.h intset.h version.h util.h lzf.h
redis-benchmark.o: redis-benchmark.c fmacros.h ae.h \
  ../deps/hiredis/hiredis.h sds.h adlist.h zmalloc.h
redis-check-aof.o: redis-check-aof.c fmacros.h config.h
redis-check-dump.o: redis-check-dump.c lzf.h
redis-cli.o: redis-cli.c fmacros.h version.h ../deps/hiredis/hiredis.h \
  sds.h zmalloc.h ../deps/linenoise/linenoise.h help.h
redis.o: redis.c redis.h fmacros.h config.h ae.h sds.h dict.h adlist.h \
  zmalloc.h anet.h zipmap.h ziplist.h intset.h version.h util.h slowlog.h \
  bio.h asciilogo.h
release.o: release.c release.h
replication.o: replication.c redis.h fmacros.h config.h ae.h sds.h dict.h \
<<<<<<< HEAD
  adlist.h zmalloc.h anet.h zipmap.h ziplist.h intset.h version.h util.h
scripting.o: scripting.c redis.h fmacros.h config.h ae.h sds.h dict.h \
  adlist.h zmalloc.h anet.h zipmap.h ziplist.h intset.h version.h util.h \
  sha1.h
=======
  adlist.h zmalloc.h anet.h zipmap.h ziplist.h intset.h version.h
rio.o: rio.c sds.h
>>>>>>> 041d8e2a
sds.o: sds.c sds.h zmalloc.h
sha1.o: sha1.c sha1.h config.h
slowlog.o: slowlog.c redis.h fmacros.h config.h ae.h sds.h dict.h \
  adlist.h zmalloc.h anet.h zipmap.h ziplist.h intset.h version.h util.h \
  slowlog.h
sort.o: sort.c redis.h fmacros.h config.h ae.h sds.h dict.h adlist.h \
  zmalloc.h anet.h zipmap.h ziplist.h intset.h version.h util.h pqsort.h
syncio.o: syncio.c redis.h fmacros.h config.h ae.h sds.h dict.h adlist.h \
  zmalloc.h anet.h zipmap.h ziplist.h intset.h version.h util.h
t_hash.o: t_hash.c redis.h fmacros.h config.h ae.h sds.h dict.h adlist.h \
  zmalloc.h anet.h zipmap.h ziplist.h intset.h version.h util.h
t_list.o: t_list.c redis.h fmacros.h config.h ae.h sds.h dict.h adlist.h \
  zmalloc.h anet.h zipmap.h ziplist.h intset.h version.h util.h
t_set.o: t_set.c redis.h fmacros.h config.h ae.h sds.h dict.h adlist.h \
  zmalloc.h anet.h zipmap.h ziplist.h intset.h version.h util.h
t_string.o: t_string.c redis.h fmacros.h config.h ae.h sds.h dict.h \
  adlist.h zmalloc.h anet.h zipmap.h ziplist.h intset.h version.h util.h
t_zset.o: t_zset.c redis.h fmacros.h config.h ae.h sds.h dict.h adlist.h \
  zmalloc.h anet.h zipmap.h ziplist.h intset.h version.h util.h
util.o: util.c fmacros.h util.h
ziplist.o: ziplist.c zmalloc.h util.h ziplist.h endian.h
zipmap.o: zipmap.c zmalloc.h endian.h
zmalloc.o: zmalloc.c config.h zmalloc.h

.PHONY: dependencies

dependencies:
	@printf '%b %b\n' $(MAKECOLOR)MAKE$(ENDCOLOR) $(BINCOLOR)hiredis$(ENDCOLOR)
	@cd ../deps/hiredis && $(MAKE) static ARCH="$(ARCH)"
	@printf '%b %b\n' $(MAKECOLOR)MAKE$(ENDCOLOR) $(BINCOLOR)linenoise$(ENDCOLOR)
	@cd ../deps/linenoise && $(MAKE) ARCH="$(ARCH)"
	@echo $(MAKECOLOR)MAKE$(ENDCOLOR) $(BINCOLOR)Lua ansi$(ENDCOLOR)
	@cd ../deps/lua && $(MAKE) ARCH="$(ARCH)" ansi

../deps/jemalloc/lib/libjemalloc.a:
	cd ../deps/jemalloc && ./configure $(JEMALLOC_CFLAGS) --with-jemalloc-prefix=je_ --enable-cc-silence && $(MAKE) lib/libjemalloc.a

redis-server: dependencies $(OBJ)
	$(QUIET_LINK)$(CC) -o $(PRGNAME) $(CCOPT) $(DEBUG) $(OBJ) $(CCLINK) $(ALLOC_LINK) ../deps/lua/src/liblua.a

redis-benchmark: dependencies $(BENCHOBJ)
	@cd ../deps/hiredis && $(MAKE) static
	$(QUIET_LINK)$(CC) -o $(BENCHPRGNAME) $(CCOPT) $(DEBUG) $(BENCHOBJ) ../deps/hiredis/libhiredis.a $(CCLINK) $(ALLOC_LINK)

redis-benchmark.o:
	$(QUIET_CC)$(CC) -c $(CFLAGS) -I../deps/hiredis $(DEBUG) $(COMPILE_TIME) $<

redis-cli: dependencies $(CLIOBJ)
	$(QUIET_LINK)$(CC) -o $(CLIPRGNAME) $(CCOPT) $(DEBUG) $(CLIOBJ) ../deps/hiredis/libhiredis.a ../deps/linenoise/linenoise.o $(CCLINK) $(ALLOC_LINK)

redis-cli.o:
	$(QUIET_CC)$(CC) -c $(CFLAGS) -I../deps/hiredis -I../deps/linenoise $(DEBUG) $(COMPILE_TIME) $<

redis-check-dump: $(CHECKDUMPOBJ)
	$(QUIET_LINK)$(CC) -o $(CHECKDUMPPRGNAME) $(CCOPT) $(DEBUG) $(CHECKDUMPOBJ) $(CCLINK) $(ALLOC_LINK)

redis-check-aof: $(CHECKAOFOBJ)
	$(QUIET_LINK)$(CC) -o $(CHECKAOFPRGNAME) $(CCOPT) $(DEBUG) $(CHECKAOFOBJ) $(CCLINK) $(ALLOC_LINK)

# Because the jemalloc.h header is generated as a part of the jemalloc build
# process, building it should complete before building any other object.
%.o: %.c $(ALLOC_DEP)
	$(QUIET_CC)$(CC) -c $(CFLAGS) $(DEBUG) $(COMPILE_TIME) -I../deps/lua/src $<

clean:
	rm -rf $(PRGNAME) $(BENCHPRGNAME) $(CLIPRGNAME) $(CHECKDUMPPRGNAME) $(CHECKAOFPRGNAME) *.o *.gcda *.gcno *.gcov
	cd ../deps/hiredis && $(MAKE) $@
	cd ../deps/linenoise && $(MAKE) $@
	cd ../deps/lua && $(MAKE) $@
	-(cd ../deps/jemalloc && $(MAKE) distclean)

dep:
	$(CC) -MM *.c -I ../deps/hiredis -I ../deps/linenoise

test: redis-server redis-check-aof
	@(cd ..; ./runtest)

bench:
	./redis-benchmark

log:
	git log '--pretty=format:%ad %s (%cn)' --date=short > ../Changelog

32bit:
	@echo ""
	@echo "WARNING: if it fails under Linux you probably need to install libc6-dev-i386"
	@echo ""
	$(MAKE) ARCH="-m32" JEMALLOC_CFLAGS='CFLAGS="-std=gnu99 -Wall -pipe -g3 -fvisibility=hidden -O3 -funroll-loops -m32"'

gprof:
	$(MAKE) PROF="-pg"

gcov:
	$(MAKE) PROF="-fprofile-arcs -ftest-coverage"

noopt:
	$(MAKE) OPTIMIZATION=""

32bitgprof:
	$(MAKE) PROF="-pg" ARCH="-arch i386"

src/help.h:
	@../utils/generate-command-help.rb > help.h

install: all
	mkdir -p $(INSTALL_BIN)
	$(INSTALL) $(PRGNAME) $(INSTALL_BIN)
	$(INSTALL) $(BENCHPRGNAME) $(INSTALL_BIN)
	$(INSTALL) $(CLIPRGNAME) $(INSTALL_BIN)
	$(INSTALL) $(CHECKDUMPPRGNAME) $(INSTALL_BIN)
	$(INSTALL) $(CHECKAOFPRGNAME) $(INSTALL_BIN)<|MERGE_RESOLUTION|>--- conflicted
+++ resolved
@@ -56,16 +56,12 @@
 MAKECOLOR="\033[32;1m"
 ENDCOLOR="\033[0m"
 
-<<<<<<< HEAD
 ifndef V
 QUIET_CC = @printf '    %b %b\n' $(CCCOLOR)CC$(ENDCOLOR) $(SRCCOLOR)$@$(ENDCOLOR);
 QUIET_LINK = @printf '    %b %b\n' $(LINKCOLOR)LINK$(ENDCOLOR) $(BINCOLOR)$@$(ENDCOLOR);
 endif
 
-OBJ = adlist.o ae.o anet.o dict.o redis.o sds.o zmalloc.o lzf_c.o lzf_d.o pqsort.o zipmap.o sha1.o ziplist.o release.o networking.o util.o object.o db.o replication.o rdb.o t_string.o t_list.o t_set.o t_zset.o t_hash.o config.o aof.o pubsub.o multi.o debug.o sort.o intset.o syncio.o cluster.o crc16.o endian.o slowlog.o scripting.o bio.o
-=======
-OBJ = adlist.o ae.o anet.o dict.o redis.o sds.o zmalloc.o lzf_c.o lzf_d.o pqsort.o zipmap.o sha1.o ziplist.o release.o networking.o util.o object.o db.o replication.o rdb.o t_string.o t_list.o t_set.o t_zset.o t_hash.o config.o aof.o dscache.o pubsub.o multi.o debug.o sort.o intset.o syncio.o diskstore.o cluster.o crc16.o endian.o rio.o
->>>>>>> 041d8e2a
+OBJ = adlist.o ae.o anet.o dict.o redis.o sds.o zmalloc.o lzf_c.o lzf_d.o pqsort.o zipmap.o sha1.o ziplist.o release.o networking.o util.o object.o db.o replication.o rdb.o t_string.o t_list.o t_set.o t_zset.o t_hash.o config.o aof.o pubsub.o multi.o debug.o sort.o intset.o syncio.o cluster.o crc16.o endian.o slowlog.o scripting.o bio.o rio.o
 BENCHOBJ = ae.o anet.o redis-benchmark.o sds.o adlist.o zmalloc.o
 CLIOBJ = anet.o sds.o adlist.o redis-cli.o zmalloc.o release.o
 CHECKDUMPOBJ = redis-check-dump.o lzf_c.o lzf_d.o
@@ -130,15 +126,11 @@
   bio.h asciilogo.h
 release.o: release.c release.h
 replication.o: replication.c redis.h fmacros.h config.h ae.h sds.h dict.h \
-<<<<<<< HEAD
   adlist.h zmalloc.h anet.h zipmap.h ziplist.h intset.h version.h util.h
 scripting.o: scripting.c redis.h fmacros.h config.h ae.h sds.h dict.h \
   adlist.h zmalloc.h anet.h zipmap.h ziplist.h intset.h version.h util.h \
   sha1.h
-=======
-  adlist.h zmalloc.h anet.h zipmap.h ziplist.h intset.h version.h
 rio.o: rio.c sds.h
->>>>>>> 041d8e2a
 sds.o: sds.c sds.h zmalloc.h
 sha1.o: sha1.c sha1.h config.h
 slowlog.o: slowlog.c redis.h fmacros.h config.h ae.h sds.h dict.h \
