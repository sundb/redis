/*
 * Copyright (c) 2009-Present, Redis Ltd.
 * All rights reserved.
 *
 * Licensed under your choice of the Redis Source Available License 2.0
 * (RSALv2) or the Server Side Public License v1 (SSPLv1).
 */

#include "server.h"
#include "ebuckets.h"
#include <math.h>

/* Threshold for HEXPIRE and HPERSIST to be considered whether it is worth to
 * update the expiration time of the hash object in global HFE DS. */
#define HASH_NEW_EXPIRE_DIFF_THRESHOLD max(4000, 1<<EB_BUCKET_KEY_PRECISION)

typedef enum GetFieldRes {
    GET_FIELD_OK = 0,
    GET_FIELD_EXPIRED,   /* Logically expired but not yet deleted. */
    GET_FIELD_NOT_FOUND, /* The field was not found. */
} GetFieldRes;

/* hash field expiration (HFE) funcs */
static ExpireAction onFieldExpire(eItem item, void *ctx);
static ExpireMeta* hfieldGetExpireMeta(const eItem field);
static ExpireMeta *hashGetExpireMeta(const eItem hash);
static void hexpireGenericCommand(client *c, const char *cmd, long long basetime, int unit);
static ExpireAction hashTypeActiveExpire(eItem hashObj, void *ctx);
static void hfieldPersist(robj *hashObj, hfield field);
static void updateGlobalHfeDs(redisDb *db, robj *o, uint64_t minExpire, uint64_t minExpireFields);
static void propagateHashFieldDeletion(redisDb *db, sds key, char *field, size_t fieldLen);
static void listpackExExpire(redisDb *db, robj *o, ExpireInfo *info);

/* hash dictType funcs */
static int dictHfieldKeyCompare(dict *d, const void *key1, const void *key2);
static uint64_t dictMstrHash(const void *key);
static void dictHfieldDestructor(dict *d, void *field);
static size_t hashDictWithExpireMetadataBytes(dict *d);
static void hashDictWithExpireOnRelease(dict *d);
static robj* hashTypeLookupWriteOrCreate(client *c, robj *key);

/*-----------------------------------------------------------------------------
 * Define dictType of hash
 *
 * - Stores fields as mstr strings with optional metadata to attach TTL
 * - Note that small hashes are represented with listpacks
 * - Once expiration is set for a field, the dict instance and corresponding
 *   dictType are replaced with a dict containing metadata for Hash Field
 *   Expiration (HFE) and using dictType `mstrHashDictTypeWithHFE`
 *----------------------------------------------------------------------------*/
dictType mstrHashDictType = {
    dictSdsHash,                                /* lookup hash function */
    NULL,                                       /* key dup */
    NULL,                                       /* val dup */
    dictSdsMstrKeyCompare,                      /* lookup key compare */
    dictHfieldDestructor,                       /* key destructor */
    dictSdsDestructor,                          /* val destructor */
    .storedHashFunction = dictMstrHash,         /* stored hash function */
    .storedKeyCompare = dictHfieldKeyCompare,   /* stored key compare */
};

/* Define alternative dictType of hash with hash-field expiration (HFE) support */
dictType mstrHashDictTypeWithHFE = {
    dictSdsHash,                                /* lookup hash function */
    NULL,                                       /* key dup */
    NULL,                                       /* val dup */
    dictSdsMstrKeyCompare,                      /* lookup key compare */
    dictHfieldDestructor,                       /* key destructor */
    dictSdsDestructor,                          /* val destructor */
    .storedHashFunction = dictMstrHash,         /* stored hash function */
    .storedKeyCompare = dictHfieldKeyCompare,   /* stored key compare */
    .dictMetadataBytes = hashDictWithExpireMetadataBytes,
    .onDictRelease = hashDictWithExpireOnRelease,
};

/*-----------------------------------------------------------------------------
 * Hash Field Expiration (HFE) Feature
 *
 * Each hash instance maintains its own set of hash field expiration within its
 * private ebuckets DS. In order to support HFE active expire cycle across hash
 * instances, hashes with associated HFE will be also registered in a global
 * ebuckets DS with expiration time value that reflects their next minimum
 * time to expire. The global HFE Active expiration will be triggered from
 * activeExpireCycle() function and will invoke "local" HFE Active expiration
 * for each hash instance that has expired fields.
 *
 * hashExpireBucketsType - ebuckets-type to be used at the global space
 * (db->hexpires) to register hashes that have one or more fields with time-Expiration.
 * The hashes will be registered in with the expiration time of the earliest field
 * in the hash.
 *----------------------------------------------------------------------------*/
EbucketsType hashExpireBucketsType = {
    .onDeleteItem = NULL,
    .getExpireMeta = hashGetExpireMeta,   /* get ExpireMeta attached to each hash */
    .itemsAddrAreOdd = 0,                 /* Addresses of dict are even */
};

/* dictExpireMetadata - ebuckets-type for hash fields with time-Expiration. ebuckets
 * instance Will be attached to each hash that has at least one field with expiry
 * time. */
EbucketsType hashFieldExpireBucketsType = {
    .onDeleteItem = NULL,
    .getExpireMeta = hfieldGetExpireMeta, /* get ExpireMeta attached to each field */
    .itemsAddrAreOdd = 1,                 /* Addresses of hfield (mstr) are odd!! */
};

/* Each dict of hash object that has fields with time-Expiration will have the
 * following metadata attached to dict header */
typedef struct dictExpireMetadata {
    ExpireMeta expireMeta;   /* embedded ExpireMeta in dict.
                                To be used in order to register the hash in the
                                global ebuckets (i.e db->hexpires) with next,
                                minimum, hash-field to expire */
    ebuckets hfe;            /* DS of Hash Fields Expiration, associated to each hash */
    sds key;                 /* reference to the key, same one that stored in
                               db->dict. Will be used from active-expiration flow
                               for notification and deletion of the object, if
                               needed. */
} dictExpireMetadata;

/* ActiveExpireCtx passed to hashTypeActiveExpire() */
typedef struct ActiveExpireCtx {
    uint32_t fieldsToExpireQuota;
    redisDb *db;
} ActiveExpireCtx;

/* OnFieldExpireCtx passed to OnFieldExpire() */
typedef struct OnFieldExpireCtx {
    robj *hashObj;
    redisDb *db;
} OnFieldExpireCtx;

/* The implementation of hashes by dict was modified from storing fields as sds
 * strings to store "mstr" (Immutable string with metadata) in order to be able to
 * attach TTL (ExpireMeta) to the hash-field. This usage of mstr opens up the
 * opportunity for future features to attach additional metadata by need to the
 * fields.
 *
 * The following defines new hfield kind of mstr */
typedef enum HfieldMetaFlags {
    HFIELD_META_EXPIRE = 0,
} HfieldMetaFlags;

mstrKind mstrFieldKind = {
    .name = "hField",

    /* Taking care that all metaSize[*] values are even ensures that all
     * addresses of hfield instances will be odd. */
    .metaSize[HFIELD_META_EXPIRE] = sizeof(ExpireMeta),
};
static_assert(sizeof(struct ExpireMeta ) % 2 == 0, "must be even!");

/* Used by hpersistCommand() */
typedef enum SetPersistRes {
    HFE_PERSIST_NO_FIELD =     -2,   /* No such hash-field */
    HFE_PERSIST_NO_TTL =       -1,   /* No TTL attached to the field */
    HFE_PERSIST_OK =            1
} SetPersistRes;

static inline int isDictWithMetaHFE(dict *d) {
    return d->type == &mstrHashDictTypeWithHFE;
}

/*-----------------------------------------------------------------------------
 * setex* - Set field OR field's expiration
 *
 * Whereas setting plain fields is rather straightforward, setting expiration
 * time to fields might be time-consuming and complex since each update of
 * expiration time, not only updates `ebuckets` of corresponding hash, but also
 * might update `ebuckets` of global HFE DS. It is required to opt sequence of
 * field updates with expirartion for a given hash, such that only once done,
 * the global HFE DS will get updated.
 *
 * To do so, follow the scheme:
 * 1. Call hashTypeSetExInit() to initialize the HashTypeSetEx struct.
 * 2. Call hashTypeSetEx() one time or more, for each field/expiration update.
 * 3. Call hashTypeSetExDone() for notification and update of global HFE.
 *
 * If expiration is not required, then avoid this API and use instead hashTypeSet()
 *----------------------------------------------------------------------------*/

/* Returned value of hashTypeSetEx() */
typedef enum SetExRes {
    /* Common res from hashTypeSetEx() */
    HSETEX_OK =                1,   /* Expiration time set/updated as expected */

    /* If provided HashTypeSetEx struct to hashTypeSetEx() */
    HSETEX_NO_FIELD =         -2,   /* No such hash-field */
    HSETEX_NO_CONDITION_MET =  0,   /* Specified NX | XX | GT | LT condition not met */
    HSETEX_DELETED =           2,   /* Field deleted because the specified time is in the past */

    /* If not provided HashTypeSetEx struct to hashTypeSetEx() (plain HSET) */
    HSET_UPDATE =              4,   /* Update of the field without expiration time */

} SetExRes;

/* Used by httlGenericCommand() */
typedef enum GetExpireTimeRes {
    HFE_GET_NO_FIELD =          -2, /* No such hash-field */
    HFE_GET_NO_TTL =            -1, /* No TTL attached to the field */
} GetExpireTimeRes;

/* on fail return HSETEX_NO_CONDITION_MET */
typedef enum FieldSetCond {
    FIELD_CREATE_OR_OVRWRT = 0,
    FIELD_DONT_CREATE      = 1,
    FIELD_DONT_CREATE2     = 2,     /* on fail return HSETEX_NO_FIELD */
    FIELD_DONT_OVRWRT      = 3
} FieldSetCond;

typedef enum FieldGet { /* TBD */
    FIELD_GET_NONE = 0,
    FIELD_GET_NEW  = 1,
    FIELD_GET_OLD  = 2
} FieldGet;

typedef enum ExpireSetCond {
    HFE_NX = 1<<0,
    HFE_XX = 1<<1,
    HFE_GT = 1<<2,
    HFE_LT = 1<<3
} ExpireSetCond;

typedef struct HashTypeSet {
    sds value;
    int flags;
} HashTypeSet;

/* Used by hashTypeSetEx() for setting fields or their expiry  */
typedef struct HashTypeSetEx {

    /*** config ***/
    FieldSetCond fieldSetCond;          /* [DCF | DOF] */
    ExpireSetCond expireSetCond;        /* [XX | NX | GT | LT] */

    /*** metadata ***/
    uint64_t minExpire;                 /* if uninit EB_EXPIRE_TIME_INVALID */
    redisDb *db;
    robj *key, *hashObj;
    uint64_t minExpireFields;           /* Trace updated fields and their previous/new
                                         * minimum expiration time. If minimum recorded
                                         * is above minExpire of the hash, then we don't
                                         * have to update global HFE DS */
    int fieldDeleted;                   /* Number of fields deleted */
    int fieldUpdated;                   /* Number of fields updated */

    /* Optionally provide client for notification */
    client *c;
    const char *cmd;
} HashTypeSetEx;

static SetExRes hashTypeSetExListpack(redisDb *db, robj *o, sds field, HashTypeSet *s,
                                      uint64_t expireAt, HashTypeSetEx *ex);

int hashTypeSetExInit(robj *key, robj *o, client *c, redisDb *db, const char *cmd,
                      FieldSetCond fieldSetCond, ExpireSetCond expireSetCond, HashTypeSetEx *ex);

SetExRes hashTypeSetEx(redisDb *db, robj *o, sds field, HashTypeSet *setKeyVal,
                       uint64_t expireAt, HashTypeSetEx *exInfo);

void hashTypeSetExDone(HashTypeSetEx *e);

/*-----------------------------------------------------------------------------
 * Accessor functions for dictType of hash
 *----------------------------------------------------------------------------*/

static int dictHfieldKeyCompare(dict *d, const void *key1, const void *key2)
{
    int l1,l2;
    UNUSED(d);

    l1 = hfieldlen((hfield)key1);
    l2 = hfieldlen((hfield)key2);
    if (l1 != l2) return 0;
    return memcmp(key1, key2, l1) == 0;
}

static uint64_t dictMstrHash(const void *key) {
    return dictGenHashFunction((unsigned char*)key, mstrlen((char*)key));
}

static void dictHfieldDestructor(dict *d, void *field) {

    /* If attached TTL to the field, then remove it from hash's private ebuckets. */
    if (hfieldGetExpireTime(field) != EB_EXPIRE_TIME_INVALID) {
        dictExpireMetadata *dictExpireMeta = (dictExpireMetadata *) dictMetadata(d);
        ebRemove(&dictExpireMeta->hfe, &hashFieldExpireBucketsType, field);
    }

    hfieldFree(field);

    /* Don't have to update global HFE DS. It's unnecessary. Implementing this
     * would introduce significant complexity and overhead for an operation that
     * isn't critical. In the worst case scenario, the hash will be efficiently
     * updated later by an active-expire operation, or it will be removed by the
     * hash's dbGenericDelete() function. */
}

static size_t hashDictWithExpireMetadataBytes(dict *d) {
    UNUSED(d);
    /* expireMeta of the hash, ref to ebuckets and pointer to hash's key */
    return sizeof(dictExpireMetadata);
}

static void hashDictWithExpireOnRelease(dict *d) {
    /* for sure allocated with metadata. Otherwise, this func won't be registered */
    dictExpireMetadata *dictExpireMeta = (dictExpireMetadata *) dictMetadata(d);
    ebDestroy(&dictExpireMeta->hfe, &hashFieldExpireBucketsType, NULL);
}

/*-----------------------------------------------------------------------------
 * listpackEx functions
 *----------------------------------------------------------------------------*/
/*
 * If any of hash field expiration command is called on a listpack hash object
 * for the first time, we convert it to OBJ_ENCODING_LISTPACK_EX encoding.
 * We allocate "struct listpackEx" which holds listpack pointer and metadata to
 * register key to the global DS. In the listpack, we append another TTL entry
 * for each field-value pair. From now on, listpack will have triplets in it:
 * field-value-ttl. If TTL is not set for a field, we store 'zero' as the TTL
 * value. 'zero' is encoded as two bytes in the listpack. Memory overhead of a
 * non-existing TTL will be two bytes per field.
 *
 * Fields in the listpack will be ordered by TTL. Field with the smallest expiry
 * time will be the first item. Fields without TTL will be at the end of the
 * listpack. This way, it is easier/faster to find expired items.
 */

#define HASH_LP_NO_TTL 0

struct listpackEx *listpackExCreate(void) {
    listpackEx *lpt = zcalloc(sizeof(*lpt));
    lpt->meta.trash = 1;
    lpt->lp = NULL;
    lpt->key = NULL;
    return lpt;
}

static void listpackExFree(listpackEx *lpt) {
    lpFree(lpt->lp);
    zfree(lpt);
}

/* Returns number of expired fields. */
static uint64_t listpackExExpireDryRun(const robj *o) {
    serverAssert(o->encoding == OBJ_ENCODING_LISTPACK_EX);

    uint64_t expired = 0;
    unsigned char *fptr;
    listpackEx *lpt = o->ptr;

    fptr = lpFirst(lpt->lp);
    while (fptr != NULL) {
        long long val;

        fptr = lpNext(lpt->lp, fptr);
        serverAssert(fptr);
        fptr = lpNext(lpt->lp, fptr);
        serverAssert(fptr && lpGetIntegerValue(fptr, &val));

        if (!hashTypeIsExpired(o, val))
            break;

        expired++;
        fptr = lpNext(lpt->lp, fptr);
    }

    return expired;
}

/* Returns the expiration time of the item with the nearest expiration. */
static uint64_t listpackExGetMinExpire(robj *o) {
    serverAssert(o->encoding == OBJ_ENCODING_LISTPACK_EX);

    long long expireAt;
    unsigned char *fptr;
    listpackEx *lpt = o->ptr;

    /* As fields are ordered by expire time, first field will have the smallest
     * expiry time. Third element is the expiry time of the first field */
    fptr = lpSeek(lpt->lp, 2);
    if (fptr != NULL) {
        serverAssert(lpGetIntegerValue(fptr, &expireAt));

        /* Check if this is a non-volatile field. */
        if (expireAt != HASH_LP_NO_TTL)
            return expireAt;
    }

    return EB_EXPIRE_TIME_INVALID;
}

/* Walk over fields and delete the expired ones. */
void listpackExExpire(redisDb *db, robj *o, ExpireInfo *info) {
    char buf[LONG_STR_SIZE];
    serverAssert(o->encoding == OBJ_ENCODING_LISTPACK_EX);
    uint64_t min = EB_EXPIRE_TIME_INVALID;
<<<<<<< HEAD
    unsigned char *ptr, *pTuple, *s;
=======
    unsigned char *ptr, *field;
>>>>>>> 95cbe879
    listpackEx *lpt = o->ptr;

    ptr = lpFirst(lpt->lp);
    while (ptr != NULL && (info->itemsExpired < info->maxToExpire)) {
        long long val;

        pTuple = ptr;
        unsigned int flen;
        long long fnum;
        char *fref = (char *) lpGetValue(ptr, &flen, &fnum);

        ptr = lpNext(lpt->lp, ptr);
        serverAssert(ptr);
        ptr = lpNext(lpt->lp, ptr);
        serverAssert(ptr && lpGetIntegerValue(ptr, &val));

        /* Fields are ordered by expiry time. If we reached to a non-expired
         * or a non-volatile field, we know rest is not yet expired. */
        if (val == HASH_LP_NO_TTL || (uint64_t) val > info->now)
            break;

        if (!fref) {
            flen = ll2string(buf, sizeof(buf), fnum);
            fref = buf;
        }

        propagateHashFieldDeletion(db, ((listpackEx *) o->ptr)->key, fref, flen);

        lpt->lp = lpDeleteRangeWithEntry(lpt->lp, &pTuple, 3);
        ptr = pTuple;
        info->itemsExpired++;
    }

    min = hashTypeGetNextTimeToExpire(o);
    info->nextExpireTime = (min != EB_EXPIRE_TIME_INVALID) ? min : 0;
}

/* Remove TTL from the field. */
static void listpackExPersist(robj *o, sds field, unsigned char *fptr,
                              unsigned char *vptr)
{
    serverAssert(o->encoding == OBJ_ENCODING_LISTPACK_EX);

    unsigned char tmp[512];
    unsigned int slen;
    long long val;
    unsigned char *s;
    sds p = NULL;
    listpackEx *lpt = o->ptr;

    /* To persist a field, we have to delete it first and append to the end as
     * we want to maintain order by expiry time. Before deleting it, copy the
     * value if it is stored as string. */
    s = lpGetValue(vptr, &slen, &val);
    if (s) {
        /* Normally, item length in the listpack is limited by
         * 'hash-max-listpack-value' config. It is unlikely, but it might be
         * larger than sizeof(tmp). */
        if (slen > sizeof(tmp))
            p = sdsnewlen(s, slen);
        else
            memcpy(tmp, s, slen);
    }

    /* Delete field name, value and expiry time.  */
    lpt->lp = lpDeleteRangeWithEntry(lpt->lp, &fptr, 3);

    /* Append field to the end as it does not have expiry time. */
    lpt->lp = lpAppend(lpt->lp, (unsigned char*)field, sdslen(field));

    if (s)
        lpt->lp = lpAppend(lpt->lp, p ? (unsigned char*) p : tmp, slen);
    else
        lpt->lp = lpAppendInteger(lpt->lp, val);

    lpt->lp = lpAppendInteger(lpt->lp, HASH_LP_NO_TTL);

    sdsfree(p);
}

/* If expiry time is changed, this function will place field into the correct
 * position. First, it deletes the field and re-inserts to the listpack ordered
 * by expiry time. */
static void listpackExUpdateExpiry(robj *o, sds field,
                                   unsigned char *fptr,
                                   unsigned char *vptr,
                                   uint64_t expireAt) {
    unsigned int slen;
    long long val;
    unsigned char tmp[512] = {0};
    unsigned char *valstr, *elem;
    listpackEx *lpt = o->ptr;
    sds tmpval = NULL;

    /* Copy value */
    valstr = lpGetValue(vptr, &slen, &val);
    if (valstr) {
        /* Normally, item length in the listpack is limited by
         * 'hash-max-listpack-value' config. It is unlikely, but it might be
         * larger than sizeof(tmp). */
        if (slen > sizeof(tmp))
            tmpval = sdsnewlen(valstr, slen);
        else
            memcpy(tmp, valstr, slen);
    }

    /* Delete field name, value and expiry time */
    lpt->lp = lpDeleteRangeWithEntry(lpt->lp, &fptr, 3);

    /* Insert to the listpack */
    fptr = lpFirst(lpt->lp);
    while (fptr) {
        long long currExpiry;

        elem = fptr; /* Keep a pointer to field name */
        fptr = lpNext(lpt->lp, fptr);
        serverAssert(fptr);
        fptr = lpNext(lpt->lp, fptr);
        serverAssert(fptr && lpGetIntegerValue(fptr, &currExpiry));

        if (currExpiry == HASH_LP_NO_TTL || (uint64_t) currExpiry >= expireAt) {
            /* Found a field with no expiry time or with a higher expiry time.
             * Insert new field just before it. */
            lpt->lp = lpInsertString(lpt->lp, (unsigned char*) field,
                                     sdslen(field), elem, LP_BEFORE, &fptr);

            /* Insert value after field name */
            if (valstr) {
                lpt->lp = lpInsertString(lpt->lp,
                                         tmpval ? (unsigned char*) tmpval : tmp,
                                         slen, fptr, LP_AFTER, &fptr);
            } else {
                lpt->lp = lpInsertInteger(lpt->lp, val, fptr, LP_AFTER, &fptr);
            }

            /* Insert expiry time after value. */
            lpt->lp = lpInsertInteger(lpt->lp, (long long) expireAt, fptr,
                                      LP_AFTER, NULL);
            goto out;
        }

        fptr = lpNext(lpt->lp, fptr);
    }

    /* Listpack is empty, append new item */
    lpt->lp = lpAppend(lpt->lp, (unsigned char*)field, sdslen(field));
    if (valstr)
        lpt->lp = lpAppend(lpt->lp, tmpval ? (unsigned char*) tmpval : tmp, slen);
    else
        lpt->lp = lpAppendInteger(lpt->lp, val);

    lpt->lp = lpAppendInteger(lpt->lp, (long long) expireAt);

out:
    sdsfree(tmpval);
}

/* Add new field ordered by expire time. */
void listpackExAddNew(robj *o, sds field, sds value, uint64_t expireAt) {
    unsigned char *fptr, *elem;
    listpackEx *lpt = o->ptr;

    /* Shortcut, just append at the end if this is a non-volatile field. */
    if (expireAt == HASH_LP_NO_TTL) {
        goto append;
    }

    fptr = lpFirst(lpt->lp);
    while (fptr) {
        long long currExpiry;

        elem = fptr; /* Keep a pointer to field name */
        fptr = lpNext(lpt->lp, fptr);
        serverAssert(fptr);
        fptr = lpNext(lpt->lp, fptr);
        serverAssert(fptr && lpGetIntegerValue(fptr, &currExpiry));

        if (currExpiry == HASH_LP_NO_TTL || (uint64_t) currExpiry >= expireAt) {
            /* Found a field with no expiry time or with a higher expiry time.
             * Insert new field just before it. */
            lpt->lp = lpInsertString(lpt->lp, (unsigned char*) field,
                                     sdslen(field), elem, LP_BEFORE, &fptr);

            lpt->lp = lpInsertString(lpt->lp,(unsigned char*) value, sdslen(value),
                                     fptr, LP_AFTER, &fptr);

            /* Insert expiry time after value. */
            lpt->lp = lpInsertInteger(lpt->lp, (long long) expireAt, fptr,
                                      LP_AFTER, NULL);
            return;
        }

        fptr = lpNext(lpt->lp, fptr);
    }

    /* Either listpack is empty or field expiry time is HASH_LP_NO_TTL */
append:
    lpt->lp = lpAppend(lpt->lp, (unsigned char*)field, sdslen(field));
    lpt->lp = lpAppend(lpt->lp, (unsigned char*)value, sdslen(value));
    lpt->lp = lpAppendInteger(lpt->lp, (long long) expireAt);
}

/* Update field expire time. */
SetExRes hashTypeSetExpiryListpack(HashTypeSetEx *ex, sds field,
                                   unsigned char *fptr, unsigned char *vptr,
                                   unsigned char *tptr, uint64_t expireAt)
{
    long long expireTime;
    uint64_t prevExpire = EB_EXPIRE_TIME_INVALID;

    serverAssert(lpGetIntegerValue(tptr, &expireTime));

    if (expireTime != HASH_LP_NO_TTL) {
        prevExpire = (uint64_t) expireTime;
    }

    if (prevExpire == EB_EXPIRE_TIME_INVALID) {
        /* For fields without expiry, LT condition is considered valid */
        if (ex->expireSetCond & (HFE_XX | HFE_GT))
            return HSETEX_NO_CONDITION_MET;
    } else {
        if (((ex->expireSetCond == HFE_GT) && (prevExpire >= expireAt)) ||
            ((ex->expireSetCond == HFE_LT) && (prevExpire <= expireAt)) ||
            (ex->expireSetCond == HFE_NX) )
            return HSETEX_NO_CONDITION_MET;

        /* Track of minimum expiration time (only later update global HFE DS) */
        if (ex->minExpireFields > prevExpire)
            ex->minExpireFields = prevExpire;
    }

    /* if expiration time is in the past */
    if (unlikely(checkAlreadyExpired(expireAt))) {
        hashTypeDelete(ex->hashObj, field, 1);
        ex->fieldDeleted++;
        return HSETEX_DELETED;
    }

    if (ex->minExpireFields > expireAt)
        ex->minExpireFields = expireAt;

    listpackExUpdateExpiry(ex->hashObj, field, fptr, vptr, expireAt);
    ex->fieldUpdated++;
    return HSETEX_OK;
}

/* Returns 1 if expired */
int hashTypeIsExpired(const robj *o, uint64_t expireAt) {
    if (o->encoding == OBJ_ENCODING_LISTPACK_EX) {
        if (expireAt == HASH_LP_NO_TTL)
            return 0;
    } else if (o->encoding == OBJ_ENCODING_HT) {
        if (expireAt == EB_EXPIRE_TIME_INVALID)
            return 0;
    } else {
        serverPanic("Unknown encoding: %d", o->encoding);
    }

    return (mstime_t) expireAt < commandTimeSnapshot();
}

/* Returns listpack pointer of the object. */
unsigned char *hashTypeListpackGetLp(robj *o) {
    if (o->encoding == OBJ_ENCODING_LISTPACK)
        return o->ptr;
    else if (o->encoding == OBJ_ENCODING_LISTPACK_EX)
        return ((listpackEx*)o->ptr)->lp;

    serverPanic("Unknown encoding: %d", o->encoding);
}

/*-----------------------------------------------------------------------------
 * Hash type API
 *----------------------------------------------------------------------------*/

/* Check the length of a number of objects to see if we need to convert a
 * listpack to a real hash. Note that we only check string encoded objects
 * as their string length can be queried in constant time. */
void hashTypeTryConversion(redisDb *db, robj *o, robj **argv, int start, int end) {
    int i;
    size_t sum = 0;

    if (o->encoding != OBJ_ENCODING_LISTPACK && o->encoding != OBJ_ENCODING_LISTPACK_EX)
        return;

    /* We guess that most of the values in the input are unique, so
     * if there are enough arguments we create a pre-sized hash, which
     * might over allocate memory if there are duplicates. */
    size_t new_fields = (end - start + 1) / 2;
    if (new_fields > server.hash_max_listpack_entries) {
        hashTypeConvert(o, OBJ_ENCODING_HT, &db->hexpires);
        dictExpand(o->ptr, new_fields);
        return;
    }

    for (i = start; i <= end; i++) {
        if (!sdsEncodedObject(argv[i]))
            continue;
        size_t len = sdslen(argv[i]->ptr);
        if (len > server.hash_max_listpack_value) {
            hashTypeConvert(o, OBJ_ENCODING_HT, &db->hexpires);
            return;
        }
        sum += len;
    }
    if (!lpSafeToAdd(hashTypeListpackGetLp(o), sum))
        hashTypeConvert(o, OBJ_ENCODING_HT, &db->hexpires);
}

/* Get the value from a listpack encoded hash, identified by field.
 * Returns -1 when the field cannot be found. */
GetFieldRes hashTypeGetFromListpack(robj *o, sds field,
                            unsigned char **vstr,
                            unsigned int *vlen,
                            long long *vll)
{
    unsigned char *zl, *fptr = NULL, *vptr = NULL;

    if (o->encoding == OBJ_ENCODING_LISTPACK) {
        zl = o->ptr;
        fptr = lpFirst(zl);
        if (fptr != NULL) {
            fptr = lpFind(zl, fptr, (unsigned char*)field, sdslen(field), 1);
            if (fptr != NULL) {
                /* Grab pointer to the value (fptr points to the field) */
                vptr = lpNext(zl, fptr);
                serverAssert(vptr != NULL);
            }
        }
    } else if (o->encoding == OBJ_ENCODING_LISTPACK_EX) {
        long long expire;
        unsigned char *h;
        listpackEx *lpt = o->ptr;

        fptr = lpFirst(lpt->lp);
        if (fptr != NULL) {
            fptr = lpFind(lpt->lp, fptr, (unsigned char*)field, sdslen(field), 2);
            if (fptr != NULL) {
                vptr = lpNext(lpt->lp, fptr);
                serverAssert(vptr != NULL);

                h = lpNext(lpt->lp, vptr);
                serverAssert(h && lpGetIntegerValue(h, &expire));

                if (hashTypeIsExpired(o, expire))
                    return GET_FIELD_EXPIRED;
            }
        }
    } else {
        serverPanic("Unknown hash encoding: %d", o->encoding);
    }

    if (vptr != NULL) {
        *vstr = lpGetValue(vptr, vlen, vll);
        return GET_FIELD_OK;
    }

    return GET_FIELD_NOT_FOUND;
}

/* Get the value from a hash table encoded hash, identified by field.
 * Returns NULL when the field cannot be found, otherwise the SDS value
 * is returned. */
GetFieldRes hashTypeGetFromHashTable(robj *o, sds field, sds *value) {
    dictEntry *de;

    serverAssert(o->encoding == OBJ_ENCODING_HT);

    de = dictFind(o->ptr, field);

    if (de == NULL) return GET_FIELD_NOT_FOUND;

    /* Check if the field is expired */
    if (hfieldIsExpired(dictGetKey(de))) return GET_FIELD_EXPIRED;

    *value = (sds) dictGetVal(de);
    return GET_FIELD_OK;
}

/* Higher level function of hashTypeGet*() that returns the hash value
 * associated with the specified field. If the field is found C_OK
 * is returned, otherwise C_ERR. The returned object is returned by
 * reference in either *vstr and *vlen if it's returned in string form,
 * or stored in *vll if it's returned as a number.
 *
 * If *vll is populated *vstr is set to NULL, so the caller
 * can always check the function return by checking the return value
 * for C_OK and checking if vll (or vstr) is NULL. */
int hashTypeGetValue(robj *o, sds field, unsigned char **vstr, unsigned int *vlen, long long *vll) {
    sds key;
    GetFieldRes res;
    if (o->encoding == OBJ_ENCODING_LISTPACK ||
        o->encoding == OBJ_ENCODING_LISTPACK_EX) {
        *vstr = NULL;
        res = hashTypeGetFromListpack(o, field, vstr, vlen, vll);

        if (res == GET_FIELD_OK)
            return C_OK;

        if (res == GET_FIELD_NOT_FOUND)
            return C_ERR;

        /* If reached here then res == GET_FIELD_EXPIRED. Extract key. */
        serverAssert(o->encoding == OBJ_ENCODING_LISTPACK_EX);
        listpackEx *lpt = o->ptr;
        key = lpt->key;

    } else if (o->encoding == OBJ_ENCODING_HT) {
        sds value = NULL;
        res = hashTypeGetFromHashTable(o, field, &value);
        if (res == GET_FIELD_OK) {
            *vstr = (unsigned char*) value;
            *vlen = sdslen(value);
            return C_OK;
        }

        if (res == GET_FIELD_NOT_FOUND)
            return C_ERR;

        /* If reached here then res == GET_FIELD_EXPIRED. Extract key. */
        serverAssert(isDictWithMetaHFE((dict*)o->ptr));
        key = ((dictExpireMetadata *) dictMetadata((dict*)o->ptr))->key;

    } else {
        serverPanic("Unknown hash encoding");
    }

    /* If in replica then return C_OK (discard hash-field expiry logic) */
    if ((server.masterhost) && (server.current_client && (server.current_client->flags & CLIENT_MASTER)))
        return C_OK;

    /*  TODO TODO TODO TODO TODO TODO TODO TODO TODO TODO TODO TODO TODO
     * Once dbid will be embedded inside HASH, extract it from there and remove
     * this hack that is aligned with testing.
     *
     * Going to be my next commit.
     */
    redisDb *db = server.db+0;

    /* delete the field and propagate the deletion */
    serverAssert(hashTypeDelete(o, field, 1) == 1);
    propagateHashFieldDeletion(db, key, field, sdslen(field));

    if (hashTypeLength(o, 0) == 0) {

        /* create temporary robj with the key */
        robj *keyObj = createStringObject(key, sdslen(key));

        notifyKeyspaceEvent(NOTIFY_GENERIC, "del", keyObj, db->id);
        dbDelete(db,keyObj);
        decrRefCount(keyObj);
    }
    return C_ERR;
}

/* Like hashTypeGetValue() but returns a Redis object, which is useful for
 * interaction with the hash type outside t_hash.c.
 * The function returns NULL if the field is not found in the hash. Otherwise
 * a newly allocated string object with the value is returned. */
robj *hashTypeGetValueObject(robj *o, sds field) {
    unsigned char *vstr;
    unsigned int vlen;
    long long vll;

    if (hashTypeGetValue(o,field,&vstr,&vlen,&vll) == C_ERR) return NULL;
    if (vstr) return createStringObject((char*)vstr,vlen);
    else return createStringObjectFromLongLong(vll);
}

/* Higher level function using hashTypeGet*() to return the length of the
 * object associated with the requested field, or 0 if the field does not
 * exist. */
size_t hashTypeGetValueLength(robj *o, sds field) {
    size_t len = 0;
    unsigned char *vstr = NULL;
    unsigned int vlen = UINT_MAX;
    long long vll = LLONG_MAX;

    if (hashTypeGetValue(o, field, &vstr, &vlen, &vll) == C_OK)
        len = vstr ? vlen : sdigits10(vll);

    return len;
}

/* Test if the specified field exists in the given hash. Returns 1 if the field
 * exists, and 0 when it doesn't. */
int hashTypeExists(robj *o, sds field) {
    unsigned char *vstr = NULL;
    unsigned int vlen = UINT_MAX;
    long long vll = LLONG_MAX;

    return hashTypeGetValue(o, field, &vstr, &vlen, &vll) == C_OK;
}

/* Add a new field, overwrite the old with the new value if it already exists.
 * Return 0 on insert and 1 on update.
 *
 * By default, the key and value SDS strings are copied if needed, so the
 * caller retains ownership of the strings passed. However this behavior
 * can be effected by passing appropriate flags (possibly bitwise OR-ed):
 *
 * HASH_SET_TAKE_FIELD -- The SDS field ownership passes to the function.
 * HASH_SET_TAKE_VALUE -- The SDS value ownership passes to the function.
 *
 * When the flags are used the caller does not need to release the passed
 * SDS string(s). It's up to the function to use the string to create a new
 * entry or to free the SDS string before returning to the caller.
 *
 * HASH_SET_COPY corresponds to no flags passed, and means the default
 * semantics of copying the values if needed.
 *
 */
#define HASH_SET_TAKE_FIELD (1<<0)
#define HASH_SET_TAKE_VALUE (1<<1)
#define HASH_SET_COPY 0
int hashTypeSet(redisDb *db, robj *o, sds field, sds value, int flags) {
    HashTypeSet set = {value, flags};
    return (hashTypeSetEx(db, o, field, &set, 0, NULL) == HSET_UPDATE) ? 1 : 0;
}

SetExRes hashTypeSetExpiry(HashTypeSetEx *ex, sds field, uint64_t expireAt, dictEntry **de) {
    dict *ht = ex->hashObj->ptr;
    dictEntry *newEntry = NULL, *existingEntry = NULL;

    /* New field with expiration metadata */
    hfield hfNew = hfieldNew(field, sdslen(field), 1 /*withExpireMeta*/);

    if ((ex->fieldSetCond == FIELD_DONT_CREATE) || (ex->fieldSetCond == FIELD_DONT_CREATE2)) {
        if ((existingEntry = dictFind(ht, field)) == NULL) {
            hfieldFree(hfNew);
            return (ex->fieldSetCond == FIELD_DONT_CREATE) ?
                   HSETEX_NO_CONDITION_MET : HSETEX_NO_FIELD;
        }
    } else {
        dictUseStoredKeyApi(ht, 1);
        newEntry = dictAddRaw(ht, hfNew, &existingEntry);
        dictUseStoredKeyApi(ht, 0);
    }

    if (newEntry) {
        *de = newEntry;

        if (ex->expireSetCond & (HFE_XX | HFE_LT | HFE_GT)) {
            dictDelete(ht, field);
            return HSETEX_NO_CONDITION_MET;
        }
    } else { /* field exist */
        *de = existingEntry;

        if (ex->fieldSetCond == FIELD_DONT_OVRWRT) {
            hfieldFree(hfNew);
            return HSETEX_NO_CONDITION_MET;
        }

        hfield hfOld = dictGetKey(existingEntry);

        /* If field doesn't have expiry metadata attached */
        if (!hfieldIsExpireAttached(hfOld)) {

            /* For fields without expiry, LT condition is considered valid */
            if (ex->expireSetCond & (HFE_XX | HFE_GT)) {
                hfieldFree(hfNew);
                return HSETEX_NO_CONDITION_MET;
            }

            /* Delete old field. Below goanna dictSetKey(..,hfNew) */
            hfieldFree(hfOld);

        } else { /* field has ExpireMeta struct attached */

            /* No need for hfNew (Just modify expire-time of existing field) */
            hfieldFree(hfNew);

            uint64_t prevExpire = hfieldGetExpireTime(hfOld);

            /* If field has valid expiration time, then check GT|LT|NX */
            if (prevExpire != EB_EXPIRE_TIME_INVALID) {
                if (((ex->expireSetCond == HFE_GT) && (prevExpire >= expireAt)) ||
                    ((ex->expireSetCond == HFE_LT) && (prevExpire <= expireAt)) ||
                    (ex->expireSetCond == HFE_NX) )
                    return HSETEX_NO_CONDITION_MET;

                /* remove old expiry time from hash's private ebuckets */
                dictExpireMetadata *dm = (dictExpireMetadata *) dictMetadata(ht);
                ebRemove(&dm->hfe, &hashFieldExpireBucketsType, hfOld);

                /* Track of minimum expiration time (only later update global HFE DS) */
                if (ex->minExpireFields > prevExpire)
                    ex->minExpireFields = prevExpire;

            } else {
                /* field has invalid expiry. No need to ebRemove() */

                /* Check XX|LT|GT */
                if (ex->expireSetCond & (HFE_XX | HFE_GT))
                    return HSETEX_NO_CONDITION_MET;
            }

            /* Reuse hfOld as hfNew and rewrite its expiry with ebAdd() */
            hfNew = hfOld;
        }

        dictSetKey(ht, existingEntry, hfNew);
    }

    /* if expiration time is in the past */
    if (unlikely(checkAlreadyExpired(expireAt))) {
        hashTypeDelete(ex->hashObj, field, 1);
        ex->fieldDeleted++;
        return HSETEX_DELETED;
    }

    if (ex->minExpireFields > expireAt)
        ex->minExpireFields = expireAt;

    dictExpireMetadata *dm = (dictExpireMetadata *) dictMetadata(ht);
    ebAdd(&dm->hfe, &hashFieldExpireBucketsType, hfNew, expireAt);
    ex->fieldUpdated++;
    return HSETEX_OK;
}

/*
 * Set fields OR field's expiration (See also `setex*` comment above)
 *
 * Take care to call first hashTypeSetExInit() and then call this function.
 * Finally, call hashTypeSetExDone() to notify and update global HFE DS.
 *
 * NOTE: this functions is also called during RDB load to set dict-encoded
 *       fields with and without expiration.
 */
SetExRes hashTypeSetEx(redisDb *db, robj *o, sds field, HashTypeSet *setKeyVal,
                       uint64_t expireAt, HashTypeSetEx *exInfo)
{
    SetExRes res = HSETEX_OK;
    int isSetKeyValue  = (setKeyVal) ? 1 : 0;
    int isSetExpire = (exInfo) ? 1 : 0;
    int flags = (setKeyVal) ? setKeyVal->flags : 0;

    /* Check if the field is too long for listpack, and convert before adding the item.
     * This is needed for HINCRBY* case since in other commands this is handled early by
     * hashTypeTryConversion, so this check will be a NOP. */
    if (isSetKeyValue && (o->encoding == OBJ_ENCODING_LISTPACK ||
                          o->encoding == OBJ_ENCODING_LISTPACK_EX))
    {
        if (sdslen(field) > server.hash_max_listpack_value ||
            sdslen(setKeyVal->value) > server.hash_max_listpack_value)
            hashTypeConvert(o, OBJ_ENCODING_HT, &db->hexpires);
    }

    if (o->encoding == OBJ_ENCODING_LISTPACK ||
        o->encoding == OBJ_ENCODING_LISTPACK_EX)
    {
        res = hashTypeSetExListpack(db, o, field, setKeyVal, expireAt, exInfo);
        goto SetExDone;
    } else if (o->encoding != OBJ_ENCODING_HT) {
        serverPanic("Unknown hash encoding");
    }

    /*** now deal with HT ***/
    hfield newField;
    dict *ht = o->ptr;
    dictEntry *de;

    /* If needed to set the field along with expiry */
    if (isSetExpire) {
        res = hashTypeSetExpiry(exInfo, field, expireAt, &de);
        if (res != HSETEX_OK) goto SetExDone;
    } else {
        dictEntry *existing;
        /* Cannot leverage HASH_SET_TAKE_FIELD since hfield is not of type sds */
        newField = hfieldNew(field, sdslen(field), 0);

        /* stored key is different than lookup key */
        dictUseStoredKeyApi(ht, 1);
        de = dictAddRaw(ht, newField, &existing);
        dictUseStoredKeyApi(ht, 0);

        /* If field already exists, then update "field". "Value" will be set afterward */
        if (de == NULL) {
            /* If attached TTL to the old field, then remove it from hash's private ebuckets */
            hfield oldField = dictGetKey(existing);
            hfieldPersist(o, oldField);

            hfieldFree(oldField);
            sdsfree(dictGetVal(existing));
            dictSetKey(ht, existing, newField);
            res = HSET_UPDATE;
            de = existing;
        }
    }

    /* If need to set value */
    if (isSetKeyValue) {
        if (flags & HASH_SET_TAKE_VALUE) {
            dictSetVal(ht, de, setKeyVal->value);
            flags &= ~HASH_SET_TAKE_VALUE;
        } else {
            dictSetVal(ht, de, sdsdup(setKeyVal->value));
        }
    }

SetExDone:
    /* Free SDS strings we did not referenced elsewhere if the flags
     * want this function to be responsible. */
    if (flags & HASH_SET_TAKE_FIELD && field) sdsfree(field);
    if (flags & HASH_SET_TAKE_VALUE && setKeyVal->value) sdsfree(setKeyVal->value);
    return res;
}

/*
 * hashTypeSetExRdb provide a simplified API for setting fields & expiry by RDB load
 *
 * It is the duty of RDB reading process to track minimal expiration time of the
 * fields and eventually call hashTypeAddToExpires() to update global HFE DS with
 * next expiration time.
 *
 * To just add a field with no expiry, use hashTypeSet instead.
 */
int hashTypeSetExRdb(redisDb *db, robj *o, sds field, sds value, uint64_t expire_at) {
    /* Dummy struct to be used in hashTypeSetEx() */
    HashTypeSetEx setEx = {
            .fieldSetCond = FIELD_DONT_OVRWRT,         /* Shouldn't be any duplication */
            .expireSetCond = HFE_NX,                   /* Should set expiry once each field */
            .minExpire = EB_EXPIRE_TIME_INVALID,       /* Won't be used. Accounting made by RDB already */
            .key = NULL,                               /* Not going to call hashTypeSetExDone() */
            .hashObj = o,
            .minExpireFields = EB_EXPIRE_TIME_INVALID, /* Not needed by RDB */
            .c = NULL,                                 /* No notification required */
            .cmd = NULL,                               /* No notification required */
    };

    HashTypeSet setKeyVal = {.value = value, .flags = 0};
    SetExRes res = hashTypeSetEx(db, o, field, &setKeyVal, expire_at, (expire_at) ? &setEx : NULL);
    return (res == HSETEX_OK || res == HSET_UPDATE) ? C_OK : C_ERR;
}

void initDictExpireMetadata(sds key, robj *o) {
    dict *ht = o->ptr;

    dictExpireMetadata *m = (dictExpireMetadata *) dictMetadata(ht);
    m->key = key;
    m->hfe = ebCreate();     /* Allocate HFE DS */
    m->expireMeta.trash = 1; /* mark as trash (as long it wasn't ebAdd()) */
}

/*
 * Init HashTypeSetEx struct before calling hashTypeSetEx()
 *
 * Don't have to provide client and "cmd". If provided, then notification once
 * done by function hashTypeSetExDone().
 */
int hashTypeSetExInit(robj *key, robj *o, client *c, redisDb *db, const char *cmd, FieldSetCond fieldSetCond,
                      ExpireSetCond expireSetCond, HashTypeSetEx *ex)
{
    dict *ht = o->ptr;

    ex->fieldSetCond = fieldSetCond;
    ex->expireSetCond = expireSetCond;
    ex->minExpire = EB_EXPIRE_TIME_INVALID;
    ex->c = c;
    ex->cmd = cmd;
    ex->db = db;
    ex->key = key;
    ex->hashObj = o;
    ex->fieldDeleted = 0;
    ex->fieldUpdated = 0;
    ex->minExpireFields = EB_EXPIRE_TIME_INVALID;

    /* Take care that HASH support expiration */
    if (ex->hashObj->encoding == OBJ_ENCODING_LISTPACK) {
        hashTypeConvert(ex->hashObj, OBJ_ENCODING_LISTPACK_EX, &c->db->hexpires);

        listpackEx *lpt = ex->hashObj->ptr;
        dictEntry *de = dbFind(c->db, key->ptr);
        serverAssert(de != NULL);
        lpt->key = dictGetKey(de);
    } else if (ex->hashObj->encoding == OBJ_ENCODING_HT) {
        /* Take care dict has HFE metadata */
        if (!isDictWithMetaHFE(ht)) {
            /* Realloc (only header of dict) with metadata for hash-field expiration */
            dictTypeAddMeta(&ht, &mstrHashDictTypeWithHFE);
            dictExpireMetadata *m = (dictExpireMetadata *) dictMetadata(ht);
            ex->hashObj->ptr = ht;

            /* Find the key in the keyspace. Need to keep reference to the key for
             * notifications or even removal of the hash */
            dictEntry *de = dbFind(db, key->ptr);
            serverAssert(de != NULL);

            /* Fillup dict HFE metadata */
            m->key = dictGetKey(de); /* reference key in keyspace */
            m->hfe = ebCreate();     /* Allocate HFE DS */
            m->expireMeta.trash = 1; /* mark as trash (as long it wasn't ebAdd()) */
        }
    }

    ex->minExpire = hashTypeGetMinExpire(ex->hashObj);
    return C_OK;
}

/*
 * After calling hashTypeSetEx() for setting fields or their expiry, call this
 * function to notify and update global HFE DS.
 */
void hashTypeSetExDone(HashTypeSetEx *ex) {
    /* Notify keyspace event, update dirty count and update global HFE DS */
    if (ex->fieldDeleted + ex->fieldUpdated > 0) {

        if (ex->c) {
            server.dirty += ex->fieldDeleted + ex->fieldUpdated;
            signalModifiedKey(ex->c, ex->db, ex->key);
            notifyKeyspaceEvent(NOTIFY_HASH, "hexpire", ex->key, ex->db->id);
        }
        if (ex->fieldDeleted && hashTypeLength(ex->hashObj, 0) == 0) {
            dbDelete(ex->db,ex->key);
            if (ex->c) notifyKeyspaceEvent(NOTIFY_GENERIC,"del",ex->key, ex->db->id);
        } else {
            updateGlobalHfeDs(ex->db, ex->hashObj, ex->minExpire, ex->minExpireFields);
        }
    }
}

/* Check if the field is too long for listpack, and convert before adding the item.
 * This is needed for HINCRBY* case since in other commands this is handled early by
 * hashTypeTryConversion, so this check will be a NOP. */
static SetExRes hashTypeSetExListpack(redisDb *db, robj *o, sds field, HashTypeSet *s,
                                      uint64_t expireAt, HashTypeSetEx *ex)
{
    int res = HSETEX_OK;
    unsigned char *fptr = NULL, *vptr = NULL, *tptr = NULL;

    if (o->encoding == OBJ_ENCODING_LISTPACK) {
        unsigned char *zl = o->ptr;
        fptr = lpFirst(zl);
        if (fptr != NULL) {
            fptr = lpFind(zl, fptr, (unsigned char*)field, sdslen(field), 1);
            if (fptr != NULL) {
                /* Grab pointer to the value (fptr points to the field) */
                vptr = lpNext(zl, fptr);
                serverAssert(vptr != NULL);
                res = HSET_UPDATE;

                /* Replace value */
                zl = lpReplace(zl, &vptr, (unsigned char *) s->value, sdslen(s->value));
            }
        }

        if (res != HSET_UPDATE) {
            /* Push new field/value pair onto the tail of the listpack */
            zl = lpAppend(zl, (unsigned char*)field, sdslen(field));
            zl = lpAppend(zl, (unsigned char*)s->value, sdslen(s->value));
        }
        o->ptr = zl;
        goto out;
    } else if (o->encoding == OBJ_ENCODING_LISTPACK_EX) {
        listpackEx *lpt = o->ptr;
        long long expireTime = HASH_LP_NO_TTL;

        fptr = lpFirst(lpt->lp);
        if (fptr != NULL) {
            fptr = lpFind(lpt->lp, fptr, (unsigned char*)field, sdslen(field), 2);
            if (fptr != NULL) {
                /* Grab pointer to the value (fptr points to the field) */
                vptr = lpNext(lpt->lp, fptr);
                serverAssert(vptr != NULL);

                if (s) {
                    /* Replace value */
                    lpt->lp = lpReplace(lpt->lp, &vptr,
                                        (unsigned char *) s->value,
                                        sdslen(s->value));

                    fptr = lpPrev(lpt->lp, vptr);
                    serverAssert(fptr != NULL);
                    res = HSET_UPDATE;
                }
                tptr = lpNext(lpt->lp, vptr);
                serverAssert(tptr && lpGetIntegerValue(tptr, &expireTime));

                if (ex) {
                    res = hashTypeSetExpiryListpack(ex, field, fptr, vptr, tptr,
                                                    expireAt);
                    if (res != HSETEX_OK)
                        goto out;
                } else if (res == HSET_UPDATE && expireTime != HASH_LP_NO_TTL) {
                    /* Clear TTL */
                    listpackExPersist(o, field, fptr, vptr);
                }
            }
        }

        if (!fptr) {
            if (s) {
                listpackExAddNew(o, field, s->value,
                                 ex ? expireAt : HASH_LP_NO_TTL);
            } else {
                res = HSETEX_NO_FIELD;
            }
        }
    }
out:
    /* Check if the listpack needs to be converted to a hash table */
    if (hashTypeLength(o, 0) > server.hash_max_listpack_entries)
        hashTypeConvert(o, OBJ_ENCODING_HT, &db->hexpires);

    return res;
}

/* Delete an element from a hash.
 * Return 1 on deleted and 0 on not found. */
int hashTypeDelete(robj *o, void *field, int isSdsField /*0=hfield, 1=sds*/) {
    int deleted = 0;
    int fieldLen = (isSdsField) ? sdslen((sds)field) : hfieldlen((hfield)field);

    if (o->encoding == OBJ_ENCODING_LISTPACK) {
        unsigned char *zl, *fptr;

        zl = o->ptr;
        fptr = lpFirst(zl);
        if (fptr != NULL) {
            fptr = lpFind(zl, fptr, (unsigned char*)field, fieldLen, 1);
            if (fptr != NULL) {
                /* Delete both of the key and the value. */
                zl = lpDeleteRangeWithEntry(zl,&fptr,2);
                o->ptr = zl;
                deleted = 1;
            }
        }
    } else if (o->encoding == OBJ_ENCODING_LISTPACK_EX) {
        unsigned char *fptr;
        listpackEx *lpt = o->ptr;

        fptr = lpFirst(lpt->lp);
        if (fptr != NULL) {
            fptr = lpFind(lpt->lp, fptr, (unsigned char*)field, fieldLen, 2);
            if (fptr != NULL) {
                /* Delete field, value and ttl */
                lpt->lp = lpDeleteRangeWithEntry(lpt->lp, &fptr, 3);
                deleted = 1;
            }
        }
    } else if (o->encoding == OBJ_ENCODING_HT) {
        /* dictDelete() will call dictHfieldDestructor() */
        dictUseStoredKeyApi((dict*)o->ptr, isSdsField ? 0 : 1);
        if (dictDelete((dict*)o->ptr, field) == C_OK) {
            deleted = 1;
        }
        dictUseStoredKeyApi((dict*)o->ptr, 0);

    } else {
        serverPanic("Unknown hash encoding");
    }
    return deleted;
}

/* Return the number of elements in a hash.
 *
 * Note, subtractExpiredFields=1 might be pricy in case there are many HFEs
 */
unsigned long hashTypeLength(const robj *o, int subtractExpiredFields) {
    unsigned long length = ULONG_MAX;

    if (o->encoding == OBJ_ENCODING_LISTPACK) {
        length = lpLength(o->ptr) / 2;
    } else if (o->encoding == OBJ_ENCODING_LISTPACK_EX) {
        listpackEx *lpt = o->ptr;
        length = lpLength(lpt->lp) / 3;

        if (subtractExpiredFields && lpt->meta.trash == 0)
            length -= listpackExExpireDryRun(o);
    } else if (o->encoding == OBJ_ENCODING_HT) {
        uint64_t expiredItems = 0;
        dict *d = (dict*)o->ptr;
        if (subtractExpiredFields && isDictWithMetaHFE(d)) {
            dictExpireMetadata *meta = (dictExpireMetadata *) dictMetadata(d);
            /* If dict registered in global HFE DS */
            if (meta->expireMeta.trash == 0)
                expiredItems = ebExpireDryRun(meta->hfe,
                                              &hashFieldExpireBucketsType,
                                              commandTimeSnapshot());
        }
        length = dictSize(d) - expiredItems;
    } else {
        serverPanic("Unknown hash encoding");
    }
    return length;
}

hashTypeIterator *hashTypeInitIterator(robj *subject) {
    hashTypeIterator *hi = zmalloc(sizeof(hashTypeIterator));
    hi->subject = subject;
    hi->encoding = subject->encoding;

    if (hi->encoding == OBJ_ENCODING_LISTPACK ||
        hi->encoding == OBJ_ENCODING_LISTPACK_EX)
    {
        hi->fptr = NULL;
        hi->vptr = NULL;
        hi->tptr = NULL;
        hi->expire_time = EB_EXPIRE_TIME_INVALID;
    } else if (hi->encoding == OBJ_ENCODING_HT) {
        hi->di = dictGetIterator(subject->ptr);
    } else {
        serverPanic("Unknown hash encoding");
    }
    return hi;
}

void hashTypeReleaseIterator(hashTypeIterator *hi) {
    if (hi->encoding == OBJ_ENCODING_HT)
        dictReleaseIterator(hi->di);
    zfree(hi);
}

/* Move to the next entry in the hash. Return C_OK when the next entry
 * could be found and C_ERR when the iterator reaches the end. */
int hashTypeNext(hashTypeIterator *hi, int skipExpiredFields) {
    hi->expire_time = EB_EXPIRE_TIME_INVALID;
    if (hi->encoding == OBJ_ENCODING_LISTPACK) {
        unsigned char *zl;
        unsigned char *fptr, *vptr;

        zl = hi->subject->ptr;
        fptr = hi->fptr;
        vptr = hi->vptr;

        if (fptr == NULL) {
            /* Initialize cursor */
            serverAssert(vptr == NULL);
            fptr = lpFirst(zl);
        } else {
            /* Advance cursor */
            serverAssert(vptr != NULL);
            fptr = lpNext(zl, vptr);
        }
        if (fptr == NULL) return C_ERR;

        /* Grab pointer to the value (fptr points to the field) */
        vptr = lpNext(zl, fptr);
        serverAssert(vptr != NULL);

        /* fptr, vptr now point to the first or next pair */
        hi->fptr = fptr;
        hi->vptr = vptr;
    } else if (hi->encoding == OBJ_ENCODING_LISTPACK_EX) {
        long long expire_time;
        unsigned char *zl = hashTypeListpackGetLp(hi->subject);
        unsigned char *fptr, *vptr, *tptr;

        fptr = hi->fptr;
        vptr = hi->vptr;
        tptr = hi->tptr;

        if (fptr == NULL) {
            /* Initialize cursor */
            serverAssert(vptr == NULL);
            fptr = lpFirst(zl);
        } else {
            /* Advance cursor */
            serverAssert(tptr != NULL);
            fptr = lpNext(zl, tptr);
        }
        if (fptr == NULL) return C_ERR;

        while (fptr != NULL) {
            /* Grab pointer to the value (fptr points to the field) */
            vptr = lpNext(zl, fptr);
            serverAssert(vptr != NULL);

            tptr = lpNext(zl, vptr);
            serverAssert(tptr && lpGetIntegerValue(tptr, &expire_time));

            if (!skipExpiredFields || !hashTypeIsExpired(hi->subject, expire_time))
                break;

            fptr = lpNext(zl, tptr);
        }
        if (fptr == NULL) return C_ERR;

        /* fptr, vptr now point to the first or next pair */
        hi->fptr = fptr;
        hi->vptr = vptr;
        hi->tptr = tptr;
        hi->expire_time = (expire_time != HASH_LP_NO_TTL) ? (uint64_t) expire_time : EB_EXPIRE_TIME_INVALID;
    } else if (hi->encoding == OBJ_ENCODING_HT) {

        while ((hi->de = dictNext(hi->di)) != NULL) {
            hi->expire_time = hfieldGetExpireTime(dictGetKey(hi->de));
            /* this condition still valid if expire_time equals EB_EXPIRE_TIME_INVALID */
            if (skipExpiredFields && ((mstime_t)hi->expire_time < commandTimeSnapshot()))
                continue;
            return C_OK;
        }
        return C_ERR;
    } else {
        serverPanic("Unknown hash encoding");
    }
    return C_OK;
}

/* Get the field or value at iterator cursor, for an iterator on a hash value
 * encoded as a listpack. Prototype is similar to `hashTypeGetFromListpack`. */
void hashTypeCurrentFromListpack(hashTypeIterator *hi, int what,
                                 unsigned char **vstr,
                                 unsigned int *vlen,
                                 long long *vll,
                                 uint64_t *expireTime)
{
    serverAssert(hi->encoding == OBJ_ENCODING_LISTPACK ||
                 hi->encoding == OBJ_ENCODING_LISTPACK_EX);

    if (what & OBJ_HASH_KEY) {
        *vstr = lpGetValue(hi->fptr, vlen, vll);
    } else {
        *vstr = lpGetValue(hi->vptr, vlen, vll);
    }

    if (expireTime)
        *expireTime = hi->expire_time;
}

/* Get the field or value at iterator cursor, for an iterator on a hash value
 * encoded as a hash table. Prototype is similar to
 * `hashTypeGetFromHashTable`.
 *
 * expireTime - If parameter is not null, then the function will return the expire
 *              time of the field. If expiry not set, return EB_EXPIRE_TIME_INVALID
 */
void hashTypeCurrentFromHashTable(hashTypeIterator *hi, int what, char **str, size_t *len, uint64_t *expireTime) {
    serverAssert(hi->encoding == OBJ_ENCODING_HT);
    hfield key = NULL;

    if (what & OBJ_HASH_KEY) {
        key = dictGetKey(hi->de);
        *str = key;
        *len = hfieldlen(key);
    } else {
        sds val = dictGetVal(hi->de);
        *str = val;
        *len = sdslen(val);
    }

    if (expireTime)
        *expireTime = hi->expire_time;
}

/* Higher level function of hashTypeCurrent*() that returns the hash value
 * at current iterator position.
 *
 * The returned element is returned by reference in either *vstr and *vlen if
 * it's returned in string form, or stored in *vll if it's returned as
 * a number.
 *
 * If *vll is populated *vstr is set to NULL, so the caller
 * can always check the function return by checking the return value
 * type checking if vstr == NULL. */
void hashTypeCurrentObject(hashTypeIterator *hi,
                           int what,
                           unsigned char **vstr,
                           unsigned int *vlen,
                           long long *vll,
                           uint64_t *expireTime)
{
    if (hi->encoding == OBJ_ENCODING_LISTPACK ||
        hi->encoding == OBJ_ENCODING_LISTPACK_EX)
    {
        *vstr = NULL;
        hashTypeCurrentFromListpack(hi, what, vstr, vlen, vll, expireTime);
    } else if (hi->encoding == OBJ_ENCODING_HT) {
        char *ele;
        size_t eleLen;
        hashTypeCurrentFromHashTable(hi, what, &ele, &eleLen, expireTime);
        *vstr = (unsigned char*) ele;
        *vlen = eleLen;
    } else {
        serverPanic("Unknown hash encoding");
    }
}

/* Return the key or value at the current iterator position as a new
 * SDS string. */
sds hashTypeCurrentObjectNewSds(hashTypeIterator *hi, int what) {
    unsigned char *vstr;
    unsigned int vlen;
    long long vll;

    hashTypeCurrentObject(hi,what,&vstr,&vlen,&vll, NULL);
    if (vstr) return sdsnewlen(vstr,vlen);
    return sdsfromlonglong(vll);
}

/* Return the key at the current iterator position as a new hfield string. */
hfield hashTypeCurrentObjectNewHfield(hashTypeIterator *hi) {
    char buf[LONG_STR_SIZE];
    unsigned char *vstr;
    unsigned int vlen;
    long long vll;
    uint64_t expireTime;
    hfield hf;

    hashTypeCurrentObject(hi,OBJ_HASH_KEY,&vstr,&vlen,&vll, &expireTime);

    if (!vstr) {
        vlen = ll2string(buf, sizeof(buf), vll);
        vstr = (unsigned char *) buf;
    }

    hf = hfieldNew(vstr,vlen, expireTime != EB_EXPIRE_TIME_INVALID);
    return hf;
}

static robj *hashTypeLookupWriteOrCreate(client *c, robj *key) {
    robj *o = lookupKeyWrite(c->db,key);
    if (checkType(c,o,OBJ_HASH)) return NULL;

    if (o == NULL) {
        o = createHashObject();
        dbAdd(c->db,key,o);
    }
    return o;
}


void hashTypeConvertListpack(robj *o, int enc) {
    serverAssert(o->encoding == OBJ_ENCODING_LISTPACK);

    if (enc == OBJ_ENCODING_LISTPACK) {
        /* Nothing to do... */

    } else if (enc == OBJ_ENCODING_LISTPACK_EX) {
        unsigned char *p;

        /* Append HASH_LP_NO_TTL to each field name - value pair. */
        p = lpFirst(o->ptr);
        while (p != NULL) {
            p = lpNext(o->ptr, p);
            serverAssert(p);

            o->ptr = lpInsertInteger(o->ptr, HASH_LP_NO_TTL, p, LP_AFTER, &p);
            p = lpNext(o->ptr, p);
        }

        listpackEx *lpt = listpackExCreate();
        lpt->lp = o->ptr;
        o->encoding = OBJ_ENCODING_LISTPACK_EX;
        o->ptr = lpt;
    } else if (enc == OBJ_ENCODING_HT) {
        hashTypeIterator *hi;
        dict *dict;
        int ret;

        hi = hashTypeInitIterator(o);
        dict = dictCreate(&mstrHashDictType);

        /* Presize the dict to avoid rehashing */
        dictExpand(dict,hashTypeLength(o, 0));

        while (hashTypeNext(hi, 0) != C_ERR) {

            hfield key = hashTypeCurrentObjectNewHfield(hi);
            sds value = hashTypeCurrentObjectNewSds(hi,OBJ_HASH_VALUE);
            dictUseStoredKeyApi(dict, 1);
            ret = dictAdd(dict, key, value);
            dictUseStoredKeyApi(dict, 0);
            if (ret != DICT_OK) {
                hfieldFree(key); sdsfree(value); /* Needed for gcc ASAN */
                hashTypeReleaseIterator(hi);  /* Needed for gcc ASAN */
                serverLogHexDump(LL_WARNING,"listpack with dup elements dump",
                    o->ptr,lpBytes(o->ptr));
                serverPanic("Listpack corruption detected");
            }
        }
        hashTypeReleaseIterator(hi);
        zfree(o->ptr);
        o->encoding = OBJ_ENCODING_HT;
        o->ptr = dict;
    } else {
        serverPanic("Unknown hash encoding");
    }
}

void hashTypeConvertListpackEx(robj *o, int enc, ebuckets *hexpires) {
    serverAssert(o->encoding == OBJ_ENCODING_LISTPACK_EX);

    if (enc == OBJ_ENCODING_LISTPACK_EX) {
        return;
    } else if (enc == OBJ_ENCODING_HT) {
        int ret;
        hashTypeIterator *hi;
        dict *dict;
        dictExpireMetadata *dictExpireMeta;
        listpackEx *lpt = o->ptr;
        uint64_t minExpire = hashTypeGetMinExpire(o);

        if (hexpires && lpt->meta.trash != 1)
            ebRemove(hexpires, &hashExpireBucketsType, o);

        dict = dictCreate(&mstrHashDictTypeWithHFE);
        dictExpand(dict,hashTypeLength(o, 0));
        dictExpireMeta = (dictExpireMetadata *) dictMetadata(dict);

        /* Fillup dict HFE metadata */
        dictExpireMeta->key = lpt->key;       /* reference key in keyspace */
        dictExpireMeta->hfe = ebCreate();     /* Allocate HFE DS */
        dictExpireMeta->expireMeta.trash = 1; /* mark as trash (as long it wasn't ebAdd()) */

        hi = hashTypeInitIterator(o);

        while (hashTypeNext(hi, 0) != C_ERR) {
            hfield key = hashTypeCurrentObjectNewHfield(hi);
            sds value = hashTypeCurrentObjectNewSds(hi,OBJ_HASH_VALUE);
            dictUseStoredKeyApi(dict, 1);
            ret = dictAdd(dict, key, value);
            dictUseStoredKeyApi(dict, 0);
            if (ret != DICT_OK) {
                hfieldFree(key); sdsfree(value); /* Needed for gcc ASAN */
                hashTypeReleaseIterator(hi);  /* Needed for gcc ASAN */
                serverLogHexDump(LL_WARNING,"listpack with dup elements dump",
                                 lpt->lp,lpBytes(lpt->lp));
                serverPanic("Listpack corruption detected");
            }

            if (hi->expire_time != EB_EXPIRE_TIME_INVALID)
                ebAdd(&dictExpireMeta->hfe, &hashFieldExpireBucketsType, key, hi->expire_time);
        }
        hashTypeReleaseIterator(hi);
        listpackExFree(lpt);

        o->encoding = OBJ_ENCODING_HT;
        o->ptr = dict;

        if (hexpires && minExpire != EB_EXPIRE_TIME_INVALID)
            ebAdd(hexpires, &hashExpireBucketsType, o, minExpire);
    } else {
        serverPanic("Unknown hash encoding: %d", enc);
    }
}

/* NOTE: hexpires can be NULL (Won't attempt to register in global HFE DS) */
void hashTypeConvert(robj *o, int enc, ebuckets *hexpires) {
    if (o->encoding == OBJ_ENCODING_LISTPACK) {
        hashTypeConvertListpack(o, enc);
    } else if (o->encoding == OBJ_ENCODING_LISTPACK_EX) {
        hashTypeConvertListpackEx(o, enc, hexpires);
    } else if (o->encoding == OBJ_ENCODING_HT) {
        serverPanic("Not implemented");
    } else {
        serverPanic("Unknown hash encoding");
    }
}

/* This is a helper function for the COPY command.
 * Duplicate a hash object, with the guarantee that the returned object
 * has the same encoding as the original one.
 *
 * The resulting object always has refcount set to 1 */
robj *hashTypeDup(robj *o, sds newkey, uint64_t *minHashExpire) {
    robj *hobj;
    hashTypeIterator *hi;

    serverAssert(o->type == OBJ_HASH);

    if(o->encoding == OBJ_ENCODING_LISTPACK) {
        unsigned char *zl = o->ptr;
        size_t sz = lpBytes(zl);
        unsigned char *new_zl = zmalloc(sz);
        memcpy(new_zl, zl, sz);
        hobj = createObject(OBJ_HASH, new_zl);
        hobj->encoding = OBJ_ENCODING_LISTPACK;
    } else if(o->encoding == OBJ_ENCODING_LISTPACK_EX) {
        listpackEx *lpt = o->ptr;

        if (lpt->meta.trash == 0)
            *minHashExpire = ebGetMetaExpTime(&lpt->meta);

        listpackEx *dup = listpackExCreate();
        dup->key = newkey;

        size_t sz = lpBytes(lpt->lp);
        dup->lp = lpNew(sz);
        memcpy(dup->lp, lpt->lp, sz);

        hobj = createObject(OBJ_HASH, dup);
        hobj->encoding = OBJ_ENCODING_LISTPACK_EX;
    } else if(o->encoding == OBJ_ENCODING_HT) {
        dictExpireMetadata *dictExpireMetaSrc, *dictExpireMetaDst = NULL;
        dict *d;

        /* If dict doesn't have HFE metadata, then create a new dict without it */
        if (!isDictWithMetaHFE(o->ptr)) {
            d = dictCreate(&mstrHashDictType);
        } else {
            /* Create a new dict with HFE metadata */
            d = dictCreate(&mstrHashDictTypeWithHFE);
            dictExpireMetaSrc = (dictExpireMetadata *) dictMetadata((dict *) o->ptr);
            dictExpireMetaDst = (dictExpireMetadata *) dictMetadata(d);
            dictExpireMetaDst->key = newkey;         /* reference key in keyspace */
            dictExpireMetaDst->hfe = ebCreate();     /* Allocate HFE DS */
            dictExpireMetaDst->expireMeta.trash = 1; /* mark as trash (as long it wasn't ebAdd()) */

            /* Extract the minimum expire time of the source hash (Will be used by caller
             * to register the new hash in the global ebuckets, i.e db->hexpires) */
            if (dictExpireMetaSrc->expireMeta.trash == 0)
                *minHashExpire = ebGetMetaExpTime(&dictExpireMetaSrc->expireMeta);
        }
        dictExpand(d, dictSize((const dict*)o->ptr));

        hi = hashTypeInitIterator(o);
        while (hashTypeNext(hi, 0) != C_ERR) {
            uint64_t expireTime;
            sds newfield, newvalue;
            /* Extract a field-value pair from an original hash object.*/
            char *field, *value;
            size_t fieldLen, valueLen;
            hashTypeCurrentFromHashTable(hi, OBJ_HASH_KEY, &field, &fieldLen, &expireTime);
            if (expireTime == EB_EXPIRE_TIME_INVALID) {
                newfield = hfieldNew(field, fieldLen, 0);
            } else {
                newfield = hfieldNew(field, fieldLen, 1);
                ebAdd(&dictExpireMetaDst->hfe, &hashFieldExpireBucketsType, newfield, expireTime);
            }

            hashTypeCurrentFromHashTable(hi, OBJ_HASH_VALUE, &value, &valueLen, NULL);
            newvalue = sdsnewlen(value, valueLen);

            /* Add a field-value pair to a new hash object. */
            dictUseStoredKeyApi(d, 1);
            dictAdd(d,newfield,newvalue);
            dictUseStoredKeyApi(d, 0);
        }
        hashTypeReleaseIterator(hi);

        hobj = createObject(OBJ_HASH, d);
        hobj->encoding = OBJ_ENCODING_HT;
    } else {
        serverPanic("Unknown hash encoding");
    }
    return hobj;
}

/* Create a new sds string from the listpack entry. */
sds hashSdsFromListpackEntry(listpackEntry *e) {
    return e->sval ? sdsnewlen(e->sval, e->slen) : sdsfromlonglong(e->lval);
}

/* Reply with bulk string from the listpack entry. */
void hashReplyFromListpackEntry(client *c, listpackEntry *e) {
    if (e->sval)
        addReplyBulkCBuffer(c, e->sval, e->slen);
    else
        addReplyBulkLongLong(c, e->lval);
}

/* Return random element from a non empty hash.
 * 'key' and 'val' will be set to hold the element.
 * The memory in them is not to be freed or modified by the caller.
 * 'val' can be NULL in which case it's not extracted. */
void hashTypeRandomElement(robj *hashobj, unsigned long hashsize, listpackEntry *key, listpackEntry *val) {
    if (hashobj->encoding == OBJ_ENCODING_HT) {
        dictEntry *de = dictGetFairRandomKey(hashobj->ptr);
        hfield field = dictGetKey(de);
        key->sval = (unsigned char*)field;
        key->slen = hfieldlen(field);
        if (val) {
            sds s = dictGetVal(de);
            val->sval = (unsigned char*)s;
            val->slen = sdslen(s);
        }
    } else if (hashobj->encoding == OBJ_ENCODING_LISTPACK) {
        lpRandomPair(hashobj->ptr, hashsize, key, val, 2);
    } else if (hashobj->encoding == OBJ_ENCODING_LISTPACK_EX) {
        lpRandomPair(hashTypeListpackGetLp(hashobj), hashsize, key, val, 3);
    } else {
        serverPanic("Unknown hash encoding");
    }
}

/*
 * Active expiration of fields in hash
 *
 * Called by hashTypeDbActiveExpire() for each hash registered in the HFE DB
 * (db->hexpires) with an expiration-time less than or equal current time.
 *
 * This callback performs the following actions for each hash:
 * - Delete expired fields as by calling ebExpire(hash)
 * - If afterward there are future fields to expire, it will update the hash in
 *   HFE DB with the next hash-field minimum expiration time by returning
 *   ACT_UPDATE_EXP_ITEM.
 * - If the hash has no more fields to expire, it is removed from the HFE DB
 *   by returning ACT_REMOVE_EXP_ITEM.
 * - If hash has no more fields afterward, it will remove the hash from keyspace.
 */
static ExpireAction hashTypeActiveExpire(eItem _hashObj, void *ctx) {
    robj *hashObj = (robj *) _hashObj;
    ActiveExpireCtx *activeExpireCtx = (ActiveExpireCtx *) ctx;
    sds keystr = NULL;
    ExpireInfo info = {0};

    /* If no more quota left for this callback, stop */
    if (activeExpireCtx->fieldsToExpireQuota == 0)
        return ACT_STOP_ACTIVE_EXP;

    if (hashObj->encoding == OBJ_ENCODING_LISTPACK_EX) {
        info = (ExpireInfo){
                .maxToExpire = activeExpireCtx->fieldsToExpireQuota,
                .now = commandTimeSnapshot(),
                .itemsExpired = 0};

        listpackExExpire(activeExpireCtx->db, hashObj, &info);
        server.stat_expired_hash_fields += info.itemsExpired;
        keystr = ((listpackEx*)hashObj->ptr)->key;
    } else {
        serverAssert(hashObj->encoding == OBJ_ENCODING_HT);

        dict *d = hashObj->ptr;
        dictExpireMetadata *dictExpireMeta = (dictExpireMetadata *) dictMetadata(d);

        OnFieldExpireCtx onFieldExpireCtx = {
                .hashObj = hashObj,
                .db = activeExpireCtx->db
        };

        info = (ExpireInfo){
                .maxToExpire = activeExpireCtx->fieldsToExpireQuota,
                .onExpireItem = onFieldExpire,
                .ctx = &onFieldExpireCtx,
                .now = commandTimeSnapshot()
        };

        ebExpire(&dictExpireMeta->hfe, &hashFieldExpireBucketsType, &info);
        keystr = dictExpireMeta->key;
    }

    /* Update quota left */
    activeExpireCtx->fieldsToExpireQuota -= info.itemsExpired;

    /* If hash has no more fields to expire, remove it from HFE DB */
    if (info.nextExpireTime == 0) {
        if (hashTypeLength(hashObj, 0) == 0) {
            robj *key = createStringObject(keystr, sdslen(keystr));
            dbDelete(activeExpireCtx->db, key);
            notifyKeyspaceEvent(NOTIFY_GENERIC,"del",key, activeExpireCtx->db->id);
            server.dirty++;
            signalModifiedKey(NULL, &server.db[0], key);
            decrRefCount(key);
        }
        return ACT_REMOVE_EXP_ITEM;
    } else {
        /* Hash has more fields to expire. Keep hash to pending items that will
         * be added back to global HFE DS at the end of ebExpire() */
        ExpireMeta *expireMeta = hashGetExpireMeta(hashObj);
        ebSetMetaExpTime(expireMeta, info.nextExpireTime);
        return ACT_UPDATE_EXP_ITEM;
    }
}

/* Return the next/minimum expiry time of the hash-field. This is useful if a
 * field with the minimum expiry is deleted, and you want to get the next
 * minimum expiry. Otherwise, consider using hashTypeGetMinExpire() which will
 * be faster. If there is no field with expiry, returns EB_EXPIRE_TIME_INVALID */
uint64_t hashTypeGetNextTimeToExpire(robj *o) {
    if (o->encoding == OBJ_ENCODING_LISTPACK) {
        return EB_EXPIRE_TIME_INVALID;
    } else if (o->encoding == OBJ_ENCODING_LISTPACK_EX) {
        return listpackExGetMinExpire(o);
    } else {
        serverAssert(o->encoding == OBJ_ENCODING_HT);

        dict *d = o->ptr;
        if (!isDictWithMetaHFE(d))
            return EB_EXPIRE_TIME_INVALID;

        dictExpireMetadata *expireMeta = (dictExpireMetadata *) dictMetadata(d);
        return ebGetNextTimeToExpire(expireMeta->hfe, &hashFieldExpireBucketsType);
    }
}

/* Return the next/minimum expiry time of the hash-field.
 * If not found, return EB_EXPIRE_TIME_INVALID */
uint64_t hashTypeGetMinExpire(robj *o) {
    ExpireMeta *expireMeta = NULL;

    if (o->encoding == OBJ_ENCODING_LISTPACK) {
        return EB_EXPIRE_TIME_INVALID;
    } else if (o->encoding == OBJ_ENCODING_LISTPACK_EX) {
        listpackEx *lpt = o->ptr;
        expireMeta = &lpt->meta;
    } else {
        serverAssert(o->encoding == OBJ_ENCODING_HT);

        dict *d = o->ptr;
        if (!isDictWithMetaHFE(d))
            return EB_EXPIRE_TIME_INVALID;

        expireMeta = &((dictExpireMetadata *) dictMetadata(d))->expireMeta;
    }

    /* Keep aside next hash-field expiry before updating HFE DS. Verify it is not trash */
    if (expireMeta->trash == 1)
        return EB_EXPIRE_TIME_INVALID;

    return ebGetMetaExpTime(expireMeta);
}

uint64_t hashTypeRemoveFromExpires(ebuckets *hexpires, robj *o) {
    if (o->encoding == OBJ_ENCODING_LISTPACK) {
        return EB_EXPIRE_TIME_INVALID;
    } else if (o->encoding == OBJ_ENCODING_HT) {
        /* If dict doesn't holds HFE metadata */
        if (!isDictWithMetaHFE(o->ptr))
            return EB_EXPIRE_TIME_INVALID;
    }

    uint64_t expireTime = ebGetExpireTime(&hashExpireBucketsType, o);

    /* If registered in global HFE DS then remove it (not trash) */
    if (expireTime != EB_EXPIRE_TIME_INVALID)
        ebRemove(hexpires, &hashExpireBucketsType, o);

    return expireTime;
}

/* Add hash to global HFE DS and update key for notifications.
 *
 * key - must be the same instance that is stored in db->dict
 */
void hashTypeAddToExpires(redisDb *db, sds key, robj *hashObj, uint64_t expireTime) {
    if (expireTime == EB_EXPIRE_TIME_INVALID)
         return;

    if (hashObj->encoding == OBJ_ENCODING_LISTPACK_EX) {
        listpackEx *lpt = hashObj->ptr;
        lpt->key = key;
        ebAdd(&db->hexpires, &hashExpireBucketsType, hashObj, expireTime);
        return;
    }
    serverAssert(hashObj->encoding == OBJ_ENCODING_HT);

    serverAssert(isDictWithMetaHFE(hashObj->ptr));

    /* Update hash with key for notifications */
    dict *d = hashObj->ptr;
    dictExpireMetadata *dictExpireMeta = (dictExpireMetadata *) dictMetadata(d);
    dictExpireMeta->key = key;

    /* Add hash to global HFE DS */
    ebAdd(&db->hexpires, &hashExpireBucketsType, hashObj, expireTime);
}

/* DB active expire and update hashes with time-expiration on fields.
 *
 * The callback function hashTypeActiveExpire() is invoked for each hash registered
 * in the HFE DB (db->expires) with an expiration-time less than or equal to the
 * current time. This callback performs the following actions for each hash:
 * - If the hash has one or more fields to expire, it will delete those fields.
 * - If there are more fields to expire, it will update the hash with the next
 *   expiration time in HFE DB.
 * - If the hash has no more fields to expire, it is removed from the HFE DB.
 * - If the hash has no more fields, it is removed from the main DB.
 *
 * Returns number of fields active-expired.
 */
uint64_t hashTypeDbActiveExpire(redisDb *db, uint32_t maxFieldsToExpire) {
    ActiveExpireCtx ctx = { .db = db, .fieldsToExpireQuota = maxFieldsToExpire };
    ExpireInfo info = {
            .maxToExpire = UINT64_MAX, /* Only maxFieldsToExpire play a role */
            .onExpireItem = hashTypeActiveExpire,
            .ctx = &ctx,
            .now = commandTimeSnapshot(),
            .itemsExpired = 0};

    ebExpire(&db->hexpires, &hashExpireBucketsType, &info);

    /* Return number of fields active-expired */
    return maxFieldsToExpire - ctx.fieldsToExpireQuota;
}

void hashTypeFree(robj *o) {
    switch (o->encoding) {
        case OBJ_ENCODING_HT:
            dictRelease((dict*) o->ptr);
            break;
        case OBJ_ENCODING_LISTPACK:
            lpFree(o->ptr);
            break;
        case OBJ_ENCODING_LISTPACK_EX:
            listpackExFree(o->ptr);
            break;
        default:
            serverPanic("Unknown hash encoding type");
            break;
    }
}

/* Attempts to update the reference to the new key. Now it's only used in defrag. */
void hashTypeUpdateKeyRef(robj *o, sds newkey) {
    if (o->encoding == OBJ_ENCODING_LISTPACK_EX) {
        listpackEx *lpt = o->ptr;
        lpt->key = newkey;
    } else if (o->encoding == OBJ_ENCODING_HT && isDictWithMetaHFE(o->ptr)) {
        dictExpireMetadata *dictExpireMeta = (dictExpireMetadata *)dictMetadata((dict*)o->ptr);
        dictExpireMeta->key = newkey;
    } else {
        /* Nothing to do. */
    }
}

ebuckets *hashTypeGetDictMetaHFE(dict *d) {
    dictExpireMetadata *dictExpireMeta = (dictExpireMetadata *) dictMetadata(d);
    return &dictExpireMeta->hfe;
}

/*-----------------------------------------------------------------------------
 * Hash type commands
 *----------------------------------------------------------------------------*/

void hsetnxCommand(client *c) {
    robj *o;
    if ((o = hashTypeLookupWriteOrCreate(c,c->argv[1])) == NULL) return;

    if (hashTypeExists(o, c->argv[2]->ptr)) {
        addReply(c, shared.czero);
    } else {
        hashTypeTryConversion(c->db, o,c->argv,2,3);
        hashTypeSet(c->db, o,c->argv[2]->ptr,c->argv[3]->ptr,HASH_SET_COPY);
        addReply(c, shared.cone);
        signalModifiedKey(c,c->db,c->argv[1]);
        notifyKeyspaceEvent(NOTIFY_HASH,"hset",c->argv[1],c->db->id);
        server.dirty++;
    }
}

void hsetCommand(client *c) {
    int i, created = 0;
    robj *o;

    if ((c->argc % 2) == 1) {
        addReplyErrorArity(c);
        return;
    }

    if ((o = hashTypeLookupWriteOrCreate(c,c->argv[1])) == NULL) return;
    hashTypeTryConversion(c->db,o,c->argv,2,c->argc-1);

    for (i = 2; i < c->argc; i += 2)
        created += !hashTypeSet(c->db, o,c->argv[i]->ptr,c->argv[i+1]->ptr,HASH_SET_COPY);

    /* HMSET (deprecated) and HSET return value is different. */
    char *cmdname = c->argv[0]->ptr;
    if (cmdname[1] == 's' || cmdname[1] == 'S') {
        /* HSET */
        addReplyLongLong(c, created);
    } else {
        /* HMSET */
        addReply(c, shared.ok);
    }
    signalModifiedKey(c,c->db,c->argv[1]);
    notifyKeyspaceEvent(NOTIFY_HASH,"hset",c->argv[1],c->db->id);
    server.dirty += (c->argc - 2)/2;
}

void hincrbyCommand(client *c) {
    long long value, incr, oldvalue;
    robj *o;
    sds new;
    unsigned char *vstr;
    unsigned int vlen;

    if (getLongLongFromObjectOrReply(c,c->argv[3],&incr,NULL) != C_OK) return;
    if ((o = hashTypeLookupWriteOrCreate(c,c->argv[1])) == NULL) return;
    if (hashTypeGetValue(o,c->argv[2]->ptr,&vstr,&vlen,&value) == C_OK) {
        if (vstr) {
            if (string2ll((char*)vstr,vlen,&value) == 0) {
                addReplyError(c,"hash value is not an integer");
                return;
            }
        } /* Else hashTypeGetValue() already stored it into &value */
    } else {
        value = 0;
    }

    oldvalue = value;
    if ((incr < 0 && oldvalue < 0 && incr < (LLONG_MIN-oldvalue)) ||
        (incr > 0 && oldvalue > 0 && incr > (LLONG_MAX-oldvalue))) {
        addReplyError(c,"increment or decrement would overflow");
        return;
    }
    value += incr;
    new = sdsfromlonglong(value);
    hashTypeSet(c->db, o,c->argv[2]->ptr,new,HASH_SET_TAKE_VALUE);
    addReplyLongLong(c,value);
    signalModifiedKey(c,c->db,c->argv[1]);
    notifyKeyspaceEvent(NOTIFY_HASH,"hincrby",c->argv[1],c->db->id);
    server.dirty++;
}

void hincrbyfloatCommand(client *c) {
    long double value, incr;
    long long ll;
    robj *o;
    sds new;
    unsigned char *vstr;
    unsigned int vlen;

    if (getLongDoubleFromObjectOrReply(c,c->argv[3],&incr,NULL) != C_OK) return;
    if (isnan(incr) || isinf(incr)) {
        addReplyError(c,"value is NaN or Infinity");
        return;
    }
    if ((o = hashTypeLookupWriteOrCreate(c,c->argv[1])) == NULL) return;
    if (hashTypeGetValue(o,c->argv[2]->ptr,&vstr,&vlen,&ll) == C_OK) {
        if (vstr) {
            if (string2ld((char*)vstr,vlen,&value) == 0) {
                addReplyError(c,"hash value is not a float");
                return;
            }
        } else {
            value = (long double)ll;
        }
    } else {
        value = 0;
    }

    value += incr;
    if (isnan(value) || isinf(value)) {
        addReplyError(c,"increment would produce NaN or Infinity");
        return;
    }

    char buf[MAX_LONG_DOUBLE_CHARS];
    int len = ld2string(buf,sizeof(buf),value,LD_STR_HUMAN);
    new = sdsnewlen(buf,len);
    hashTypeSet(c->db, o,c->argv[2]->ptr,new,HASH_SET_TAKE_VALUE);
    addReplyBulkCBuffer(c,buf,len);
    signalModifiedKey(c,c->db,c->argv[1]);
    notifyKeyspaceEvent(NOTIFY_HASH,"hincrbyfloat",c->argv[1],c->db->id);
    server.dirty++;

    /* Always replicate HINCRBYFLOAT as an HSET command with the final value
     * in order to make sure that differences in float precision or formatting
     * will not create differences in replicas or after an AOF restart. */
    robj *newobj;
    newobj = createRawStringObject(buf,len);
    rewriteClientCommandArgument(c,0,shared.hset);
    rewriteClientCommandArgument(c,3,newobj);
    decrRefCount(newobj);
}

static void addHashFieldToReply(client *c, robj *o, sds field) {
    if (o == NULL) {
        addReplyNull(c);
        return;
    }

    unsigned char *vstr = NULL;
    unsigned int vlen = UINT_MAX;
    long long vll = LLONG_MAX;

    if (hashTypeGetValue(o, field, &vstr, &vlen, &vll) == C_OK) {
        if (vstr) {
            addReplyBulkCBuffer(c, vstr, vlen);
        } else {
            addReplyBulkLongLong(c, vll);
        }
    } else {
        addReplyNull(c);
    }
}

void hgetCommand(client *c) {
    robj *o;

    if ((o = lookupKeyReadOrReply(c,c->argv[1],shared.null[c->resp])) == NULL ||
        checkType(c,o,OBJ_HASH)) return;

    addHashFieldToReply(c, o, c->argv[2]->ptr);
}

void hmgetCommand(client *c) {
    robj *o;
    int i;

    /* Don't abort when the key cannot be found. Non-existing keys are empty
     * hashes, where HMGET should respond with a series of null bulks. */
    o = lookupKeyRead(c->db, c->argv[1]);
    if (checkType(c,o,OBJ_HASH)) return;

    addReplyArrayLen(c, c->argc-2);
    for (i = 2; i < c->argc; i++) {
        addHashFieldToReply(c, o, c->argv[i]->ptr);
    }
}

void hdelCommand(client *c) {
    robj *o;
    int j, deleted = 0, keyremoved = 0;

    if ((o = lookupKeyWriteOrReply(c,c->argv[1],shared.czero)) == NULL ||
        checkType(c,o,OBJ_HASH)) return;

    for (j = 2; j < c->argc; j++) {
        if (hashTypeDelete(o,c->argv[j]->ptr, 1)) {
            deleted++;
            if (hashTypeLength(o, 0) == 0) {
                dbDelete(c->db,c->argv[1]);
                keyremoved = 1;
                break;
            }
        }
    }
    if (deleted) {
        signalModifiedKey(c,c->db,c->argv[1]);
        notifyKeyspaceEvent(NOTIFY_HASH,"hdel",c->argv[1],c->db->id);
        if (keyremoved)
            notifyKeyspaceEvent(NOTIFY_GENERIC,"del",c->argv[1],
                                c->db->id);
        server.dirty += deleted;
    }
    addReplyLongLong(c,deleted);
}

void hlenCommand(client *c) {
    robj *o;

    if ((o = lookupKeyReadOrReply(c,c->argv[1],shared.czero)) == NULL ||
        checkType(c,o,OBJ_HASH)) return;

    addReplyLongLong(c,hashTypeLength(o, 0));
}

void hstrlenCommand(client *c) {
    robj *o;

    if ((o = lookupKeyReadOrReply(c,c->argv[1],shared.czero)) == NULL ||
        checkType(c,o,OBJ_HASH)) return;
    addReplyLongLong(c,hashTypeGetValueLength(o,c->argv[2]->ptr));
}

static void addHashIteratorCursorToReply(client *c, hashTypeIterator *hi, int what) {
    if (hi->encoding == OBJ_ENCODING_LISTPACK ||
        hi->encoding == OBJ_ENCODING_LISTPACK_EX)
    {
        unsigned char *vstr = NULL;
        unsigned int vlen = UINT_MAX;
        long long vll = LLONG_MAX;

        hashTypeCurrentFromListpack(hi, what, &vstr, &vlen, &vll, NULL);
        if (vstr)
            addReplyBulkCBuffer(c, vstr, vlen);
        else
            addReplyBulkLongLong(c, vll);
    } else if (hi->encoding == OBJ_ENCODING_HT) {
        char *value;
        size_t len;
        hashTypeCurrentFromHashTable(hi, what, &value, &len, NULL);
        addReplyBulkCBuffer(c, value, len);
    } else {
        serverPanic("Unknown hash encoding");
    }
}

void genericHgetallCommand(client *c, int flags) {
    robj *o;
    hashTypeIterator *hi;
    int length, count = 0;

    robj *emptyResp = (flags & OBJ_HASH_KEY && flags & OBJ_HASH_VALUE) ?
        shared.emptymap[c->resp] : shared.emptyarray;
    if ((o = lookupKeyReadOrReply(c,c->argv[1],emptyResp))
        == NULL || checkType(c,o,OBJ_HASH)) return;

    /* We return a map if the user requested keys and values, like in the
     * HGETALL case. Otherwise to use a flat array makes more sense. */
    length = hashTypeLength(o, 1 /*subtractExpiredFields*/);
    if (flags & OBJ_HASH_KEY && flags & OBJ_HASH_VALUE) {
        addReplyMapLen(c, length);
    } else {
        addReplyArrayLen(c, length);
    }

    hi = hashTypeInitIterator(o);

    /* Skip expired fields if the hash has an expire time set at global HFE DS. We could
     * set it to constant 1, but then it will make another lookup for each field expiration */
    int skipExpiredFields = (EB_EXPIRE_TIME_INVALID == hashTypeGetMinExpire(o)) ? 0 : 1;

    while (hashTypeNext(hi, skipExpiredFields) != C_ERR) {
        if (flags & OBJ_HASH_KEY) {
            addHashIteratorCursorToReply(c, hi, OBJ_HASH_KEY);
            count++;
        }
        if (flags & OBJ_HASH_VALUE) {
            addHashIteratorCursorToReply(c, hi, OBJ_HASH_VALUE);
            count++;
        }
    }

    hashTypeReleaseIterator(hi);

    /* Make sure we returned the right number of elements. */
    if (flags & OBJ_HASH_KEY && flags & OBJ_HASH_VALUE) count /= 2;
    serverAssert(count == length);
}

void hkeysCommand(client *c) {
    genericHgetallCommand(c,OBJ_HASH_KEY);
}

void hvalsCommand(client *c) {
    genericHgetallCommand(c,OBJ_HASH_VALUE);
}

void hgetallCommand(client *c) {
    genericHgetallCommand(c,OBJ_HASH_KEY|OBJ_HASH_VALUE);
}

void hexistsCommand(client *c) {
    robj *o;
    if ((o = lookupKeyReadOrReply(c,c->argv[1],shared.czero)) == NULL ||
        checkType(c,o,OBJ_HASH)) return;

    addReply(c, hashTypeExists(o,c->argv[2]->ptr) ? shared.cone : shared.czero);
}

void hscanCommand(client *c) {
    robj *o;
    unsigned long long cursor;

    if (parseScanCursorOrReply(c,c->argv[2],&cursor) == C_ERR) return;
    if ((o = lookupKeyReadOrReply(c,c->argv[1],shared.emptyscan)) == NULL ||
        checkType(c,o,OBJ_HASH)) return;

    scanGenericCommand(c,o,cursor);
}

static void hrandfieldReplyWithListpack(client *c, unsigned int count, listpackEntry *keys, listpackEntry *vals) {
    for (unsigned long i = 0; i < count; i++) {
        if (vals && c->resp > 2)
            addReplyArrayLen(c,2);
        if (keys[i].sval)
            addReplyBulkCBuffer(c, keys[i].sval, keys[i].slen);
        else
            addReplyBulkLongLong(c, keys[i].lval);
        if (vals) {
            if (vals[i].sval)
                addReplyBulkCBuffer(c, vals[i].sval, vals[i].slen);
            else
                addReplyBulkLongLong(c, vals[i].lval);
        }
    }
}

/* How many times bigger should be the hash compared to the requested size
 * for us to not use the "remove elements" strategy? Read later in the
 * implementation for more info. */
#define HRANDFIELD_SUB_STRATEGY_MUL 3

/* If client is trying to ask for a very large number of random elements,
 * queuing may consume an unlimited amount of memory, so we want to limit
 * the number of randoms per time. */
#define HRANDFIELD_RANDOM_SAMPLE_LIMIT 1000

void hrandfieldWithCountCommand(client *c, long l, int withvalues) {
    unsigned long count, size;
    int uniq = 1;
    robj *hash;

    if ((hash = lookupKeyReadOrReply(c,c->argv[1],shared.emptyarray))
        == NULL || checkType(c,hash,OBJ_HASH)) return;
    /* TODO: Active-expire */
    size = hashTypeLength(hash, 0);

    if(l >= 0) {
        count = (unsigned long) l;
    } else {
        count = -l;
        uniq = 0;
    }

    /* If count is zero, serve it ASAP to avoid special cases later. */
    if (count == 0) {
        addReply(c,shared.emptyarray);
        return;
    }

    /* CASE 1: The count was negative, so the extraction method is just:
     * "return N random elements" sampling the whole set every time.
     * This case is trivial and can be served without auxiliary data
     * structures. This case is the only one that also needs to return the
     * elements in random order. */
    if (!uniq || count == 1) {
        if (withvalues && c->resp == 2)
            addReplyArrayLen(c, count*2);
        else
            addReplyArrayLen(c, count);
        if (hash->encoding == OBJ_ENCODING_HT) {
            while (count--) {
                dictEntry *de = dictGetFairRandomKey(hash->ptr);
                hfield field = dictGetKey(de);
                sds value = dictGetVal(de);
                if (withvalues && c->resp > 2)
                    addReplyArrayLen(c,2);
                addReplyBulkCBuffer(c, field, hfieldlen(field));
                if (withvalues)
                    addReplyBulkCBuffer(c, value, sdslen(value));
                if (c->flags & CLIENT_CLOSE_ASAP)
                    break;
            }
        } else if (hash->encoding == OBJ_ENCODING_LISTPACK ||
                   hash->encoding == OBJ_ENCODING_LISTPACK_EX)
        {
            listpackEntry *keys, *vals = NULL;
            unsigned long limit, sample_count;
            unsigned char *lp = hashTypeListpackGetLp(hash);
            int tuple_len = hash->encoding == OBJ_ENCODING_LISTPACK ? 2 : 3;

            limit = count > HRANDFIELD_RANDOM_SAMPLE_LIMIT ? HRANDFIELD_RANDOM_SAMPLE_LIMIT : count;
            keys = zmalloc(sizeof(listpackEntry)*limit);
            if (withvalues)
                vals = zmalloc(sizeof(listpackEntry)*limit);
            while (count) {
                sample_count = count > limit ? limit : count;
                count -= sample_count;
                lpRandomPairs(lp, sample_count, keys, vals, tuple_len);
                hrandfieldReplyWithListpack(c, sample_count, keys, vals);
                if (c->flags & CLIENT_CLOSE_ASAP)
                    break;
            }
            zfree(keys);
            zfree(vals);
        }
        return;
    }

    /* Initiate reply count, RESP3 responds with nested array, RESP2 with flat one. */
    long reply_size = count < size ? count : size;
    if (withvalues && c->resp == 2)
        addReplyArrayLen(c, reply_size*2);
    else
        addReplyArrayLen(c, reply_size);

    /* CASE 2:
    * The number of requested elements is greater than the number of
    * elements inside the hash: simply return the whole hash. */
    if(count >= size) {
        hashTypeIterator *hi = hashTypeInitIterator(hash);
        while (hashTypeNext(hi, 0) != C_ERR) {
            if (withvalues && c->resp > 2)
                addReplyArrayLen(c,2);
            addHashIteratorCursorToReply(c, hi, OBJ_HASH_KEY);
            if (withvalues)
                addHashIteratorCursorToReply(c, hi, OBJ_HASH_VALUE);
        }
        hashTypeReleaseIterator(hi);
        return;
    }

    /* CASE 2.5 listpack only. Sampling unique elements, in non-random order.
     * Listpack encoded hashes are meant to be relatively small, so
     * HRANDFIELD_SUB_STRATEGY_MUL isn't necessary and we rather not make
     * copies of the entries. Instead, we emit them directly to the output
     * buffer.
     *
     * And it is inefficient to repeatedly pick one random element from a
     * listpack in CASE 4. So we use this instead. */
    if (hash->encoding == OBJ_ENCODING_LISTPACK ||
        hash->encoding == OBJ_ENCODING_LISTPACK_EX)
    {
        unsigned char *lp = hashTypeListpackGetLp(hash);
        int tuple_len = hash->encoding == OBJ_ENCODING_LISTPACK ? 2 : 3;
        listpackEntry *keys, *vals = NULL;
        keys = zmalloc(sizeof(listpackEntry)*count);
        if (withvalues)
            vals = zmalloc(sizeof(listpackEntry)*count);
        serverAssert(lpRandomPairsUnique(lp, count, keys, vals, tuple_len) == count);
        hrandfieldReplyWithListpack(c, count, keys, vals);
        zfree(keys);
        zfree(vals);
        return;
    }

    /* CASE 3:
     * The number of elements inside the hash is not greater than
     * HRANDFIELD_SUB_STRATEGY_MUL times the number of requested elements.
     * In this case we create a hash from scratch with all the elements, and
     * subtract random elements to reach the requested number of elements.
     *
     * This is done because if the number of requested elements is just
     * a bit less than the number of elements in the hash, the natural approach
     * used into CASE 4 is highly inefficient. */
    if (count*HRANDFIELD_SUB_STRATEGY_MUL > size) {
        /* Hashtable encoding (generic implementation) */
        dict *d = dictCreate(&sdsReplyDictType);  /* without metadata! */
        dictExpand(d, size);
        hashTypeIterator *hi = hashTypeInitIterator(hash);

        /* Add all the elements into the temporary dictionary. */
        while ((hashTypeNext(hi, 0)) != C_ERR) {
            int ret = DICT_ERR;
            sds key, value = NULL;

            key = hashTypeCurrentObjectNewSds(hi,OBJ_HASH_KEY);
            if (withvalues)
                value = hashTypeCurrentObjectNewSds(hi,OBJ_HASH_VALUE);
            ret = dictAdd(d, key, value);

            serverAssert(ret == DICT_OK);
        }
        serverAssert(dictSize(d) == size);
        hashTypeReleaseIterator(hi);

        /* Remove random elements to reach the right count. */
        while (size > count) {
            dictEntry *de;
            de = dictGetFairRandomKey(d);
            dictUseStoredKeyApi(d, 1);
            dictUnlink(d,dictGetKey(de));
            dictUseStoredKeyApi(d, 0);
            sdsfree(dictGetKey(de));
            sdsfree(dictGetVal(de));
            dictFreeUnlinkedEntry(d,de);
            size--;
        }

        /* Reply with what's in the dict and release memory */
        dictIterator *di;
        dictEntry *de;
        di = dictGetIterator(d);
        while ((de = dictNext(di)) != NULL) {
            sds key = dictGetKey(de);
            sds value = dictGetVal(de);
            if (withvalues && c->resp > 2)
                addReplyArrayLen(c,2);
            addReplyBulkSds(c, key);
            if (withvalues)
                addReplyBulkSds(c, value);
        }

        dictReleaseIterator(di);
        dictRelease(d);
    }

    /* CASE 4: We have a big hash compared to the requested number of elements.
     * In this case we can simply get random elements from the hash and add
     * to the temporary hash, trying to eventually get enough unique elements
     * to reach the specified count. */
    else {
        /* Hashtable encoding (generic implementation) */
        unsigned long added = 0;
        listpackEntry key, value;
        dict *d = dictCreate(&hashDictType);
        dictExpand(d, count);
        while(added < count) {
            hashTypeRandomElement(hash, size, &key, withvalues? &value : NULL);

            /* Try to add the object to the dictionary. If it already exists
            * free it, otherwise increment the number of objects we have
            * in the result dictionary. */
            sds skey = hashSdsFromListpackEntry(&key);
            if (dictAdd(d,skey,NULL) != DICT_OK) {
                sdsfree(skey);
                continue;
            }
            added++;

            /* We can reply right away, so that we don't need to store the value in the dict. */
            if (withvalues && c->resp > 2)
                addReplyArrayLen(c,2);
            hashReplyFromListpackEntry(c, &key);
            if (withvalues)
                hashReplyFromListpackEntry(c, &value);
        }

        /* Release memory */
        dictRelease(d);
    }
}

/* HRANDFIELD key [<count> [WITHVALUES]] */
void hrandfieldCommand(client *c) {
    long l;
    int withvalues = 0;
    robj *hash;
    listpackEntry ele;

    if (c->argc >= 3) {
        if (getRangeLongFromObjectOrReply(c,c->argv[2],-LONG_MAX,LONG_MAX,&l,NULL) != C_OK) return;
        if (c->argc > 4 || (c->argc == 4 && strcasecmp(c->argv[3]->ptr,"withvalues"))) {
            addReplyErrorObject(c,shared.syntaxerr);
            return;
        } else if (c->argc == 4) {
            withvalues = 1;
            if (l < -LONG_MAX/2 || l > LONG_MAX/2) {
                addReplyError(c,"value is out of range");
                return;
            }
        }
        hrandfieldWithCountCommand(c, l, withvalues);
        return;
    }

    /* Handle variant without <count> argument. Reply with simple bulk string */
    if ((hash = lookupKeyReadOrReply(c,c->argv[1],shared.null[c->resp]))== NULL ||
        checkType(c,hash,OBJ_HASH)) {
        return;
    }

    hashTypeRandomElement(hash,hashTypeLength(hash, 0),&ele,NULL);
    hashReplyFromListpackEntry(c, &ele);
}

/*-----------------------------------------------------------------------------
 * Hash Field with optional expiry (based on mstr)
 *----------------------------------------------------------------------------*/
static hfield _hfieldNew(const void *field, size_t fieldlen, int withExpireMeta,
                         int trymalloc)
{
    if (!withExpireMeta)
        return mstrNew(field, fieldlen, trymalloc);

    hfield hf = mstrNewWithMeta(&mstrFieldKind, field, fieldlen,
                                (mstrFlags) 1 << HFIELD_META_EXPIRE, trymalloc);

    ExpireMeta *expireMeta = mstrMetaRef(hf, &mstrFieldKind, HFIELD_META_EXPIRE);

    /* as long as it is not inside ebuckets, it is considered trash */
    expireMeta->trash = 1;
    return hf;
}

/* if expireAt is 0, then expireAt is ignored and no metadata is attached */
hfield hfieldNew(const void *field, size_t fieldlen, int withExpireMeta) {
    return _hfieldNew(field, fieldlen, withExpireMeta, 0);
}

hfield hfieldTryNew(const void *field, size_t fieldlen, int withExpireMeta) {
    return _hfieldNew(field, fieldlen, withExpireMeta, 1);
}

int hfieldIsExpireAttached(hfield field) {
    return mstrIsMetaAttached(field) && mstrGetFlag(field, (int) HFIELD_META_EXPIRE);
}

static ExpireMeta* hfieldGetExpireMeta(const eItem field) {
    /* extract the expireMeta from the field of type mstr */
    return mstrMetaRef(field, &mstrFieldKind, (int) HFIELD_META_EXPIRE);
}

/* returned value is unix time in milliseconds */
uint64_t hfieldGetExpireTime(hfield field) {
    if (!hfieldIsExpireAttached(field))
        return EB_EXPIRE_TIME_INVALID;

    ExpireMeta *expireMeta = mstrMetaRef(field, &mstrFieldKind, (int) HFIELD_META_EXPIRE);
    if (expireMeta->trash)
        return EB_EXPIRE_TIME_INVALID;

    return ebGetMetaExpTime(expireMeta);
}

/* Remove TTL from the field. Assumed ExpireMeta is attached and has valid value */
static void hfieldPersist(robj *hashObj, hfield field) {
    uint64_t fieldExpireTime = hfieldGetExpireTime(field);
    if (fieldExpireTime == EB_EXPIRE_TIME_INVALID)
        return;

    /* if field is set with expire, then dict must has HFE metadata attached */
    dict *d = hashObj->ptr;
    dictExpireMetadata *dictExpireMeta = (dictExpireMetadata *)dictMetadata(d);

    /* If field has valid expiry then dict must have valid metadata as well */
    serverAssert(dictExpireMeta->expireMeta.trash == 0);

    /* Remove field from private HFE DS */
    ebRemove(&dictExpireMeta->hfe, &hashFieldExpireBucketsType, field);

    /* Don't have to update global HFE DS. It's unnecessary. Implementing this
     * would introduce significant complexity and overhead for an operation that
     * isn't critical. In the worst case scenario, the hash will be efficiently
     * updated later by an active-expire operation, or it will be removed by the
     * hash's dbGenericDelete() function. */
}

int hfieldIsExpired(hfield field) {
    /* Condition remains valid even if hfieldGetExpireTime() returns EB_EXPIRE_TIME_INVALID,
     * as the constant is equivalent to (EB_EXPIRE_TIME_MAX + 1). */
    return ( (mstime_t)hfieldGetExpireTime(field) < commandTimeSnapshot());
}

/*-----------------------------------------------------------------------------
 * Hash Field Expiration (HFE)
 *----------------------------------------------------------------------------*/
static void propagateHashFieldDeletion(redisDb *db, sds key, char *field, size_t fieldLen) {
    robj *argv[] = {
            shared.hdel,
            createStringObject((char*) key, sdslen(key)),
            createStringObject(field, fieldLen)
    };

    enterExecutionUnit(1, 0);
    int prev_replication_allowed = server.replication_allowed;
    server.replication_allowed = 1;
    alsoPropagate(db->id,argv, 3, PROPAGATE_AOF|PROPAGATE_REPL);
    server.replication_allowed = prev_replication_allowed;
    exitExecutionUnit();

    /* Propagate the HDEL command */
    postExecutionUnitOperations();

    decrRefCount(argv[1]);
    decrRefCount(argv[2]);
}

/* Called during active expiration of hash-fields. Propagate to replica & Delete. */
static ExpireAction onFieldExpire(eItem item, void *ctx) {
    OnFieldExpireCtx *expCtx = ctx;
    hfield hf = item;
    dict *d = expCtx->hashObj->ptr;
    dictExpireMetadata *dictExpireMeta = (dictExpireMetadata *) dictMetadata(d);
    propagateHashFieldDeletion(expCtx->db, dictExpireMeta->key, hf, hfieldlen(hf));
    serverAssert(hashTypeDelete(expCtx->hashObj, hf, 0) == 1);
    server.stat_expired_hash_fields++;
    return ACT_REMOVE_EXP_ITEM;
}

/* Retrieve the ExpireMeta associated with the hash.
 * The caller is responsible for ensuring that it is indeed attached. */
static ExpireMeta *hashGetExpireMeta(const eItem hash) {
    robj *hashObj = (robj *)hash;
    if (hashObj->encoding == OBJ_ENCODING_LISTPACK_EX) {
        listpackEx *lpt = hashObj->ptr;
        return &lpt->meta;
    } else if (hashObj->encoding == OBJ_ENCODING_HT) {
        dict *d = hashObj->ptr;
        dictExpireMetadata *dictExpireMeta = (dictExpireMetadata *) dictMetadata(d);
        return &dictExpireMeta->expireMeta;
    } else {
        serverPanic("Unknown encoding: %d", hashObj->encoding);
    }
}
/* HTTL key <FIELDS count field [field ...]>  */
static void httlGenericCommand(client *c, const char *cmd, long long basetime, int unit) {
    UNUSED(cmd);
    robj *hashObj;
    long numFields = 0, numFieldsAt = 3;

    /* Read the hash object */
    if ((hashObj = lookupKeyReadOrReply(c, c->argv[1], shared.null[c->resp])) == NULL ||
        checkType(c, hashObj, OBJ_HASH)) return;

    if (strcasecmp(c->argv[numFieldsAt-1]->ptr, "FIELDS")) {
        addReplyError(c, "Mandatory argument FIELDS is missing or not at the right position");
        return;
    }

    /* Read number of fields */
    if (getRangeLongFromObjectOrReply(c, c->argv[numFieldsAt], 1, LONG_MAX,
                                      &numFields, "Number of fields must be a positive integer") != C_OK)
        return;

    /* Verify `numFields` is consistent with number of arguments */
    if (numFields > (c->argc - numFieldsAt - 1)) {
        addReplyError(c, "Parameter `numFileds` is more than number of arguments");
        return;
    }

    if (hashObj->encoding == OBJ_ENCODING_LISTPACK) {
        void *lp = hashObj->ptr;

        addReplyArrayLen(c, numFields);
        for (int i = 0 ; i < numFields ; i++) {
            sds field = c->argv[numFieldsAt+1+i]->ptr;
            void *fptr = lpFirst(lp);
            if (fptr != NULL)
                fptr = lpFind(lp, fptr, (unsigned char *) field, sdslen(field), 1);

            if (!fptr)
                addReplyLongLong(c, HFE_GET_NO_FIELD);
            else
                addReplyLongLong(c, HFE_GET_NO_TTL);
        }
        return;
    } else if (hashObj->encoding == OBJ_ENCODING_LISTPACK_EX) {
        listpackEx *lpt = hashObj->ptr;

        addReplyArrayLen(c, numFields);
        for (int i = 0 ; i < numFields ; i++) {
            long long expire;
            sds field = c->argv[numFieldsAt+1+i]->ptr;
            void *fptr = lpFirst(lpt->lp);
            if (fptr != NULL)
                fptr = lpFind(lpt->lp, fptr, (unsigned char *) field, sdslen(field), 2);

            if (!fptr) {
                addReplyLongLong(c, HFE_GET_NO_FIELD);
                continue;
            }

            fptr = lpNext(lpt->lp, fptr);
            serverAssert(fptr);
            fptr = lpNext(lpt->lp, fptr);
            serverAssert(fptr && lpGetIntegerValue(fptr, &expire));

            if (expire == HASH_LP_NO_TTL) {
                addReplyLongLong(c, HFE_GET_NO_TTL);
                continue;
            }

            if (expire <= commandTimeSnapshot()) {
                addReplyLongLong(c, HFE_GET_NO_FIELD);
                continue;
            }

            if (unit == UNIT_SECONDS)
                addReplyLongLong(c, (expire + 999 - basetime) / 1000);
            else
                addReplyLongLong(c, (expire - basetime));
        }
        return;
    } else if (hashObj->encoding == OBJ_ENCODING_HT) {
        dict *d = hashObj->ptr;

        addReplyArrayLen(c, numFields);
        for (int i = 0 ; i < numFields ; i++) {
            sds field = c->argv[numFieldsAt+1+i]->ptr;
            dictEntry *de = dictFind(d, field);
            if (de == NULL) {
                addReplyLongLong(c, HFE_GET_NO_FIELD);
                continue;
            }

            hfield hf = dictGetKey(de);
            uint64_t expire = hfieldGetExpireTime(hf);
            if (expire == EB_EXPIRE_TIME_INVALID) {
                addReplyLongLong(c, HFE_GET_NO_TTL); /* no ttl */
                continue;
            }

            if ( (long long) expire < commandTimeSnapshot()) {
                addReplyLongLong(c, HFE_GET_NO_FIELD);
                continue;
            }

            if (unit == UNIT_SECONDS)
                addReplyLongLong(c, (expire + 999 - basetime) / 1000);
            else
                addReplyLongLong(c, (expire - basetime));
        }
        return;
    } else {
        serverPanic("Unknown encoding: %d", hashObj->encoding);
    }
}

/* This is the generic command implementation for HEXPIRE, HPEXPIRE, HEXPIREAT
 * and HPEXPIREAT. Because the command second argument may be relative or absolute
 * the "basetime" argument is used to signal what the base time is (either 0
 * for *AT variants of the command, or the current time for relative expires).
 *
 * unit is either UNIT_SECONDS or UNIT_MILLISECONDS, and is only used for
 * the argv[2] parameter. The basetime is always specified in milliseconds.
 *
 * Additional flags are supported and parsed via parseExtendedExpireArguments */
static void hexpireGenericCommand(client *c, const char *cmd, long long basetime, int unit) {
    long numFields = 0, numFieldsAt = 4;
    long long expire; /* unix time in msec */
    int expireSetCond = 0;
    robj *hashObj, *keyArg = c->argv[1], *expireArg = c->argv[2];

    /* Read the hash object */
    if ((hashObj = lookupKeyWriteOrReply(c, keyArg, shared.null[c->resp])) == NULL ||
        checkType(c, hashObj, OBJ_HASH)) return;

    /* Read the expiry time from command */
    if (getLongLongFromObjectOrReply(c, expireArg, &expire, NULL) != C_OK)
        return;

    /* Check expire overflow */
    if (expire > (long long) EB_EXPIRE_TIME_MAX) {
        addReplyErrorExpireTime(c);
        return;
    }

    if (unit == UNIT_SECONDS) {
        if (expire > (long long) EB_EXPIRE_TIME_MAX / 1000) {
            addReplyErrorExpireTime(c);
            return;
        }
        expire *= 1000;
    } else {
        if (expire > (long long) EB_EXPIRE_TIME_MAX) {
            addReplyErrorExpireTime(c);
            return;
        }
    }

    if (expire > (long long) EB_EXPIRE_TIME_MAX - basetime) {
        addReplyErrorExpireTime(c);
        return;
    }
    expire += basetime;

    /* Read optional expireSetCond [NX|XX|GT|LT] */
    char *optArg = c->argv[3]->ptr;
    if (!strcasecmp(optArg, "nx")) {
        expireSetCond = HFE_NX; ++numFieldsAt;
    } else if (!strcasecmp(optArg, "xx")) {
        expireSetCond = HFE_XX; ++numFieldsAt;
    } else if (!strcasecmp(optArg, "gt")) {
        expireSetCond = HFE_GT; ++numFieldsAt;
    } else if (!strcasecmp(optArg, "lt")) {
        expireSetCond = HFE_LT; ++numFieldsAt;
    }

    if (strcasecmp(c->argv[numFieldsAt-1]->ptr, "FIELDS")) {
        addReplyError(c, "Mandatory argument FIELDS is missing or not at the right position");
        return;
    }

    /* Read number of fields */
    if (getRangeLongFromObjectOrReply(c, c->argv[numFieldsAt], 1, LONG_MAX,
                                      &numFields, "Parameter `numFields` should be greater than 0") != C_OK)
        return;

    /* Verify `numFields` is consistent with number of arguments */
    if (numFields > (c->argc - numFieldsAt - 1)) {
        addReplyError(c, "Parameter `numFileds` is more than number of arguments");
        return;
    }

    HashTypeSetEx exCtx;
    hashTypeSetExInit(keyArg, hashObj, c, c->db, cmd,
                      FIELD_DONT_CREATE2,
                      expireSetCond,
                      &exCtx);

    addReplyArrayLen(c, numFields);

    for (int i = 0 ; i < numFields ; i++) {
        sds field = c->argv[numFieldsAt+i+1]->ptr;
        SetExRes res = hashTypeSetEx(c->db, hashObj, field, NULL, expire, &exCtx);
        addReplyLongLong(c,res);
    }
    hashTypeSetExDone(&exCtx);

    /**** do some more rewrite for the replica sake ****/

    /* Propagate as HPEXPIREAT millisecond-timestamp. Rewrite only if not already */
    if (c->cmd->proc != hpexpireatCommand) {
        rewriteClientCommandArgument(c,0,shared.hpexpireat);
    }

    /* rewrite expiration time to unix time in msec  */
    if (basetime != 0 || unit == UNIT_SECONDS) {
        robj *expireObj = createStringObjectFromLongLong(expire);
        rewriteClientCommandArgument(c, 2, expireObj);
        decrRefCount(expireObj);
    }
}

/* HPEXPIRE key milliseconds [ NX | XX | GT | LT] numfields <field [field ...]> */
void hpexpireCommand(client *c) {
    hexpireGenericCommand(c,"hpexpire", commandTimeSnapshot(),UNIT_MILLISECONDS);
}

/* HEXPIRE key seconds [NX | XX | GT | LT] numfields <field [field ...]> */
void hexpireCommand(client *c) {
    hexpireGenericCommand(c,"hexpire", commandTimeSnapshot(),UNIT_SECONDS);
}

/* HEXPIREAT key unix-time-seconds [NX | XX | GT | LT] numfields <field [field ...]> */
void hexpireatCommand(client *c) {
    hexpireGenericCommand(c,"hexpireat", 0,UNIT_SECONDS);
}

/* HPEXPIREAT key unix-time-milliseconds [NX | XX | GT | LT] numfields <field [field ...]> */
void hpexpireatCommand(client *c) {
    hexpireGenericCommand(c,"hpexpireat", 0,UNIT_MILLISECONDS);
}

/* for each specified field: get the remaining time to live in seconds*/
/* HTTL key numfields <field [field ...]> */
void httlCommand(client *c) {
    httlGenericCommand(c, "httl", commandTimeSnapshot(), UNIT_SECONDS);
}

/* HPTTL key numfields <field [field ...]> */
void hpttlCommand(client *c) {
    httlGenericCommand(c, "hpttl", commandTimeSnapshot(), UNIT_MILLISECONDS);
}

/* HEXPIRETIME key numFields <field [field ...]> */
void hexpiretimeCommand(client *c) {
    httlGenericCommand(c, "hexpiretime", 0, UNIT_SECONDS);
}

/* HPEXPIRETIME key numFields <field [field ...]> */
void hpexpiretimeCommand(client *c) {
    httlGenericCommand(c, "hexpiretime", 0, UNIT_MILLISECONDS);
}

/* HPERSIST key <FIELDS count field [field ...]> */
void hpersistCommand(client *c) {
    robj *hashObj;
    long numFields = 0, numFieldsAt = 3;
    int changed = 0; /* Used to determine whether to send a notification. */

    /* Read the hash object */
    if ((hashObj = lookupKeyReadOrReply(c, c->argv[1], shared.null[c->resp])) == NULL ||
        checkType(c, hashObj, OBJ_HASH)) return;

    if (strcasecmp(c->argv[numFieldsAt-1]->ptr, "FIELDS")) {
        addReplyError(c, "Mandatory argument FIELDS is missing or not at the right position");
        return;
    }

    /* Read number of fields */
    if (getRangeLongFromObjectOrReply(c, c->argv[numFieldsAt], 1, LONG_MAX,
                                      &numFields, "Number of fields must be a positive integer") != C_OK)
        return;

    /* Verify `numFields` is consistent with number of arguments */
    if (numFields > (c->argc - numFieldsAt - 1)) {
        addReplyError(c, "Parameter `numFileds` is more than number of arguments");
        return;
    }

    if (hashObj->encoding == OBJ_ENCODING_LISTPACK) {
        addReplyArrayLen(c, numFields);
        for (int i = 0 ; i < numFields ; i++) {
            sds field = c->argv[numFieldsAt + 1 + i]->ptr;
            unsigned char *fptr, *zl = hashObj->ptr;

            fptr = lpFirst(zl);
            if (fptr != NULL)
                fptr = lpFind(zl, fptr, (unsigned char *) field, sdslen(field), 1);

            if (!fptr)
                addReplyLongLong(c, HFE_PERSIST_NO_FIELD);
            else
                addReplyLongLong(c, HFE_PERSIST_NO_TTL);
        }
        return;
    } else if (hashObj->encoding == OBJ_ENCODING_LISTPACK_EX) {
        long long prevExpire;
        unsigned char *fptr, *vptr, *tptr;
        listpackEx *lpt = hashObj->ptr;

        addReplyArrayLen(c, numFields);
        for (int i = 0 ; i < numFields ; i++) {
            sds field = c->argv[numFieldsAt + 1 + i]->ptr;

            fptr = lpFirst(lpt->lp);
            if (fptr != NULL)
                fptr = lpFind(lpt->lp, fptr, (unsigned char*)field, sdslen(field), 2);

            if (!fptr) {
                addReplyLongLong(c, HFE_PERSIST_NO_FIELD);
                continue;
            }

            vptr = lpNext(lpt->lp, fptr);
            serverAssert(vptr);
            tptr = lpNext(lpt->lp, vptr);
            serverAssert(tptr && lpGetIntegerValue(tptr, &prevExpire));

            if (prevExpire == HASH_LP_NO_TTL) {
                addReplyLongLong(c, HFE_PERSIST_NO_TTL);
                continue;
            }

            if (prevExpire < commandTimeSnapshot()) {
                addReplyLongLong(c, HFE_PERSIST_NO_FIELD);
                continue;
            }

            listpackExPersist(hashObj, field, fptr, vptr);
            addReplyLongLong(c, HFE_PERSIST_OK);
            changed = 1;
        }
    } else if (hashObj->encoding == OBJ_ENCODING_HT) {
        dict *d = hashObj->ptr;

        addReplyArrayLen(c, numFields);
        for (int i = 0 ; i < numFields ; i++) {
            sds field = c->argv[numFieldsAt + 1 + i]->ptr;
            dictEntry *de = dictFind(d, field);
            if (de == NULL) {
                addReplyLongLong(c, HFE_PERSIST_NO_FIELD);
                continue;
            }

            hfield hf = dictGetKey(de);
            uint64_t expire = hfieldGetExpireTime(hf);
            if (expire == EB_EXPIRE_TIME_INVALID) {
                addReplyLongLong(c, HFE_PERSIST_NO_TTL);
                continue;
            }

            /* Already expired. Pretend there is no such field */
            if ( (long long) expire < commandTimeSnapshot()) {
                addReplyLongLong(c, HFE_PERSIST_NO_FIELD);
                continue;
            }

            hfieldPersist(hashObj, hf);
            addReplyLongLong(c, HFE_PERSIST_OK);
            changed = 1;
        }
    } else {
        serverPanic("Unknown encoding: %d", hashObj->encoding);
    }

    /* Generates a hpersist event if the expiry time associated with any field
     * has been successfully deleted. */
    if (changed) notifyKeyspaceEvent(NOTIFY_HASH,"hpersist",c->argv[1],c->db->id);
}

/**
 * TODO: Move top of the file
 * HGETF - HSETF command arguments
 */
#define HFE_CMD_NX          (1<<0)  /* If not exist  */
#define HFE_CMD_XX          (1<<1)  /* If exists     */
#define HFE_CMD_GT          (1<<2)  /* Greater than  */
#define HFE_CMD_LT          (1<<3)  /* Less than     */
#define HFE_CMD_COND_MASK   (0x0F)

#define HFE_CMD_PX          (1<<4)  /* Milliseconds */
#define HFE_CMD_EX          (1<<5)  /* Seconds */
#define HFE_CMD_PXAT        (1<<6)  /* Unix timestamp milliseconds */
#define HFE_CMD_EXAT        (1<<7)  /* Unix timestamp seconds */
#define HFE_CMD_PERSIST     (1<<8)  /* Delete TTL */
#define HFE_CMD_KEEPTTL     (1<<9)  /* Keep TTL */
#define HFE_CMD_EXPIRY_MASK (0x3F0)

#define HFE_CMD_DC          (1<<10)  /* Don't create key */
#define HFE_CMD_DCF         (1<<11)  /* Don't create field */
#define HFE_CMD_DOF         (1<<12)  /* Don't overwrite field */
#define HFE_CMD_GETNEW      (1<<13)  /* Get new value */
#define HFE_CMD_GETOLD      (1<<14)  /* Get old value */

#define HSETF_FAIL           0       /* Failed to set value (DCF/DOF not met) */
#define HSETF_FIELD          1       /* Field value is set without TTL */
#define HSETF_FIELD_AND_TTL  3       /* Both field value and TTL is set */

/* Validate expire time is not more than EB_EXPIRE_TIME_MAX,
 * or it does not overflow */
static int validateExpire(client *c, int unit, robj *o, long long basetime,
                          uint64_t *expire)
{
    long long val;
    /* Read the expiry time from command */
    if (getLongLongFromObjectOrReply(c, o, &val, NULL) != C_OK)
        return C_ERR;

    if (val < 0 || val > (long long) EB_EXPIRE_TIME_MAX) {
        addReplyErrorExpireTime(c);
        return C_ERR;
    }

    if (unit == UNIT_SECONDS) {
        if (val > (long long) EB_EXPIRE_TIME_MAX / 1000) {
            addReplyErrorExpireTime(c);
            return C_ERR;
        }
        val *= 1000;
    } else {
        if (val > (long long) EB_EXPIRE_TIME_MAX) {
            addReplyErrorExpireTime(c);
            return C_ERR;
        }
    }

    if (val > (long long) EB_EXPIRE_TIME_MAX - basetime) {
        addReplyErrorExpireTime(c);
        return C_ERR;
    }
    val += basetime;
    *expire = val;
    return C_OK;
}

/* Convert listpack to listpackEx encoding or attach hfe meta to dict */
static void attachHfeMeta(redisDb *db, robj *o, robj *keyArg) {
    if (o->encoding == OBJ_ENCODING_LISTPACK) {
        hashTypeConvert(o, OBJ_ENCODING_LISTPACK_EX, &db->hexpires);

        listpackEx *lpt = o->ptr;
        dictEntry *de = dbFind(db, keyArg->ptr);
        serverAssert(de != NULL);
        lpt->key = dictGetKey(de);
    } else if (o->encoding == OBJ_ENCODING_HT) {
        dictExpireMetadata *dictExpireMeta;
        dict *d = o->ptr;

        /* If dict doesn't have metadata attached */
        if (!isDictWithMetaHFE(d)) {
            /* Realloc (only header of dict) with metadata for hash-field expiration */
            dictTypeAddMeta(&d, &mstrHashDictTypeWithHFE);
            dictExpireMeta = (dictExpireMetadata *) dictMetadata(d);
            o->ptr = d;

            /* Find the key in the keyspace. Need to keep reference to the key for
             * notifications or even removal of the hash */
            dictEntry *de = dbFind(db, keyArg->ptr);
            serverAssert(de != NULL);
            sds key = dictGetKey(de);

            /* Fillup dict HFE metadata */
            dictExpireMeta->key = key;            /* reference key in keyspace */
            dictExpireMeta->hfe = ebCreate();     /* Allocate HFE DS */
            dictExpireMeta->expireMeta.trash = 1; /* mark as trash (as long it wasn't ebAdd()) */
        }
    }
}

/*
 * Called after modifying fields to update global hfe DS if necessary
 *
 * minExpire: minimum expiry time of the key before modification
 * minExpireFields: minimum expiry time of the modified fields
 */
static void updateGlobalHfeDs(redisDb *db, robj *o,uint64_t minExpire, uint64_t minExpireFields)
{
    /* If minimum HFE of the hash is smaller than expiration time of the
     * specified fields in the command as well as it is smaller or equal
     * than expiration time provided in the command, then the minimum
     * HFE of the hash won't change following this command. */
    if ((minExpire < minExpireFields))
        return;

    /* retrieve new expired time. It might have changed. */
    uint64_t newMinExpire = hashTypeGetNextTimeToExpire(o);

    /* Calculate the diff between old minExpire and newMinExpire. If it is
     * only few seconds, then don't have to update global HFE DS. At the worst
     * case fields of hash will be active-expired up to few seconds later.
     *
     * In any case, active-expire operation will know to update global
     * HFE DS more efficiently than here for a single item.
     */
    uint64_t diff = (minExpire > newMinExpire) ?
                    (minExpire - newMinExpire) : (newMinExpire - minExpire);
    if (diff < HASH_NEW_EXPIRE_DIFF_THRESHOLD) return;

    if (minExpire != EB_EXPIRE_TIME_INVALID)
        ebRemove(&db->hexpires, &hashExpireBucketsType, o);
    if (newMinExpire != EB_EXPIRE_TIME_INVALID)
        ebAdd(&db->hexpires, &hashExpireBucketsType, o, newMinExpire);
}

/* Parse hgetf command arguments. */
static int hgetfParseAndRewriteArgs(client *c, int *flags, uint64_t *expireAt,
                                    int *firstFieldPos, int *fieldCount)
{
    *flags = 0;
    *firstFieldPos = -1;
    *fieldCount = -1;

    for (int i = 2; i < c->argc; i++) {
        int flag = 0;
        if (!strcasecmp(c->argv[i]->ptr, "fields")) {
            long val;

            if (*firstFieldPos != -1) {
                addReplyErrorFormat(c, "multiple FIELDS argument");
                return C_ERR;
            }

            if (i >= c->argc - 2) {
                addReplyErrorArity(c);
                return C_ERR;
            }

            if (getRangeLongFromObjectOrReply(c, c->argv[i + 1], 1, INT_MAX, &val,
                                              "invalid number of fields") != C_OK)
                return C_ERR;

            if (val > c->argc - i  - 2) {
                addReplyErrorArity(c);
                return C_ERR;
            }

            *firstFieldPos = i + 2;
            *fieldCount = (int) val;
            i = *firstFieldPos + *fieldCount - 1;
        } else if (!strcasecmp(c->argv[i]->ptr, "NX")) {
            if (*flags & (HFE_CMD_XX | HFE_CMD_GT | HFE_CMD_LT))
                goto err_condition;
            flag = HFE_CMD_NX;
        } else if (!strcasecmp(c->argv[i]->ptr, "XX")) {
            if (*flags & (HFE_CMD_NX | HFE_CMD_GT | HFE_CMD_LT))
                goto err_condition;
            flag = HFE_CMD_XX;
        } else if (!strcasecmp(c->argv[i]->ptr, "GT")) {
            if (*flags & (HFE_CMD_NX | HFE_CMD_XX | HFE_CMD_LT))
                goto err_condition;
            flag = HFE_CMD_GT;
        } else if (!strcasecmp(c->argv[i]->ptr, "LT")) {
            if (*flags & (HFE_CMD_NX | HFE_CMD_XX | HFE_CMD_GT))
                goto err_condition;
            flag = HFE_CMD_LT;
        } else if (!strcasecmp(c->argv[i]->ptr, "EX")) {
            if (*flags & (HFE_CMD_EXAT | HFE_CMD_PX | HFE_CMD_PXAT | HFE_CMD_PERSIST))
                goto err_expiration;

            if (i >= c->argc - 1)
                goto err_missing_expire;

            flag = HFE_CMD_EX;
            i++;
            if (validateExpire(c, UNIT_SECONDS, c->argv[i],
                               commandTimeSnapshot(), expireAt) != C_OK)
                return C_ERR;

        } else if (!strcasecmp(c->argv[i]->ptr, "PX")) {
            if (*flags & (HFE_CMD_EX | HFE_CMD_EXAT | HFE_CMD_PXAT | HFE_CMD_PERSIST))
                goto err_expiration;

            if (i >= c->argc - 1)
                goto err_missing_expire;

            flag = HFE_CMD_PX;
            i++;
            if (validateExpire(c, UNIT_MILLISECONDS, c->argv[i],
                               commandTimeSnapshot(), expireAt) != C_OK)
                return C_ERR;
        } else if (!strcasecmp(c->argv[i]->ptr, "EXAT")) {
            if (*flags & (HFE_CMD_EX | HFE_CMD_PX | HFE_CMD_PXAT | HFE_CMD_PERSIST))
                goto err_expiration;

            if (i >= c->argc - 1)
                goto err_missing_expire;

            flag = HFE_CMD_EXAT;
            i++;
            if (validateExpire(c, UNIT_SECONDS, c->argv[i], 0, expireAt) != C_OK)
                return C_ERR;
        } else if (!strcasecmp(c->argv[i]->ptr, "PXAT")) {
            if (*flags & (HFE_CMD_EX | HFE_CMD_EXAT | HFE_CMD_PX | HFE_CMD_PERSIST))
                goto err_expiration;

            if (i >= c->argc - 1)
                goto err_missing_expire;

            flag = HFE_CMD_PXAT;
            i++;
            if (validateExpire(c, UNIT_MILLISECONDS, c->argv[i], 0, expireAt) != C_OK)
                return C_ERR;
        }  else if (!strcasecmp(c->argv[i]->ptr, "PERSIST")) {
            if (*flags & (HFE_CMD_EX | HFE_CMD_EXAT | HFE_CMD_PX | HFE_CMD_PXAT))
                goto err_expiration;
            flag = HFE_CMD_PERSIST;
        } else {
            addReplyErrorFormat(c, "unknown argument: %s", (char*) c->argv[i]->ptr);
            return C_ERR;
        }

        *flags |= flag;

        /* Rewrite the command for replica’s sake to unix time in msec */
        if (flag & (HFE_CMD_PX|HFE_CMD_EX|HFE_CMD_EXAT)) {
            rewriteClientCommandArgument(c, i - 1, shared.hgetfpxat); /* modify to PXAT */
            robj *expireObj = createStringObjectFromLongLong(*expireAt);
            rewriteClientCommandArgument(c, i, expireObj);
            decrRefCount(expireObj);
        }
    }

    /* FIELDS argument is mandatory. */
    if (*firstFieldPos < 0) {
        addReplyError(c, "missing FIELDS argument");
        return C_ERR;
    }

    if (*flags & HFE_CMD_COND_MASK &&
        (!(*flags & (HFE_CMD_EX | HFE_CMD_EXAT | HFE_CMD_PX | HFE_CMD_PXAT))))
    {
        addReplyError(c, "NX, XX, GT, and LT can be specified only when EX, PX, EXAT, or PXAT is specified");
        return C_ERR;
    }

    return C_OK;

err_missing_expire:
    addReplyError(c, "missing expire time");
    return C_ERR;
err_condition:
    addReplyError(c, "Only one of NX, XX, GT, and LT arguments can be specified");
    return C_ERR;
err_expiration:
    addReplyError(c, "Only one of EX, PX, EXAT, PXAT or PERSIST arguments can be specified");
    return C_ERR;
}

/* Reply with field value and optionally set expire time according to 'flag'.
 * Return 1 if expire time is updated. */
static int hgetfReplyValueAndSetExpiry(client *c, robj *o, sds field, int flag,
                                       uint64_t expireAt, uint64_t *minPrevExp)
{
    unsigned char *fptr = NULL, *vptr = NULL, *tptr;
    hfield hf = NULL;
    dict *d = NULL;
    dictEntry *de = NULL;
    uint64_t prevExpire = EB_EXPIRE_TIME_INVALID;

    if (o->encoding == OBJ_ENCODING_HT) {
        d = o->ptr;
        /* First retrieve the field to check if it exists */
        de = dictFind(d, field);
        if (de == NULL) {
            addReplyNull(c);
            return 0;
        }

        hf = dictGetKey(de);
        if (hfieldIsExpired(hf)) {
            addReplyNull(c);
            return 0;
        }
        prevExpire = hfieldGetExpireTime(hf);

        /* Reply with value */
        sds val = dictGetVal(de);
        addReplyBulkCBuffer(c, val, sdslen(val));
    } else if (o->encoding == OBJ_ENCODING_LISTPACK_EX) {
        long long expire;
        unsigned char *vstr = NULL;
        unsigned int vlen = UINT_MAX;
        long long vll = LLONG_MAX;
        listpackEx *lpt = o->ptr;

        fptr = lpFirst(lpt->lp);
        if (fptr != NULL) {
            fptr = lpFind(lpt->lp, fptr, (unsigned char *) field, sdslen(field), 2);
            if (fptr != NULL) {
                vptr = lpNext(lpt->lp, fptr);
                serverAssert(vptr != NULL);

                tptr = lpNext(lpt->lp, vptr);
                serverAssert(tptr && lpGetIntegerValue(tptr, &expire));

                if (expire != HASH_LP_NO_TTL)
                    prevExpire = expire;
            }
        }

        /* Return null if field does not exist */
        if (fptr == NULL || hashTypeIsExpired(o, expire)) {
            addReplyNull(c);
            return 0;
        }

        /* Reply with value */
        vstr = lpGetValue(vptr, &vlen, &vll);
        if (vstr)
            addReplyBulkCBuffer(c, vstr, vlen);
        else
            addReplyBulkLongLong(c, vll);
    } else {
        serverPanic("Unknown encoding: %d", o->encoding);
    }

    if (!(flag & HFE_CMD_EXPIRY_MASK) || /* Check if any of EX, EXAT, PX, PXAT, PERSIST flags is set */
        ((flag & HFE_CMD_GT) && (expireAt <= prevExpire)) ||
        ((flag & HFE_CMD_LT) && (expireAt >= prevExpire)) ||
        ((flag & HFE_CMD_XX) && (prevExpire == EB_EXPIRE_TIME_INVALID)) ||
        ((flag & HFE_CMD_NX) && (prevExpire != EB_EXPIRE_TIME_INVALID)) ||
        ((flag & HFE_CMD_PERSIST) && (prevExpire == EB_EXPIRE_TIME_INVALID))) {
        return 0;
    }

    if (*minPrevExp > prevExpire)
        *minPrevExp = prevExpire;

    /* if expiration time is in the past */
    if (checkAlreadyExpired(expireAt)) {
        hashTypeDelete(o, field, 1);
        return 1;
    }

    if (o->encoding == OBJ_ENCODING_HT) {
        if (flag & HFE_CMD_PERSIST) {
            hfieldPersist(o, hf);
        } else {
            if (!hfieldIsExpireAttached(hf)) {
                /* allocate new field with expire metadata */
                hfield hfNew = hfieldNew(hf, hfieldlen(hf), 1 /*withExpireMeta*/);
                /* Replace the old field with the new one with metadata */
                dictSetKey(d, de, hfNew);
                hfieldFree(hf);
                hf = hfNew;
            }

            dictExpireMetadata *meta = (dictExpireMetadata *) dictMetadata(d);
            if (prevExpire != EB_EXPIRE_TIME_INVALID)
                ebRemove(&meta->hfe, &hashFieldExpireBucketsType, hf);

            ebAdd(&meta->hfe, &hashFieldExpireBucketsType, hf, expireAt);
        }
    } else {
        if (flag & HFE_CMD_PERSIST)
            listpackExPersist(o, field, fptr, vptr);
        else
            listpackExUpdateExpiry(o, field, fptr, vptr, expireAt);
    }

    return 1;
}

/*
 * For each specified field: get its value and optionally set the field's
 * remaining time to live.
 *
 * HGETF key
 *   [NX | XX | GT | LT]
 *   [EX seconds | PX milliseconds | EXAT unix-time-seconds | PXAT unix-time-milliseconds | PERSIST]
 *   <FIELDS count field [field ...]>
 **/
void hgetfCommand(client *c) {
    int flags = 0;
    robj *hashObj, *keyArg = c->argv[1];

    int firstFieldPos = 0;
    int numFields = 0;
    uint64_t expireAt = EB_EXPIRE_TIME_INVALID;

    if (hgetfParseAndRewriteArgs(c, &flags, &expireAt, &firstFieldPos,
                                 &numFields) != C_OK)
        return;

    /* Read the hash object */
    if ((hashObj = lookupKeyWriteOrReply(c, c->argv[1], shared.null[c->resp])) == NULL ||
        checkType(c, hashObj, OBJ_HASH)) return;

    attachHfeMeta(c->db, hashObj, keyArg);
    uint64_t minExpire = hashTypeGetMinExpire(hashObj);

    /* Figure out from provided set of fields in command, which one has the minimum
     * expiration time, before the modification (Will be used for optimization below) */
    uint64_t minExpireFields = EB_EXPIRE_TIME_INVALID;

    int updated = 0;
    addReplyArrayLen(c, numFields);
    for (int i = 0; i < numFields ; i++) {
        sds field = c->argv[firstFieldPos + i]->ptr;
        updated += hgetfReplyValueAndSetExpiry(c, hashObj, field, flags,
                                               expireAt, &minExpireFields);
    }

    /* Notify keyspace event, update dirty count and update global HFE DS */
    if (updated > 0) {
        server.dirty += updated;
        signalModifiedKey(c,c->db,keyArg);
        notifyKeyspaceEvent(NOTIFY_HASH,"hgetf",keyArg,c->db->id);
        if (hashTypeLength(hashObj, 0) == 0) {
            dbDelete(c->db,keyArg);
            notifyKeyspaceEvent(NOTIFY_GENERIC,"del",keyArg, c->db->id);
        } else {
            updateGlobalHfeDs(c->db, hashObj, minExpire, minExpireFields);
        }
    }
}

/* Check hsetf command args and return 1 if TTL will be updated/discarded. */
static int hsetfCheckTTLCondition(int flag, uint64_t prevExpire, uint64_t expireAt) {
    /* When none of EX, PX, EXAT, PXAT, KEEPTTL are specified:
     * any previous expiration time associated with field is discarded. */
    if (!(flag & HFE_CMD_EXPIRY_MASK) && prevExpire != EB_EXPIRE_TIME_INVALID)
        return 1;

    if ((flag & (HFE_CMD_PX | HFE_CMD_PXAT | HFE_CMD_EX | HFE_CMD_EXAT))) {
        if (((flag & HFE_CMD_COND_MASK) == 0) || /* None of NX, PX, GT, LT is set */
            ((flag & HFE_CMD_GT) && (expireAt > prevExpire)) ||
            ((flag & HFE_CMD_LT) && (expireAt < prevExpire)) ||
            (flag & HFE_CMD_XX && prevExpire != EB_EXPIRE_TIME_INVALID) ||
            (flag & HFE_CMD_NX && prevExpire == EB_EXPIRE_TIME_INVALID)) {
            return 1;
        }
    }
    return 0;
}

/* For hsetf command, add reply from listpack item */
static void hsetfReplyFromListpack(client *c, unsigned char *vptr) {
    unsigned int vlen = UINT_MAX;
    long long vll = LLONG_MAX;
    unsigned char *vstr = NULL;

    if (!vptr) {
        addReplyNull(c);
    } else {
        vstr = lpGetValue(vptr, &vlen, &vll);
        if (vstr)
            addReplyBulkCBuffer(c, vstr, vlen);
        else
            addReplyBulkLongLong(c, vll);
    }
}

/* For hsetf command, add reply to client according to flag argument. */
static void hsetfAddReply(client *c, int flag, sds prevval, sds newval, int ret) {
    if (flag & HFE_CMD_GETOLD) {
        if (!prevval) {
            addReplyNull(c);
        } else {
            addReplyBulkCBuffer(c, prevval, sdslen(prevval));
        }
    } else if (flag & HFE_CMD_GETNEW) {
        if (!newval) {
            addReplyNull(c);
        } else {
            addReplyBulkCBuffer(c, newval, sdslen(newval));
        }
    } else {
        addReplyLongLong(c, ret);
    }
}

/* Set field and expire time according to 'flag'.
 * Return 1 if field and/or expire time is updated. */
static int hsetfSetFieldAndReply(client *c, robj *o, sds field, sds value,
                                 int flag, uint64_t expireAt, uint64_t *minPrevExp)
{
    int ret = HSETF_FAIL;
    uint64_t prevExpire = EB_EXPIRE_TIME_INVALID;

    if (o->encoding == OBJ_ENCODING_LISTPACK_EX) {
        long long expire;
        unsigned char *fptr, *vptr = NULL, *tptr;
        listpackEx *lpt = o->ptr;

        fptr = lpFirst(lpt->lp);
        if (fptr != NULL) {
            fptr = lpFind(lpt->lp, fptr, (unsigned char *) field, sdslen(field), 2);
            if (fptr != NULL) {
                vptr = lpNext(lpt->lp, fptr);
                tptr = lpNext(lpt->lp, vptr);
                serverAssert(tptr && lpGetIntegerValue(tptr, &expire));

                if (expire != HASH_LP_NO_TTL)
                    prevExpire = expire;
            }
        }

        /* Check DCF (don't create fields) and DOF (don't override fields) arg. */
        if ((!fptr && (flag & HFE_CMD_DCF)) || (fptr && (flag & HFE_CMD_DOF))) {
            /* When GETNEW or GETOLD is specified, regardless if a set operation
             * was actually performed, we return value / old value of field or
             * nil if there is no field. One corner case, if GETNEW and DOF
             * (don't override fields) arguments are given and field exists, we
             * won't override the field and return the existing value.
             */
            if (flag & (HFE_CMD_GETNEW | HFE_CMD_GETOLD))
                hsetfReplyFromListpack(c, vptr);
            else
                addReplyLongLong(c, ret);

            return 0;
        }

        /* Field value will be updated. */
        ret = HSETF_FIELD;

        /* Decide if we are going to set TTL */
        if (hsetfCheckTTLCondition(flag, prevExpire, expireAt))
            ret = HSETF_FIELD_AND_TTL;

        if (flag & HFE_CMD_GETOLD)
            hsetfReplyFromListpack(c, vptr);
        else if (flag & HFE_CMD_GETNEW)
            addReplyBulkCBuffer(c, (char*)value, sdslen(value));
        else
            addReplyLongLong(c, ret);

        if (!fptr) {
            if (ret != HSETF_FIELD_AND_TTL) {
                listpackExAddNew(o, field, value, HASH_LP_NO_TTL);
            } else {
                /* If expiration time is in the past, no need to create the field */
                if (!checkAlreadyExpired(expireAt)) {
                    if (*minPrevExp > expireAt)
                        *minPrevExp = expireAt;

                    listpackExAddNew(o, field, value, expireAt);
                }
            }
        } else {
            lpt->lp = lpReplace(lpt->lp, &vptr, (unsigned char *) value, sdslen(value));
            fptr = lpPrev(lpt->lp, vptr); /* Update fptr as above line invalidates it. */
            serverAssert(fptr != NULL);

            if (ret == HSETF_FIELD_AND_TTL) {
                if (*minPrevExp > prevExpire)
                    *minPrevExp = prevExpire;

                if (!(flag & HFE_CMD_EXPIRY_MASK)) {
                    /* If none of EX,EXAT,PX,PXAT,KEEPTTL is specified, TTL is
                     * discarded. */
                    listpackExPersist(o, field, fptr, vptr);
                } else if (checkAlreadyExpired(expireAt)) {
                    hashTypeDelete(o, field, 1);
                } else {
                    if (*minPrevExp > expireAt)
                        *minPrevExp = expireAt;

                    listpackExUpdateExpiry(o, field, fptr, vptr, expireAt);
                }
            }
        }

        return 1;
    } else if (o->encoding == OBJ_ENCODING_HT) {
        hfield hf = NULL;
        dictEntry *de = NULL;
        dict *d  = o->ptr;
        dictExpireMetadata *meta = (dictExpireMetadata *) dictMetadata(d);
        sds prevVal = NULL;

        /* First retrieve the field to check if it exists */
        de = dictFind(d, field);
        if (de) {
            hf = dictGetKey(de);
            prevExpire = hfieldGetExpireTime(hf);
            prevVal = dictGetVal(de);
        }

        /* Check DCF (don't create fields) and DOF (don't override fields) arg. */
        if ((!de && (flag & HFE_CMD_DCF)) || (de && (flag & HFE_CMD_DOF))) {
            hsetfAddReply(c, flag, prevVal, prevVal, ret);
            return 0;
        }

        /* Field value will be updated. */
        ret = HSETF_FIELD;

        /* Decide if we are going to set/discard TTL */
        if (hsetfCheckTTLCondition(flag, prevExpire, expireAt))
            ret = HSETF_FIELD_AND_TTL;

        hsetfAddReply(c, flag, prevVal, value, ret);

        if (!hf || !hfieldIsExpireAttached(hf)) {
            hfieldFree(hf);

            int withExpireMeta = (ret == HSETF_FIELD_AND_TTL) ? 1 : 0;
            hf = hfieldNew(field, sdslen(field), withExpireMeta);

            if (!de) {
                dictUseStoredKeyApi(d, 1);
                de = dictAddRaw(d, hf, NULL);
                dictUseStoredKeyApi(d, 0);
            }
            dictSetKey(d, de, hf);
        }

        dictSetVal(d, de, sdsdup(value));
        sdsfree(prevVal);

        if (ret == HSETF_FIELD_AND_TTL) {
            if (*minPrevExp > prevExpire)
                *minPrevExp = prevExpire;

            if (!(flag & HFE_CMD_EXPIRY_MASK)) {
                /* If none of EX,EXAT,PX,PXAT,KEEPTTL is specified, TTL is
                 * discarded. */
                hfieldPersist(o, hf);
            } else if (checkAlreadyExpired(expireAt)) {
                /* if expiration time is in the past */
                hashTypeDelete(o, field, 1);
            } else {
                if (*minPrevExp > expireAt)
                    *minPrevExp = expireAt;

                if (prevExpire != EB_EXPIRE_TIME_INVALID)
                    ebRemove(&meta->hfe, &hashFieldExpireBucketsType, hf);

                ebAdd(&meta->hfe, &hashFieldExpireBucketsType, hf, expireAt);
            }
        }

        return 1;
    } else {
        serverPanic("Unknown encoding: %d", o->encoding);
    }
}

/* Parse hsetf command arguments. Also rewrite few of the arguments for replica. */
static int hsetfParseAndRewriteArgs(client *c, int *flags, uint64_t *expireAt,
                                    int *firstFieldPos, int *fieldCount)
{
    long val;

    *flags = 0;
    *firstFieldPos = -1;
    *fieldCount = -1;

    for (int i = 2 ; i < c->argc ; ++i) {
        int flag = 0;

        if (!strcasecmp(c->argv[i]->ptr, "fvs")) {
            if (*firstFieldPos != -1) {
                addReplyErrorFormat(c, "multiple FVS argument");
                return C_ERR;
            }

            if (i >= c->argc - 3) {
                addReplyErrorArity(c);
                return C_ERR;
            }

            if (getRangeLongFromObjectOrReply(c, c->argv[i + 1], 1, INT_MAX, &val,
                                              "invalid number of fvs count") != C_OK)
                return C_ERR;

            if (val > ((c->argc - i  - 2) / 2)) {
                addReplyErrorArity(c);
                return C_ERR;
            }

            *firstFieldPos = i + 2;
            *fieldCount = (int) val;
            i = *firstFieldPos + (*fieldCount) * 2 - 1;
        } else if (!strcasecmp(c->argv[i]->ptr, "NX")) {
            if (*flags & (HFE_CMD_XX | HFE_CMD_GT | HFE_CMD_LT))
                goto err_condition;
            flag = HFE_CMD_NX;
        } else if (!strcasecmp(c->argv[i]->ptr, "XX")) {
            if (*flags & (HFE_CMD_NX | HFE_CMD_GT | HFE_CMD_LT))
                goto err_condition;
            flag = HFE_CMD_XX;
        } else if (!strcasecmp(c->argv[i]->ptr, "GT")) {
            if (*flags & (HFE_CMD_NX | HFE_CMD_XX | HFE_CMD_LT))
                goto err_condition;
            flag = HFE_CMD_GT;
        } else if (!strcasecmp(c->argv[i]->ptr, "LT")) {
            if (*flags & (HFE_CMD_NX | HFE_CMD_XX | HFE_CMD_GT))
                goto err_condition;
            flag = HFE_CMD_LT;
        } else if (!strcasecmp(c->argv[i]->ptr, "EX")) {
            if (*flags & (HFE_CMD_EXAT | HFE_CMD_PX | HFE_CMD_PXAT | HFE_CMD_KEEPTTL))
                goto err_expiration;

            if (i >= c->argc - 1)
                goto err_missing_expire;

            flag = HFE_CMD_EX;
            i++;
            if (validateExpire(c, UNIT_SECONDS, c->argv[i],
                               commandTimeSnapshot(), expireAt) != C_OK)
                return C_ERR;

        } else if (!strcasecmp(c->argv[i]->ptr, "PX")) {
            if (*flags & (HFE_CMD_EX | HFE_CMD_EXAT | HFE_CMD_PXAT | HFE_CMD_KEEPTTL))
                goto err_expiration;

            if (i >= c->argc - 1)
                goto err_missing_expire;

            flag = HFE_CMD_PX;
            i++;
            if (validateExpire(c, UNIT_MILLISECONDS, c->argv[i],
                               commandTimeSnapshot(), expireAt) != C_OK)
                return C_ERR;
        } else if (!strcasecmp(c->argv[i]->ptr, "EXAT")) {
            if (*flags & (HFE_CMD_EX | HFE_CMD_PX | HFE_CMD_PXAT | HFE_CMD_KEEPTTL))
                goto err_expiration;

            if (i >= c->argc - 1)
                goto err_missing_expire;

            flag = HFE_CMD_EXAT;
            i++;
            if (validateExpire(c, UNIT_SECONDS, c->argv[i], 0, expireAt) != C_OK)
                return C_ERR;
        } else if (!strcasecmp(c->argv[i]->ptr, "PXAT")) {
            if (*flags & (HFE_CMD_EX | HFE_CMD_EXAT | HFE_CMD_PX | HFE_CMD_KEEPTTL))
                goto err_expiration;

            if (i >= c->argc - 1)
                goto err_missing_expire;

            flag = HFE_CMD_PXAT;
            i++;
            if (validateExpire(c, UNIT_MILLISECONDS, c->argv[i], 0, expireAt) != C_OK)
                return C_ERR;
        } else if (!strcasecmp(c->argv[i]->ptr, "KEEPTTL")) {
            if (*flags & (HFE_CMD_EX | HFE_CMD_EXAT | HFE_CMD_PX | HFE_CMD_PXAT))
                goto err_expiration;
            flag = HFE_CMD_KEEPTTL;
        } else if (!strcasecmp(c->argv[i]->ptr, "DC")) {
            flag = HFE_CMD_DC;
        } else if (!strcasecmp(c->argv[i]->ptr, "DCF")) {
            if (*flags & HFE_CMD_DOF)
                goto err_field_condition;
            flag = HFE_CMD_DCF;
        } else if (!strcasecmp(c->argv[i]->ptr, "DOF")) {
            if (*flags & HFE_CMD_DCF)
                goto err_field_condition;
            flag = HFE_CMD_DOF;
        } else if (!strcasecmp(c->argv[i]->ptr, "GETNEW")) {
            if (*flags & HFE_CMD_GETOLD)
                goto err_return_condition;
            flag = HFE_CMD_GETNEW;
        } else if (!strcasecmp(c->argv[i]->ptr, "GETOLD")) {
            if (*flags & HFE_CMD_GETNEW)
                goto err_return_condition;
            flag = HFE_CMD_GETOLD;
        } else {
            addReplyErrorFormat(c, "unknown argument: %s", (char*) c->argv[i]->ptr);
            return C_ERR;
        }

        *flags |= flag;

        /* Rewrite the command for replica’s sake to unix time in msec */
        if (flag & (HFE_CMD_PX|HFE_CMD_EX|HFE_CMD_EXAT)) {
            rewriteClientCommandArgument(c, i - 1, shared.hsetfpxat); /* modify to PXAT */
            robj *expireObj = createStringObjectFromLongLong(*expireAt);
            rewriteClientCommandArgument(c, i, expireObj);
            decrRefCount(expireObj);
        }
    }

    /* FVS argument is mandatory. */
    if (*firstFieldPos <= 0) {
        addReplyError(c, "missing FVS argument");
        return C_ERR;
    }

    if (*flags & HFE_CMD_COND_MASK &&
        (!(*flags & (HFE_CMD_EX | HFE_CMD_EXAT | HFE_CMD_PX | HFE_CMD_PXAT))))
    {
        addReplyError(c, "NX, XX, GT, and LT can be specified only when EX, PX, EXAT, or PXAT is specified");
        return C_ERR;
    }

    return C_OK;

err_missing_expire:
    addReplyError(c, "missing expire time");
    return C_ERR;
err_condition:
    addReplyError(c, "Only one of NX, XX, GT, and LT arguments can be specified");
    return C_ERR;
err_expiration:
    addReplyError(c, "Only one of EX, PX, EXAT, PXAT or KEEPTTL arguments can be specified");
    return C_ERR;
err_field_condition:
    addReplyError(c, "Only one of DCF or DOF arguments can be specified");
    return C_ERR;
err_return_condition:
    addReplyError(c, "Only one of GETOLD or GETNEW arguments can be specified");
    return C_ERR;
}

/*
 * Set field value and optionally set the field's remaining time to live.
 * Optionally it creates the key/fields.
 *
 * HSETF key
 *      [DC] [DCF | DOF]
 *      [NX | XX | GT | LT]
 *      [GETNEW | GETOLD]
 *      [EX seconds | PX milliseconds | EXAT unix-time-seconds | PXAT unix-time-milliseconds | KEEPTTL]
 *      <FVS count field value [field value …]>
 */
void hsetfCommand(client *c) {
    int flags = 0;
    robj *hashObj, *keyArg = c->argv[1];

    int firstFieldPos = 0;
    int numFields = 0;
    uint64_t expireAt = EB_EXPIRE_TIME_INVALID;

    if (hsetfParseAndRewriteArgs(c, &flags, &expireAt, &firstFieldPos,
                                 &numFields) != C_OK)
        return;

    hashObj = lookupKeyWrite(c->db, c->argv[1]);
    if (!hashObj) {
        /* Don't create the object if command has DC or DCF arguments */
        if (flags & HFE_CMD_DC || flags & HFE_CMD_DCF) {
            addReplyOrErrorObject(c, shared.null[c->resp]);
            return;
        }

        hashObj = createHashObject();
        dbAdd(c->db,c->argv[1],hashObj);
    }

    hashTypeTryConversion(c->db,hashObj,c->argv,
                          firstFieldPos,
                          firstFieldPos + (numFields * 2) - 1);

    attachHfeMeta(c->db, hashObj, keyArg);
    uint64_t minExpire = hashTypeGetMinExpire(hashObj);

    /* Figure out from provided set of fields in command, which one has the minimum
     * expiration time, before the modification (Will be used for optimization below) */
    uint64_t minExpireFields = EB_EXPIRE_TIME_INVALID;

    int updated = 0;
    addReplyArrayLen(c, numFields);
    for (int i = 0; i < numFields ; i++) {
        sds field = c->argv[firstFieldPos + (i * 2)]->ptr;
        sds value = c->argv[firstFieldPos + (i * 2) + 1]->ptr;
        updated += hsetfSetFieldAndReply(c, hashObj, field, value, flags,
                                         expireAt, &minExpireFields);
    }

    if (updated == 0) {
        /* If we didn't update anything and object is empty, it means we just
         * created the object above and leaving it empty. If this is the case,
         * we should avoid creating the object in the first place.
         * See above DC / DCF flags check when object does not exist. */
        serverAssert(hashTypeLength(hashObj, 0) != 0);
    } else {
        /* Notify keyspace event, update dirty count and update global HFE DS */
        server.dirty += updated;
        signalModifiedKey(c,c->db,keyArg);
        notifyKeyspaceEvent(NOTIFY_HASH,"hsetf",keyArg,c->db->id);
        if (hashTypeLength(hashObj, 0) == 0) {
            dbDelete(c->db,keyArg);
            notifyKeyspaceEvent(NOTIFY_GENERIC,"del",keyArg, c->db->id);
        } else {
            updateGlobalHfeDs(c->db, hashObj, minExpire, minExpireFields);
        }
    }
}<|MERGE_RESOLUTION|>--- conflicted
+++ resolved
@@ -395,11 +395,7 @@
     char buf[LONG_STR_SIZE];
     serverAssert(o->encoding == OBJ_ENCODING_LISTPACK_EX);
     uint64_t min = EB_EXPIRE_TIME_INVALID;
-<<<<<<< HEAD
-    unsigned char *ptr, *pTuple, *s;
-=======
-    unsigned char *ptr, *field;
->>>>>>> 95cbe879
+    unsigned char *ptr, *pTuple;
     listpackEx *lpt = o->ptr;
 
     ptr = lpFirst(lpt->lp);
@@ -3898,7 +3894,7 @@
     *firstFieldPos = -1;
     *fieldCount = -1;
 
-    for (int i = 2 ; i < c->argc ; ++i) {
+    for (int i = 2 ; i < c->argc ; i++) {
         int flag = 0;
 
         if (!strcasecmp(c->argv[i]->ptr, "fvs")) {
