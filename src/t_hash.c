--- conflicted
+++ resolved
@@ -313,13 +313,8 @@
 
 #define HASH_LP_NO_TTL 0
 
-<<<<<<< HEAD
-static struct listpackTTL *listpackTTLCreate(void) {
-    listpackTTL *lpt = zcalloc(sizeof(*lpt));
-=======
 static struct listpackEx *listpackExCreate(void) {
     listpackEx *lpt = zcalloc(sizeof(*lpt));
->>>>>>> 6c6c6a41
     lpt->meta.trash = 1;
     lpt->lp = NULL;
     lpt->key = NULL;
