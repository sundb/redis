/*
 * Copyright Redis Ltd. 2024 - present
 *
 * Licensed under your choice of the Redis Source Available License 2.0 (RSALv2)
 * or the Server Side Public License v1 (SSPLv1).
 */

#include <stdio.h>
#include <stddef.h>
#include <stdlib.h>
#include <inttypes.h>
#include "zmalloc.h"
#include "redisassert.h"
#include "config.h"
#include "ebuckets.h"

#define UNUSED(x) (void)(x)

/*** DEBUGGING & VALIDATION
 *
 * To validate DS on add(), remove() and ebExpire()
 * #define EB_VALIDATE_DEBUG 1
 */

/*** BENCHMARK
 *
 * To benchmark ebuckets creation and active-expire with 10 million items, apply
 * the following command such that `EB_TEST_BENCHMARK` gets desired distribution
 * of expiration times:
 *
 *   # 0=1msec, 1=1sec, 2=1min, 3=1hour, 4=1day, 5=1week, 6=1month
 *   make REDIS_CFLAGS='-DREDIS_TEST -DEB_TEST_BENCHMARK=3' && ./src/redis-server test ebuckets
 */

/*
 *  Keep just enough bytes of bucket-key, taking into consideration configured
 *  EB_BUCKET_KEY_PRECISION, and ignoring LSB bits that has no impact.
 *
 * The main motivation is that since the bucket-key size determines the maximum
 * depth of the rax tree, then we can prune the tree to be more shallow and thus
 * reduce the maintenance and traversal of each node in the B-tree.
 */
#if EB_BUCKET_KEY_PRECISION < 8
#define EB_KEY_SIZE 6
#elif EB_BUCKET_KEY_PRECISION >= 8 && EB_BUCKET_KEY_PRECISION < 16
#define EB_KEY_SIZE 5
#else
#define EB_KEY_SIZE 4
#endif

/*
 * EB_SEG_MAX_ITEMS - Maximum number of items in rax-segment before trying to
 * split. To simplify, it has the same value as EB_LIST_MAX_ITEMS.
 */
#define EB_SEG_MAX_ITEMS 16
#define EB_LIST_MAX_ITEMS EB_SEG_MAX_ITEMS

/* From expiration time to bucket-key */
#define EB_BUCKET_KEY(exptime) ((exptime) >> EB_BUCKET_KEY_PRECISION)

 /* From bucket-key to expiration time */
#define EB_BUCKET_EXP_TIME(bucketKey) ((uint64_t)(bucketKey) << EB_BUCKET_KEY_PRECISION)

/*** structs ***/

typedef struct CommonSegHdr {
    eItem head;
} CommonSegHdr;


/* FirstSegHdr - Header of first segment of a bucket.
 *
 * A bucket in rax tree with a single segment will be as follows:
 *
 *            +-------------+     +------------+             +------------+
 *            | FirstSegHdr |     | eItem(1)   |             | eItem(N)   |
 * [rax] -->  | eItem head  | --> | void *next | --> ... --> | void *next | --+
 *            +-------------+     +------------+             +------------+   |
 *                    ^                                                       |
 *                    |                                                       |
 *                    +-------------------------------------------------------+
 *
 * Note that the cyclic references assist to update locally the segment(s) without
 * the need to "heavy" traversal of the rax tree for each change.
 */
typedef struct FirstSegHdr {
    eItem head;          /* first item in the list */
    uint32_t totalItems; /* total items in the bucket, across chained segments */
    uint32_t numSegs;    /* number of segments in the bucket */
} FirstSegHdr;

/* NextSegHdr - Header of next segment in an extended-segment (bucket)
 *
 * Here is the layout of an extended-segment, after adding another item to a single,
 * full (EB_SEG_MAX_ITEMS=16), segment (all items must have same bucket-key value):
 *
 *            +-------------+     +------------+      +------------+     +------------+             +------------+
 *            | FirstSegHdr |     | eItem(17)  |      | NextSegHdr |     | eItem(1)   |             | eItem(16)  |
 * [rax] -->  | eItem head  | --> | void *next | -->  | eItem head | --> | void *next | --> ... --> | void *next | --+
 *            +-------------+     +------------+      +------------+     +------------+             +------------+   |
 *                    ^                                  |    ^                                                      |
 *                    |                                  |    |                                                      |
 *                    +------------- firstSeg / prevSeg -+    +------------------------------------------------------+
 */
typedef struct NextSegHdr {
    eItem head;
    CommonSegHdr *prevSeg; /* pointer to previous segment */
    FirstSegHdr *firstSeg; /* pointer to first segment of the bucket */
} NextSegHdr;

/* Selective copy of ifndef from server.h instead of including it */
#ifndef static_assert
#define static_assert(expr, lit) extern char __static_assert_failure[(expr) ? 1:-1]
#endif
/* Verify that "head" field is aligned in FirstSegHdr, NextSegHdr and CommonSegHdr */
static_assert(offsetof(FirstSegHdr, head) == 0, "FirstSegHdr head is not aligned");
static_assert(offsetof(NextSegHdr, head) == 0, "FirstSegHdr head is not aligned");
static_assert(offsetof(CommonSegHdr, head) == 0, "FirstSegHdr head is not aligned");
/* Verify attached metadata to rax is aligned */
static_assert(offsetof(rax, metadata) % sizeof(void*) == 0, "metadata field is not aligned in rax");

/* EBucketNew - Indicates the caller to create a new bucket following the addition
 * of another item to a bucket (either single-segment or extended-segment). */
typedef struct EBucketNew {
    FirstSegHdr segment;
    ExpireMeta *mLast;  /* last item in the chain */
    uint64_t ebKey;
} EBucketNew;

static void ebNewBucket(EbucketsType *type, EBucketNew *newBucket, eItem item, uint64_t key);
static int ebBucketPrint(uint64_t bucketKey, EbucketsType *type, FirstSegHdr *firstSeg);
static uint64_t *ebRaxNumItems(rax *rax);

/*** Static functions ***/

/* Extract pointer to list from ebuckets handler */
static inline rax *ebGetRaxPtr(ebuckets eb) { return (rax *)eb; }

/* The lsb in ebuckets pointer determines whether the pointer points to rax or list. */
static inline int ebIsList(ebuckets eb) {
    return (((uintptr_t)(void *)eb & 0x1) == 1);
}
/* set lsb in ebuckets pointer to 1 to mark it as list. Unless empty (NULL) */
static inline ebuckets ebMarkAsList(eItem item) {
    if (item == NULL) return item;

    /* either 'itemsAddrAreOdd' or not, we end up with lsb is set to 1 */
    return (void *) ((uintptr_t) item | 1);
}

/* Extract pointer to the list from ebuckets handler */
static inline eItem ebGetListPtr(EbucketsType *type, ebuckets eb) {
    /* if 'itemsAddrAreOdd' then no need to reset lsb bit */
    if (type->itemsAddrAreOdd)
        return eb;
    else
        return (void*)((uintptr_t)(eb) & ~1);
}

/* Converts the logical starting time value of a given bucket-key to its equivalent
 * "physical" value in the context of an rax tree (rax-key). Although their values
 * are the same, their memory layouts differ. The raxKey layout orders bytes in
 * memory is from the MSB to the LSB, and the length of the key is EB_KEY_SIZE. */
static inline void bucketKey2RaxKey(uint64_t bucketKey, unsigned char *raxKey) {
    for (int i = EB_KEY_SIZE-1; i >= 0; --i) {
        raxKey[i] = (unsigned char) (bucketKey & 0xFF);
        bucketKey >>= 8;
    }
}

/* Converts the "physical" value of rax-key to its logical counterpart, representing
 * the starting time value of a bucket. The values are equivalent, but their memory
 * layouts differ. The raxKey is assumed to be ordered from the MSB to the LSB with
 * a length of EB_KEY_SIZE. The resulting bucket-key is the logical representation
 * with respect to ebuckets. */
static inline uint64_t raxKey2BucketKey(unsigned char *raxKey) {
    uint64_t bucketKey = 0;
    for (int i = 0; i < EB_KEY_SIZE ; ++i)
        bucketKey = (bucketKey<<8) + raxKey[i];
    return bucketKey;
}

/* Add another item to a bucket that consists of extended-segments. In this
 * scenario, all items in the bucket share the same bucket-key value and the first
 * segment is already full (if not, the function ebSegAddAvail() would have being
 * called). This requires the creation of another segment. The layout of the
 * segments before and after the addition of the new item is as follows:
 *
 *  Before:                               [segHdr] -> {item1,..,item16} -> [..]
 *  After:   [segHdr] -> {newItem} -> [nextSegHdr] -> {item1,..,item16} -> [..]
 *
 *  Take care to persist `segHdr` to be the same instance after the change.
 *  This is important because the rax tree is pointing to it. */
static int ebSegAddExtended(EbucketsType *type, FirstSegHdr *firstSegHdr, eItem newItem) {
    /* Allocate nextSegHdr and let it take the items of first segment header */
    NextSegHdr *nextSegHdr = zmalloc(sizeof(NextSegHdr));
    nextSegHdr->head = firstSegHdr->head;
    /* firstSegHdr will stay the first and new nextSegHdr will follow it */
    nextSegHdr->prevSeg = (CommonSegHdr *) firstSegHdr;
    nextSegHdr->firstSeg = firstSegHdr;

    ExpireMeta *mIter = type->getExpireMeta(nextSegHdr->head);
    mIter->firstItemBucket = 0;
    for (int i = 0 ; i < EB_SEG_MAX_ITEMS-1 ; i++)
        mIter = type->getExpireMeta(mIter->next);

    if (mIter->lastItemBucket) {
        mIter->next = nextSegHdr;
    } else {
        /* Update next-next-segment to point back to next-segment */
        NextSegHdr *nextNextSegHdr = mIter->next;
        nextNextSegHdr->prevSeg = (CommonSegHdr *) nextSegHdr;
    }

    firstSegHdr->numSegs += 1;
    firstSegHdr->totalItems += 1;
    firstSegHdr->head = newItem;

    ExpireMeta *mNewItem = type->getExpireMeta(newItem);
    mNewItem->numItems = 1;
    mNewItem->next = nextSegHdr;
    mNewItem->firstItemBucket = 1;
    mNewItem->lastInSegment = 1;

    return 0;
}

/* Add another eItem to a segment with available space. Keep items sorted in ascending order */
static int ebSegAddAvail(EbucketsType *type, FirstSegHdr *seg, eItem item) {
    eItem head = seg->head;
    ExpireMeta *nextMeta;
    ExpireMeta *mHead = type->getExpireMeta(head);
    ExpireMeta *mItem = type->getExpireMeta(item);
    uint64_t itemExpireTime = ebGetMetaExpTime(mItem);

    seg->totalItems++;

    assert(mHead->numItems < EB_SEG_MAX_ITEMS);

    /* if new item expiry time is smaller than the head then add it before the head */
    if (ebGetMetaExpTime(mHead) > itemExpireTime) {
        /* Insert item as the new head */
        mItem->next = head;
        mItem->firstItemBucket = mHead->firstItemBucket;
        mItem->numItems = mHead->numItems + 1;
        mHead->firstItemBucket = 0;
        mHead->numItems = 0;
        seg->head = item;
        return 0;
    }

    /* Insert item in the middle of segment */
    ExpireMeta *mIter = mHead;
    for (int i = 1 ; i < mHead->numItems ; i++) {
        nextMeta = type->getExpireMeta(mIter->next);
        /* Insert item in the middle */
        if (ebGetMetaExpTime(nextMeta) > itemExpireTime) {
            mHead->numItems = mHead->numItems + 1;
            mItem->next = mIter->next;
            mIter->next = item;
            return 0;
        }
        mIter = nextMeta;
    }

    /* Insert item as the last item of the segment. Inherit flags from previous last item */
    mHead->numItems = mHead->numItems + 1;
    mItem->next = mIter->next;
    mItem->lastInSegment = mIter->lastInSegment;
    mItem->lastItemBucket = mIter->lastItemBucket;
    mIter->lastInSegment = 0;
    mIter->lastItemBucket = 0;
    mIter->next = item;
    return 0;
}

/* Return 1 if split segment to two succeeded. Else, return 0. The only reason
 * the split can fail is that All the items in the segment have the same bucket-key */
static int ebTrySegSplit(EbucketsType *type, FirstSegHdr *seg, EBucketNew *newBucket) {
    int minMidDist=(EB_SEG_MAX_ITEMS / 2), bestMiddleIndex = -1;
    uint64_t splitKey = -1;
    eItem firstItemSecondPart;
    ExpireMeta *mLastItemFirstPart, *mFirstItemSecondPart;

    eItem head = seg->head;
    ExpireMeta *mHead = type->getExpireMeta(head);
    ExpireMeta *mNext, *mIter = mHead;

    /* Search for best middle index to split the segment into two segments. As the
     * items are arranged in ascending order, it cannot split between two items that
     * have the same expiration time and therefore the split won't necessarily be
     * balanced (Or won't be possible to split at all if all have the same exp-time!)
     */
    for (int i = 0 ; i < EB_SEG_MAX_ITEMS-1 ; i++) {
        //printf ("i=%d\n", i);
        mNext = type->getExpireMeta(mIter->next);
        if (EB_BUCKET_KEY(ebGetMetaExpTime(mNext)) > EB_BUCKET_KEY(
                                                         ebGetMetaExpTime(mIter))) {
            /* If found better middle index before reaching halfway, save it */
            if (i < (EB_SEG_MAX_ITEMS/2)) {
                splitKey = EB_BUCKET_KEY(ebGetMetaExpTime(mNext));
                bestMiddleIndex = i;
                mLastItemFirstPart = mIter;
                mFirstItemSecondPart = mNext;
                firstItemSecondPart = mIter->next;
                minMidDist = (EB_SEG_MAX_ITEMS / 2) - bestMiddleIndex;
            } else {
                /* after crossing the middle need only to look for the first diff */
                if (minMidDist > (i + 1 - EB_SEG_MAX_ITEMS / 2)) {
                    splitKey = EB_BUCKET_KEY(ebGetMetaExpTime(mNext));
                    bestMiddleIndex = i;
                    mLastItemFirstPart = mIter;
                    mFirstItemSecondPart = mNext;
                    firstItemSecondPart = mIter->next;
                    minMidDist = i + 1 - EB_SEG_MAX_ITEMS / 2;
                }
            }
        }
        mIter = mNext;
    }

    /* If cannot find index to split because all with same EB_BUCKET_KEY(), then
     * segment should be treated as extended segment */
    if (bestMiddleIndex == -1)
        return 0;

    /* New bucket */
    newBucket->segment.head = firstItemSecondPart;
    newBucket->segment.numSegs = 1;
    newBucket->segment.totalItems = EB_SEG_MAX_ITEMS - bestMiddleIndex - 1;
    mFirstItemSecondPart->numItems = EB_SEG_MAX_ITEMS - bestMiddleIndex - 1;
    newBucket->mLast = mIter;
    newBucket->ebKey = splitKey;
    mIter->lastInSegment = 1;
    mIter->lastItemBucket = 1;
    mIter->next = &newBucket->segment; /* to be updated by caller */
    mFirstItemSecondPart->firstItemBucket = 1;

    /* update existing bucket */
    seg->totalItems = bestMiddleIndex + 1;
    mHead->numItems = bestMiddleIndex + 1;
    mLastItemFirstPart->lastInSegment = 1;
    mLastItemFirstPart->lastItemBucket = 1;
    mLastItemFirstPart->next = seg;
    return 1;
}

/* Return 1 if managed to expire the entire segment. Returns 0 otherwise. */
int ebSingleSegExpire(FirstSegHdr *firstSegHdr,
                             EbucketsType *type,
                             ExpireInfo *info,
                             eItem *updateList)
{
    uint64_t itemExpTime;
    eItem iter = firstSegHdr->head;
    ExpireMeta *mIter = type->getExpireMeta(iter);
    uint32_t i=0, numItemsInSeg = mIter->numItems;

    while (info->itemsExpired < info->maxToExpire) {
        itemExpTime = ebGetMetaExpTime(mIter);

        /* Items are arranged in ascending expire-time order in a segment. Stops
         * active expiration when an item's expire time is greater than `now`. */
        if (itemExpTime > info->now)
            break;

        /* keep aside next before deletion of iter */
        eItem next = mIter->next;
        mIter->trash = 1;
        ExpireAction act = info->onExpireItem(iter, info->ctx);

        /* if (act == ACT_REMOVE_EXP_ITEM)
         *  then don't touch the item. Assume it got deleted */

        /* If indicated to stop then break (cb didn't delete the item) */
        if (act == ACT_STOP_ACTIVE_EXP) {
            mIter->trash = 0;
            break;
        }

        if (act == ACT_UPDATE_EXP_ITEM) {
            mIter->next = *updateList;
            *updateList = iter;
        }

        ++info->itemsExpired;

        /* if deleted all items in segment, delete header and return */
        if (++i == numItemsInSeg) {
            zfree(firstSegHdr);
            return 1;
        }

        /* More items in the segment. Set iter to next item and update mIter */
        iter = next;
        mIter = type->getExpireMeta(iter);
    }

    /* Update the single-segment with remaining items */
    mIter->numItems = numItemsInSeg - i;
    mIter->firstItemBucket = 1;
    firstSegHdr->head = iter;
    firstSegHdr->totalItems -= i;

    /* Update nextExpireTime */
    info->nextExpireTime = ebGetMetaExpTime(mIter);

    return 0;
}

/* return 1 if managed to expire the entire segment. Returns 0 otherwise. */
static int ebSegExpire(FirstSegHdr *firstSegHdr,
                       EbucketsType *type,
                       ExpireInfo *info,
                       eItem *updateList)
{
    eItem iter = firstSegHdr->head;
    uint32_t numSegs = firstSegHdr->numSegs;
    void *nextSegHdr = firstSegHdr;

    if (numSegs == 1)
        return ebSingleSegExpire(firstSegHdr, type, info, updateList);

    /*
     * In an extended-segment, there's no need to verify the expiration time of
     * each item. This is because all items in an extended-segment share the same
     * bucket-key. Therefore, we can remove all items without checking their
     * individual expiration times. This is different from a single-segment
     * scenario, where items can have different bucket-keys.
     */
    for (uint32_t seg=0 ; seg < numSegs ; seg++) {
        uint32_t i;
        ExpireMeta *mIter = type->getExpireMeta(iter);
        uint32_t numItemsInSeg = mIter->numItems;

        for (i = 0; (i < numItemsInSeg) && (info->itemsExpired < info->maxToExpire) ; ++i) {
            mIter = type->getExpireMeta(iter);
            eItem toDelete = iter;
            iter = mIter->next;
            mIter->trash = 1;
            ExpireAction act = info->onExpireItem(toDelete, info->ctx);

            /* if (act == ACT_REMOVE_EXP_ITEM)
             *  then don't touch the item. Assume it got deleted */

            /* If indicated to stop then break (callback didn't delete the item) */
            if (act == ACT_STOP_ACTIVE_EXP) {
                mIter->trash = 0;
                break;
            }

            if (act == ACT_UPDATE_EXP_ITEM) {
                mIter->next = *updateList;
                *updateList = toDelete;
            }

            ++info->itemsExpired;
            firstSegHdr->totalItems -= 1;
        }

        /* if deleted all items in segment */
        if (i == numItemsInSeg) {
            /* If not last segment in bucket, then delete segment header */
            if (seg + 1 < numSegs) {
                nextSegHdr = iter;
                iter = ((NextSegHdr *) nextSegHdr)->head;
                zfree(nextSegHdr);
                firstSegHdr->numSegs -= 1;
                firstSegHdr->head = iter;
                mIter = type->getExpireMeta(iter);
                mIter->firstItemBucket = 1;
            }
        } else {
            /* We reached here because for-loop above break due to
             * ACT_STOP_ACTIVE_EXP or reached maxToExpire */
            firstSegHdr->head = iter;
            mIter = type->getExpireMeta(iter);
            mIter->numItems = numItemsInSeg - i;
            mIter->firstItemBucket = 1;
            info->nextExpireTime = ebGetMetaExpTime(mIter);

            /* If deleted one or more segments, update prevSeg of next seg to point firstSegHdr.
             * If it is the last segment, then last item need to point firstSegHdr */
            if (seg>0) {
                int numItems = mIter->numItems;
                for (int i = 0; i < numItems - 1; i++)
                    mIter = type->getExpireMeta(mIter->next);

                if (mIter->lastItemBucket) {
                    mIter->next = firstSegHdr;
                } else {
                    /* Update next-segment to point back to firstSegHdr */
                    NextSegHdr *nsh = mIter->next;
                    nsh->prevSeg = (CommonSegHdr *) firstSegHdr;
                }
            }

            return 0;
        }
    }

    /* deleted last segment in bucket */
    zfree(firstSegHdr);
    return 1;
}

/*** Static functions of list ***/

/* Convert a list to rax.
 *
 * To create a new rax, the function first converts the list to a segment by
 * allocating a segment header and attaching to it the already existing list.
 * Then, it adds the new segment to the rax as the first bucket. */
static rax *ebConvertListToRax(eItem listHead, EbucketsType *type) {
    FirstSegHdr *firstSegHdr = zmalloc(sizeof(FirstSegHdr));
    firstSegHdr->head = listHead;
    firstSegHdr->totalItems = EB_LIST_MAX_ITEMS ;
    firstSegHdr->numSegs = 1;

    /* update last item to point on the segment header */
    ExpireMeta *metaItem = type->getExpireMeta(listHead);
    uint64_t bucketKey = EB_BUCKET_KEY(ebGetMetaExpTime(metaItem));
    while (metaItem->lastItemBucket == 0)
        metaItem = type->getExpireMeta(metaItem->next);
    metaItem->next = firstSegHdr;

    /* Use min expire-time for the first segment in rax */
    unsigned char raxKey[EB_KEY_SIZE];
    bucketKey2RaxKey(bucketKey, raxKey);
    rax *rax = raxNewWithMetadata(sizeof(uint64_t));
    *ebRaxNumItems(rax) = EB_LIST_MAX_ITEMS;
    raxInsert(rax, raxKey, EB_KEY_SIZE, firstSegHdr, NULL);
    return rax;
}

/**
 * Adds another 'item' to the ebucket of type list, keeping the list sorted by
 * ascending expiration time.
 *
 * @param eb - Pointer to the ebuckets handler of type list. Gets updated if the item is
 * added as the new head.
 * @param type - Pointer to the EbucketsType structure defining the type of ebucket.
 * @param item - The eItem to be added to the list.
 *
 * @return 1 if the maximum list length is reached; otherwise, return 0.
 */
static int ebAddToList(ebuckets *eb, EbucketsType *type, eItem item) {
    ExpireMeta *metaItem = type->getExpireMeta(item);

    /* if ebucket-list is empty (NULL), then create a new list by marking 'item'
     * as the head and tail of the list */
    if (unlikely(ebIsEmpty(*eb))) {
        metaItem->next = NULL;
        metaItem->numItems = 1;
        metaItem->lastInSegment = 1;
        metaItem->firstItemBucket = 1;
        metaItem->lastItemBucket = 1;
        *eb = ebMarkAsList(item);
        return 0;
    }

    eItem head = ebGetListPtr(type, *eb);
    ExpireMeta *metaHead = type->getExpireMeta(head);

    /* If reached max items in list, then return 1 */
    if (metaHead->numItems == EB_LIST_MAX_ITEMS)
        return 1;

    /* if expiry time of 'item' is smaller than the head then add it as the new head */
    if (ebGetMetaExpTime(metaHead) > ebGetMetaExpTime(metaItem)) {
        /* Insert item as the new head */
        metaItem->next = head;
        metaItem->firstItemBucket = 1;
        metaItem->numItems = metaHead->numItems + 1;
        metaHead->firstItemBucket = 0;
        metaHead->numItems = 0;
        *eb = ebMarkAsList(item);
        return 0;
    }


    /* Try insert item in the middle of list */
    ExpireMeta *mIter = metaHead;
    for (int i = 1 ; i < metaHead->numItems ; i++) {
        ExpireMeta *nextMeta = type->getExpireMeta(mIter->next);
        /* Insert item in the middle */
        if (ebGetMetaExpTime(nextMeta) > ebGetMetaExpTime(metaItem)) {
            metaHead->numItems += 1;
            metaItem->next = mIter->next;
            mIter->next = item;
            return 0;
        }
        mIter = nextMeta;
    }

    /* Insert item as the last item of the list. */
    metaHead->numItems += 1;
    metaItem->next = NULL;
    metaItem->lastInSegment = 1;
    metaItem->lastItemBucket = 1;
    /* Update obsolete last item */
    mIter->lastInSegment = 0;
    mIter->lastItemBucket = 0;
    mIter->next = item;
    return 0;
}

/* return 1 if removed from list. Otherwise, return 0 */
static int ebRemoveFromList(ebuckets *eb, EbucketsType *type, eItem item) {
    if (ebIsEmpty(*eb))
        return 0; /* not removed */

    ExpireMeta *metaItem = type->getExpireMeta(item);
    eItem head = ebGetListPtr(type, *eb);

    /* if item is the head of the list */
    if (head == item) {
        eItem newHead = metaItem->next;
        if (newHead != NULL) {
            ExpireMeta *mNewHead = type->getExpireMeta(newHead);
            mNewHead->numItems = metaItem->numItems - 1;
            mNewHead->firstItemBucket = 1;
            *eb = ebMarkAsList(newHead);
            return 1; /* removed */
        }
        *eb = NULL;
        return 1; /* removed */
    }

    /* item is not the head of the list */
    ExpireMeta *metaHead = type->getExpireMeta(head);

    eItem iter = head;
    while (iter != NULL) {
        ExpireMeta *metaIter = type->getExpireMeta(iter);
        if (metaIter->next == item) {
            metaIter->next = metaItem->next;
            /* If deleted item is the last in the list, then update new last item */
            if (metaItem->next == NULL) {
                metaIter->lastInSegment = 1;
                metaIter->lastItemBucket = 1;
            }
            metaHead->numItems -= 1;
            return 1; /* removed */
        }
        iter = metaIter->next;
    }
    return 0; /* not removed */
}

/* return 1 if none left. Otherwise return 0 */
static int ebListExpire(ebuckets *eb,
                        EbucketsType *type,
                        ExpireInfo *info,
                        eItem *updateList)
{
    uint32_t expired = 0;
    eItem item = ebGetListPtr(type, *eb);
    ExpireMeta *metaItem = type->getExpireMeta(item);
    uint32_t numItems = metaItem->numItems; /* first item must exists */

    while (item != NULL) {
        metaItem = type->getExpireMeta(item);
        uint64_t itemExpTime = ebGetMetaExpTime(metaItem);

        /* Items are arranged in ascending expire-time order in a list. Stops list
         * active expiration when an item's expiration time is greater than `now`. */
        if (itemExpTime > info->now)
            break;

        if (info->itemsExpired == info->maxToExpire)
            break;

        eItem *next = metaItem->next;
        metaItem->trash = 1;
        ExpireAction act = info->onExpireItem(item, info->ctx);

        /* if (act == ACT_REMOVE_EXP_ITEM)
         *  then don't touch the item. Assume it got deleted */

        /* If indicated to stop then break (cb didn't delete the item) */
        if (act == ACT_STOP_ACTIVE_EXP) {
            metaItem->trash = 0;
            break;
        }

        if (act == ACT_UPDATE_EXP_ITEM) {
            metaItem->next = *updateList;
            *updateList = item;
        }

        ++expired;
        ++(info->itemsExpired);
        item = next;
    }

    if (expired == numItems) {
        *eb = NULL;
        info->nextExpireTime = 0;
        return 1;
    }

    metaItem->numItems = numItems - expired;
    metaItem->firstItemBucket = 1;
    info->nextExpireTime = ebGetMetaExpTime(metaItem);
    *eb = ebMarkAsList(item);
    return 0;
}

/* Validate the general structure of the list */
static void ebValidateList(eItem head, EbucketsType *type) {
    if (head == NULL)
        return;

    ExpireMeta *mHead = type->getExpireMeta(head);
    eItem iter = head;
    ExpireMeta *mIter = type->getExpireMeta(iter), *mIterPrev = NULL;

    for (int i = 0; i < mHead->numItems ; ++i) {
        mIter = type->getExpireMeta(iter);
        if (i == 0) {
            /* first item */
            assert(mIter->numItems > 0 && mIter->numItems <= EB_LIST_MAX_ITEMS);
            assert(mIter->firstItemBucket == 1);
        } else  {
            /* Verify that expire time of previous item is smaller or equal */
            assert(ebGetMetaExpTime(mIterPrev) <= ebGetMetaExpTime(mIter));
            assert(mIter->numItems == 0);
            assert(mIter->firstItemBucket == 0);
        }

        if (i == (mHead->numItems - 1)) {
            /* last item */
            assert(mIter->lastInSegment == 1);
            assert(mIter->lastItemBucket == 1);
            assert(mIter->next == NULL);
        } else {
            assert(mIter->lastInSegment == 0);
            assert(mIter->lastItemBucket == 0);
            assert(mIter->next != NULL);
            mIterPrev = mIter;
            iter = mIter->next;
        }
    }
}

/*** Static functions of ebuckets / rax ***/

static uint64_t *ebRaxNumItems(rax *rax) {
    return (uint64_t*) rax->metadata;
}

/* Allocate a single segment with a single item */
static void ebNewBucket(EbucketsType *type, EBucketNew *newBucket, eItem item, uint64_t key) {
    ExpireMeta *mItem = type->getExpireMeta(item);

    newBucket->segment.head = item;
    newBucket->segment.totalItems = 1;
    newBucket->segment.numSegs = 1;
    newBucket->mLast = type->getExpireMeta(item);
    newBucket->ebKey = key;
    mItem->numItems = 1;
    mItem->firstItemBucket = 1;
    mItem->lastInSegment = 1;
    mItem->lastItemBucket = 1;
    mItem->next = &newBucket->segment;
}

/*
 * ebBucketPrint - Prints all the segments in the bucket and time expiration
 * of each item in the following fashion:
 *
 *      Bucket(tot=0008,sgs=0001) :    [11, 21, 26, 27, 29, 49, 59, 62]
 *      Bucket(tot=0007,sgs=0001) :    [67, 86, 90, 92, 115, 123, 126]
 *      Bucket(tot=0005,sgs=0001) :    [130, 135, 135, 136, 140]
 *      Bucket(tot=0009,sgs=0002) :    [182]
 *                                     [162, 163, 167, 168, 172, 177, 183, 186]
 *      Bucket(tot=0001,sgs=0001) :    [193]
 */
static int ebBucketPrint(uint64_t bucketKey, EbucketsType *type, FirstSegHdr *firstSeg) {
    eItem iter;
    ExpireMeta *mIter, *mHead;
    static int PRINT_EXPIRE_META_FLAGS=0;

    iter = firstSeg->head;
    mHead = type->getExpireMeta(iter);

    printf("Bucket(key=%06" PRIu64 ",tot=%04d,sgs=%04d) :", bucketKey, firstSeg->totalItems, firstSeg->numSegs);
    while (1) {
        mIter = type->getExpireMeta(iter);  /* not really needed. Just to hash the compiler */
        printf("    [");
        for (int i = 0; i < mHead->numItems ; ++i) {
            mIter = type->getExpireMeta(iter);
            uint64_t expireTime = ebGetMetaExpTime(mIter);

            if (i == 0 && PRINT_EXPIRE_META_FLAGS)
                printf("%" PRIu64 "<n=%d,f=%d,ls=%d,lb=%d>, ",
                       expireTime, mIter->numItems, mIter->firstItemBucket,
                       mIter->lastInSegment, mIter->lastItemBucket);
            else if (i == (mHead->numItems - 1) && PRINT_EXPIRE_META_FLAGS) {
                printf("%" PRIu64 "<n=%d,f=%d,ls=%d,lb=%d>",
                       expireTime, mIter->numItems, mIter->firstItemBucket,
                       mIter->lastInSegment, mIter->lastItemBucket);
            } else
                printf("%" PRIu64 "%s", expireTime, (i == mHead->numItems - 1) ? "" : ", ");

            iter = mIter->next;
        }

        if (mIter->lastItemBucket) {
            printf("]\n");
            break;
        }
        printf("]\n                           ");
        iter = ((NextSegHdr *) mIter->next)->head;
        mHead = type->getExpireMeta(iter);

    }
    return 0;
}

/* Add another eItem to bucket. If needed return 'newBucket' for insertion in rax tree.
 *
 * 1) If the bucket is based on a single, not full segment, then add the item to the segment.
 * 2) If a single, full segment, then try to split it and then add the item.
 * 3) If failed to split, then all items in the bucket have the same bucket-key.
 *    - If the new item has the same bucket-key, then extend the segment to
 *      be an extended-segment, if not already, and add the item to it.
 *    - If the new item has a different bucket-key, then allocate a new bucket
 *      for it.
 */
static int ebAddToBucket(EbucketsType *type,
                         FirstSegHdr *firstSegBkt,
                         eItem item,
                         EBucketNew *newBucket,
                         uint64_t *updateBucketKey)
{
    newBucket->segment.head = NULL; /* no new bucket as default */

    if (firstSegBkt->numSegs == 1) {
        /* If bucket is a single, not full segment, then add the item to the segment */
        if (firstSegBkt->totalItems < EB_SEG_MAX_ITEMS)
            return ebSegAddAvail(type, firstSegBkt, item);

        /* If bucket is a single, full segment, and segment split succeeded */
        if (ebTrySegSplit(type, firstSegBkt, newBucket) == 1) {
            /* The split got failed only because all items in the segment have the
             * same bucket-key */
            ExpireMeta *mItem = type->getExpireMeta(item);

            /* Check which of the two segments the new item should be added to. Note that
             * after the split, bucket-key of `newBucket` is bigger than bucket-key of
             * `firstSegBkt`. That is `firstSegBkt` preserves its bucket-key value
             * (and its location in rax tree) before the split */
            if (EB_BUCKET_KEY(ebGetMetaExpTime(type->getExpireMeta(item))) < newBucket->ebKey) {
                return ebSegAddAvail(type, firstSegBkt, item);
            } else {
                /* Add the `item` to the new bucket */
                ebSegAddAvail(type, &(newBucket->segment), item);

                /* if new item is now last item in the segment, then update lastItemBucket */
                if (mItem->lastItemBucket)
                    newBucket->mLast = mItem;
                return 0;
            }
        }
    }

    /* If reached here, then either:
     * (1) a bucket with multiple segments
     * (2) Or, a single, full segment which failed to split.
     *
     * Either way, all items in the bucket have the same bucket-key value. Thus:
     * (A) If 'item' has the same bucket-key as the ones in this bucket, then add it as well
     * (B) Else, allocate a new bucket for it.
     */

    ExpireMeta *mHead = type->getExpireMeta(firstSegBkt->head);
    ExpireMeta *mItem = type->getExpireMeta(item);

    uint64_t bucketKey = EB_BUCKET_KEY(ebGetMetaExpTime(mHead)); /* same for all items in the segment */
    uint64_t itemKey = EB_BUCKET_KEY(ebGetMetaExpTime(mItem));

    if (bucketKey == itemKey) {
        /* New item has the same bucket-key as the ones in this bucket, Add it as well */
        if (mHead->numItems < EB_SEG_MAX_ITEMS)
            return ebSegAddAvail(type, firstSegBkt, item); /* Add item to first segment */
        else  {
            /* If a regular segment becomes extended-segment, then update the
             * bucket-key to be aligned with the expiration-time of the items
             * it contains */
            if (firstSegBkt->numSegs == 1)
                *updateBucketKey = bucketKey;

            return ebSegAddExtended(type, firstSegBkt, item); /* Add item in a new segment */
        }
    } else {
        /* If the item cannot be added to the visited (extended-segment) bucket
         * because it has a key not equal to bucket-key, then need to allocate a new
         * bucket for the item. If the key of the item is below the bucket-key of
         * the visited bucket, then the new item will be added to a new segment
         * before it and the visited bucket key will be updated to accurately
         * reflect the bucket-key of the (extended-segment) bucket */
        if (bucketKey > itemKey)
            *updateBucketKey = bucketKey;

        ebNewBucket(type, newBucket, item, EB_BUCKET_KEY(ebGetMetaExpTime(mItem)));
        return 0;
    }
}

/*
 * Remove item from rax
 *
 * Return 1 if removed. Otherwise, return 0
 *
 * Note: The function is optimized to remove items locally from segments without
 *       traversing rax tree or stepping long extended-segments. Therefore, it is
 *       assumed that the item is present in the bucket without verification.
 *
 * TODO: Written straightforward. Should be optimized to merge small segments.
 */
static int ebRemoveFromRax(ebuckets *eb, EbucketsType *type, eItem item) {
    ExpireMeta *mItem = type->getExpireMeta(item);
    rax *rax = ebGetRaxPtr(*eb);

    /* if item is the only one left in a single-segment bucket, then delete bucket */
    if (unlikely(mItem->firstItemBucket && mItem->lastItemBucket)) {
        raxIterator ri;
        raxStart(&ri, rax);
        unsigned char raxKey[EB_KEY_SIZE];
        bucketKey2RaxKey(EB_BUCKET_KEY(ebGetMetaExpTime(mItem)), raxKey);
        raxSeek(&ri, "<=", raxKey, EB_KEY_SIZE);

        if (raxNext(&ri) == 0)
            return 0; /* not removed */

        FirstSegHdr *segHdr = ri.data;

        if (segHdr->head != item)
            return 0; /* not removed */

        zfree(segHdr);
        raxRemove(ri.rt, ri.key, EB_KEY_SIZE, NULL);
        raxStop(&ri);

        /* If last bucket in rax, then delete the rax */
        if (rax->numele == 0) {
            raxFree(rax);
            *eb = NULL;
            return 1; /* removed */
        }
    } else if (mItem->numItems == 1) {
        /* If the `item` is the only one in its segment, there must be additional
         * items and segments in this bucket. If there weren't, the item would
         * have been removed by the previous condition. */

        if (mItem->firstItemBucket) {
            /* If the first item/segment in extended-segments, then
             * - Remove current segment (with single item) and promote next-segment to be first.
             * - Update first item of next-segment to be firstItemBucket
             * - Update `prevSeg` next-of-next segment to point new header of next-segment
             * - Update FirstSegHdr to totalItems-1, numSegs-1 */
            NextSegHdr *nextHdr = mItem->next;
            FirstSegHdr *firstHdr = (FirstSegHdr *) nextHdr->prevSeg;
            firstHdr->head = nextHdr->head;
            firstHdr->totalItems--;
            firstHdr->numSegs--;
            zfree(nextHdr);
            eItem *iter = firstHdr->head;
            ExpireMeta *mIter = type->getExpireMeta(iter);
            mIter->firstItemBucket = 1;
            while (mIter->lastInSegment == 0) {
                iter = mIter->next;
                mIter = type->getExpireMeta(iter);
            }
            if (mIter->lastItemBucket)
                mIter->next = firstHdr;
            else
                ((NextSegHdr *) mIter->next)->prevSeg = (CommonSegHdr *) firstHdr;

        } else if (mItem->lastItemBucket) {
            /* If last item/segment in bucket, then
             * - promote previous segment to be last segment
             * - Update FirstSegHdr to totalItems-1, numSegs-1 */
            NextSegHdr *currHdr = mItem->next;
            CommonSegHdr *prevHdr = currHdr->prevSeg;
            eItem iter = prevHdr->head;
            ExpireMeta *mIter = type->getExpireMeta(iter);
            while (mIter->lastInSegment == 0) {
                iter = mIter->next;
                mIter = type->getExpireMeta(iter);
            }
            currHdr->firstSeg->totalItems--;
            currHdr->firstSeg->numSegs--;
            mIter->next = prevHdr;
            mIter->lastItemBucket = 1;
            zfree(currHdr);

        } else {
            /* item/segment is not the first or last item/segment.
             * - Update previous segment to point next segment.
             * - Update `prevSeg` of next segment
             * - Update FirstSegHdr to totalItems-1, numSegs-1 */
            NextSegHdr *nextHdr = mItem->next;
            NextSegHdr *currHdr = (NextSegHdr *) nextHdr->prevSeg;
            CommonSegHdr *prevHdr = currHdr->prevSeg;

            ExpireMeta *mIter = type->getExpireMeta(prevHdr->head);
            while (mIter->lastInSegment == 0)
                mIter = type->getExpireMeta(mIter->next);

            mIter->next = nextHdr;
            nextHdr->prevSeg = prevHdr;
            nextHdr->firstSeg->totalItems--;
            nextHdr->firstSeg->numSegs--;
            zfree(currHdr);

        }
    } else {
        /* At least 2 items in current segment */
        if (mItem->numItems) {
            /* If item is first item in segment (Must be numItems>1), then
             * - Find segment header and update to point next item.
             * - Let next inherit 'item' flags {firstItemBucket, numItems-1}
             * - Update FirstSegHdr to totalItems-1 */
            ExpireMeta *mIter = mItem;
            CommonSegHdr *currHdr;
            while (mIter->lastInSegment == 0)
                mIter = type->getExpireMeta(mIter->next);
            if (mIter->lastItemBucket)
                currHdr = (CommonSegHdr *) mIter->next;
            else
                currHdr = (CommonSegHdr *) ((NextSegHdr *) mIter->next)->prevSeg;

            if (mItem->firstItemBucket)
                ((FirstSegHdr *) currHdr)->totalItems--;
            else
                ((NextSegHdr *) currHdr)->firstSeg->totalItems--;

            eItem *newHead = mItem->next;
            ExpireMeta *mNewHead = type->getExpireMeta(newHead);
            mNewHead->firstItemBucket = mItem->firstItemBucket;
            mNewHead->numItems = mItem->numItems - 1;
            currHdr->head = newHead;

        } else if (mItem->lastInSegment) {
            /* If item is last in segment, then
             * - find previous item and let it inherit (next, lastInSegment, lastItemBucket)
             * - Find and update segment header to numItems-1
             * - Update FirstSegHdr to totalItems-1 */
            CommonSegHdr *currHdr;
            if (mItem->lastItemBucket)
                currHdr = (CommonSegHdr *) mItem->next;
            else
                currHdr = (CommonSegHdr *) ((NextSegHdr *) mItem->next)->prevSeg;

            ExpireMeta *mHead = type->getExpireMeta(currHdr->head);
            mHead->numItems--;
            ExpireMeta *mIter = mHead;
            while (mIter->next != item)
                mIter = type->getExpireMeta(mIter->next);

            mIter->next = mItem->next;
            mIter->lastInSegment = mItem->lastInSegment;
            mIter->lastItemBucket = mItem->lastItemBucket;

            if (mHead->firstItemBucket)
                ((FirstSegHdr *) currHdr)->totalItems--;
            else
                ((NextSegHdr *) currHdr)->firstSeg->totalItems--;

        } else {
            /* - Item is in the middle of segment. Find previous item and update to point next.
             * - Find and Update segment header to numItems-1
             * - Update FirstSegHdr to totalItems-1 */
            ExpireMeta *mIter = mItem;
            CommonSegHdr *currHdr;
            while (mIter->lastInSegment == 0)
                mIter = type->getExpireMeta(mIter->next);
            if (mIter->lastItemBucket)
                currHdr = (CommonSegHdr *) mIter->next;
            else
                currHdr = (CommonSegHdr *) ((NextSegHdr *) mIter->next)->prevSeg;

            ExpireMeta *mHead = type->getExpireMeta(currHdr->head);
            mHead->numItems--;
            mIter = mHead;
            while (mIter->next != item)
                mIter = type->getExpireMeta(mIter->next);

            mIter->next = mItem->next;
            mIter->lastInSegment = mItem->lastInSegment;
            mIter->lastItemBucket = mItem->lastItemBucket;

            if (mHead->firstItemBucket)
                ((FirstSegHdr *) currHdr)->totalItems--;
            else
                ((NextSegHdr *) currHdr)->firstSeg->totalItems--;
        }
    }
    *ebRaxNumItems(rax) -= 1;
    return 1; /* removed */
}

int ebAddToRax(ebuckets *eb, EbucketsType *type, eItem item, uint64_t bucketKeyItem) {
    EBucketNew newBucket; /* ebAddToBucket takes care to update newBucket.segment.head */
    raxIterator iter;
    unsigned char raxKey[EB_KEY_SIZE];
    bucketKey2RaxKey(bucketKeyItem, raxKey);
    rax *rax = ebGetRaxPtr(*eb);
    raxStart(&iter,rax);
    raxSeek(&iter, "<=", raxKey, EB_KEY_SIZE);
    *ebRaxNumItems(rax) += 1;
    /* If expireTime of the item is below the bucket-key of first bucket in rax,
     * then need to add it as a new bucket at the beginning of the rax. */
    if(raxNext(&iter) == 0) {
        FirstSegHdr *firstSegHdr = zmalloc(sizeof(FirstSegHdr));
        firstSegHdr->head = item;
        firstSegHdr->totalItems = 1;
        firstSegHdr->numSegs = 1;

        /* update last item to point on the segment header */
        ExpireMeta *metaItem = type->getExpireMeta(item);
        metaItem->lastItemBucket = 1;
        metaItem->lastInSegment = 1;
        metaItem->firstItemBucket = 1;
        metaItem->numItems = 1;
        metaItem->next = firstSegHdr;
        bucketKey2RaxKey(bucketKeyItem, raxKey);
        raxInsert(rax, raxKey, EB_KEY_SIZE, firstSegHdr, NULL);
        raxStop(&iter);
        return 0;
    }

    /* Add the new item into the first segment of the bucket that we found */
    uint64_t updateBucketKey = 0;
    ebAddToBucket(type, iter.data, item, &newBucket, &updateBucketKey);

    /* If following the addition need to `updateBucketKey` of `foundBucket` in rax */
    if(unlikely(updateBucketKey && updateBucketKey != raxKey2BucketKey(iter.key))) {
        raxRemove(iter.rt, iter.key, EB_KEY_SIZE, NULL);
        bucketKey2RaxKey(updateBucketKey, raxKey);
        raxInsert(iter.rt, raxKey, EB_KEY_SIZE, iter.data, NULL);
    }

    /* If ebAddToBucket() returned a new bucket, then add the bucket to rax.
     *
     * This might happen when trying to add another item to a bucket that is:
     * 1. A single, full segment. Will result in a bucket (segment) split.
     * 2. Extended segment with a different bucket-key than the new item.
     *    Will result in a new bucket (of size 1) for the new item.
     */
    if (newBucket.segment.head != NULL) {
        /* Allocate segment header for the new bucket */
        FirstSegHdr *newSeg = zmalloc(sizeof(FirstSegHdr));
        /* Move the segment from 'newBucket' to allocated segment header */
        *newSeg = newBucket.segment;
        /* Update 'next' of last item in segment to point to 'FirstSegHdr` */
        newBucket.mLast->next = newSeg;
        /* Insert the new bucket to rax */
        bucketKey2RaxKey(newBucket.ebKey, raxKey);
        raxInsert(iter.rt, raxKey, EB_KEY_SIZE, newSeg, NULL);
    }

    raxStop(&iter);
    return 0;
}

/* Validate the general structure of the buckets in rax */
static void ebValidateRax(rax *rax, EbucketsType *type) {
    uint64_t numItemsTotal = 0;
    raxIterator raxIter;
    raxStart(&raxIter, rax);
    raxSeek(&raxIter, "^", NULL, 0);
    while (raxNext(&raxIter)) {
        int expectFirstItemBucket = 1;
        FirstSegHdr *firstSegHdr = raxIter.data;
        eItem iter;
        ExpireMeta *mIter, *mHead;
        iter = firstSegHdr->head;
        mHead = type->getExpireMeta(iter);
        uint64_t numItemsBucket = 0, countSegments = 0;

        int extendedSeg = (firstSegHdr->numSegs > 1) ? 1 : 0;
        void *segHdr = firstSegHdr;

        mIter = type->getExpireMeta(iter);
        while (1) {
            uint64_t curBktKey, prevBktKey;
            for (int i = 0; i < mHead->numItems ; ++i) {
                assert(iter != NULL);
                mIter = type->getExpireMeta(iter);
                curBktKey = EB_BUCKET_KEY(ebGetMetaExpTime(mIter));

                if (i == 0) {
                    assert(mIter->numItems > 0 && mIter->numItems <= EB_SEG_MAX_ITEMS);
                    assert(mIter->firstItemBucket == expectFirstItemBucket);
                    expectFirstItemBucket = 0;
                    prevBktKey = curBktKey;
                } else  {
                    assert( (extendedSeg && prevBktKey == curBktKey) ||
                            (!extendedSeg && prevBktKey <= curBktKey) );
                    assert(mIter->numItems == 0);
                    assert(mIter->firstItemBucket == 0);
                    prevBktKey = curBktKey;
                }

                if (i == mHead->numItems - 1)
                    assert(mIter->lastInSegment == 1);
                else
                    assert(mIter->lastInSegment == 0);

                iter = mIter->next;
            }

            numItemsBucket += mHead->numItems;
            countSegments += 1;

            if (mIter->lastItemBucket)
                break;

            NextSegHdr *nextSegHdr = mIter->next;
            assert(nextSegHdr->firstSeg == firstSegHdr);
            assert(nextSegHdr->prevSeg == segHdr);
            iter = nextSegHdr->head;
            mHead = type->getExpireMeta(iter);
            segHdr = nextSegHdr;
        }
        /* Verify next of last item, `totalItems` and `numSegs` in iterated bucket */
        assert(mIter->next == segHdr);
        assert(numItemsBucket == firstSegHdr->totalItems);
        assert(countSegments == firstSegHdr->numSegs);
        numItemsTotal += numItemsBucket;
    }
    raxStop(&raxIter);
    assert(numItemsTotal == *ebRaxNumItems(rax));
}

struct deleteCbCtx { EbucketsType *type; void *userCtx; };
void ebRaxDeleteCb(void *item, void *context) {
    struct deleteCbCtx *ctx = context;
    FirstSegHdr *firstSegHdr = item;
    eItem itemIter = firstSegHdr->head;
    uint32_t numSegs = firstSegHdr->numSegs;
    void *nextSegHdr = firstSegHdr;

    for (uint32_t seg=0 ; seg < numSegs ; seg++) {
        zfree(nextSegHdr);

        ExpireMeta *mIter = ctx->type->getExpireMeta(itemIter);
        uint32_t numItemsInSeg = mIter->numItems;

        for (uint32_t i = 0; i < numItemsInSeg ; ++i) {
            mIter = ctx->type->getExpireMeta(itemIter);
            eItem toDelete = itemIter;
            mIter->trash = 1;
            itemIter = mIter->next;
            if (ctx->type->onDeleteItem) ctx->type->onDeleteItem(toDelete, &ctx->userCtx);
        }
        nextSegHdr = itemIter;

        if (seg + 1 < numSegs)
            itemIter = ((NextSegHdr *) nextSegHdr)->head;
    }

}

static void _ebPrint(ebuckets eb, EbucketsType *type, int64_t usedMem, int printItems) {
    if (ebIsEmpty(eb)) {
        printf("Empty ebuckets\n");
        return;
    }

    if (ebIsList(eb)) {
        /* mock rax segment */
        eItem head = ebGetListPtr(type, eb);
        ExpireMeta *metaHead = type->getExpireMeta(head);
        FirstSegHdr mockSeg = { head, metaHead->numItems, 1};
        if (printItems)
            ebBucketPrint(0, type, &mockSeg);
        return;
    }

    uint64_t totalItems = 0;
    uint64_t numBuckets = 0;
    uint64_t numSegments = 0;

    rax *rax = ebGetRaxPtr(eb);
    raxIterator iter;
    raxStart(&iter, rax);
    raxSeek(&iter, "^", NULL, 0);
    while (raxNext(&iter)) {
        FirstSegHdr *seg = iter.data;
        if (printItems)
            ebBucketPrint(raxKey2BucketKey(iter.key), type, seg);
        totalItems += seg->totalItems;
        numBuckets++;
        numSegments += seg->numSegs;
    }

    printf("Total number of items              : %" PRIu64 "\n", totalItems);
    printf("Total number of buckets            : %" PRIu64 "\n", numBuckets);
    printf("Total number of segments           : %" PRIu64 "\n", numSegments);
    printf("Average items per bucket           : %.2f\n",
           (double) totalItems / numBuckets);
    printf("Average items per segment          : %.2f\n",
           (double) totalItems / numSegments);
    printf("Average segments per bucket        : %.2f\n",
           (double) numSegments / numBuckets);

    if (usedMem != -1)
    {
        printf("\nEbuckets memory usage (including FirstSegHdr/NexSegHdr):\n");
        printf("Total                              : %.2f KBytes\n",
               (double) usedMem / 1024);
        printf("Average per bucket                 : %" PRIu64 " Bytes\n",
               usedMem / numBuckets);
        printf("Average per item                   : %" PRIu64 " Bytes\n",
               usedMem / totalItems);
        printf("EB_BUCKET_KEY_PRECISION            : %d\n",
               EB_BUCKET_KEY_PRECISION);
        printf("EB_SEG_MAX_ITEMS                   : %d\n",
               EB_SEG_MAX_ITEMS);
    }
    raxStop(&iter);
}

/*** API functions ***/

/**
 * Deletes all items from given ebucket, invoking optional item deletion callbacks.
 *
 * @param eb - The ebucket to be deleted.
 * @param type - Pointer to the EbucketsType structure defining the type of ebucket.
 * @param ctx - A context pointer that can be used in optional item deletion callbacks.
 */
void ebDestroy(ebuckets *eb, EbucketsType *type, void *ctx) {
    if (ebIsEmpty(*eb))
        return;

    if (ebIsList(*eb)) {
        eItem head = ebGetListPtr(type, *eb);
        eItem *pItemNext = &head;
        while ( (*pItemNext) != NULL) {
            eItem toDelete = *pItemNext;
            ExpireMeta *metaToDelete = type->getExpireMeta(toDelete);
            *pItemNext = metaToDelete->next;
            metaToDelete->trash = 1;
            if (type->onDeleteItem) type->onDeleteItem(toDelete, ctx);
        }
    } else {
        struct deleteCbCtx deleteCtx = {type, ctx};
        raxFreeWithCbAndContext(ebGetRaxPtr(*eb), ebRaxDeleteCb, &deleteCtx);
    }

    *eb = NULL;
}

/**
 * Removes the specified item from the given ebucket, updating the ebuckets handler
 * accordingly. The function is optimized to remove items locally from segments
 * without traversing rax tree or stepping long extended-segments. Therefore,
 * it is assumed that the item is present in the bucket without verification.
 *
 * @param eb   - Pointer to the ebuckets handler, which may get updated if the removal
 *               affects the structure.
 * @param type - Pointer to the EbucketsType structure defining the type of ebucket.
 * @param item - The eItem to be removed from the ebucket.
 *
 * @return 1 if the item was successfully removed; otherwise, return 0.
 */
int ebRemove(ebuckets *eb, EbucketsType *type, eItem item) {

    if (ebIsEmpty(*eb))
        return 0; /* not removed */

    int res;
    if (ebIsList(*eb))
        res = ebRemoveFromList(eb, type, item);
    else  /* rax */
        res = ebRemoveFromRax(eb, type, item);

    /* if removed then mark as trash */
    if (res)
        type->getExpireMeta(item)->trash = 1;

#if (REDIS_TEST || EB_VALIDATE_DEBUG) && !defined(EB_TEST_BENCHMARK)
    ebValidate(*eb, type);
#endif
    return res;
}

/**
 * Adds the specified item to the ebucket structure based on expiration time.
 * If the ebucket is a list or empty, it attempts to add the item to the list.
 * Otherwise, it adds the item to rax. If the list reaches its maximum size, it
 * is converted to rax. The ebuckets handler may be updated accordingly.
 *
 * @param eb - Pointer to the ebuckets handler, which may get updated
 * @param type - Pointer to the EbucketsType structure defining the type of ebucket.
 * @param item - The eItem to be added to the ebucket.
 * @param expireTime - The expiration time of the item.
 *
 * @return 1 if the item was successfully added; Otherwise, return 0 on failure.
 */
int ebAdd(ebuckets *eb, EbucketsType *type, eItem item, uint64_t expireTime) {
    int res;

    assert(expireTime <= EB_EXPIRE_TIME_MAX);

    /* Set expire-time and reset segment flags */
    ExpireMeta *itemMeta = type->getExpireMeta(item);
    ebSetMetaExpTime(itemMeta, expireTime);
    itemMeta->lastInSegment = 0;
    itemMeta->firstItemBucket = 0;
    itemMeta->lastItemBucket = 0;
    itemMeta->numItems = 0;
    itemMeta->trash = 0;

    if (ebIsList(*eb) || (ebIsEmpty(*eb))) {
        /* Try add item to list */
        if ( (res = ebAddToList(eb, type, item)) == 1) {
            /* Failed to add since list reached maximum size. Convert to rax */
            *eb = ebConvertListToRax(ebGetListPtr(type, *eb), type);
            res = ebAddToRax(eb, type, item, EB_BUCKET_KEY(expireTime));
        }
    } else {
        /* Add item to rax */
        res = ebAddToRax(eb, type, item, EB_BUCKET_KEY(expireTime));
    }
#if (REDIS_TEST || EB_VALIDATE_DEBUG) && !defined(EB_TEST_BENCHMARK)
    ebValidate(*eb, type);
#endif
    return res;
}

/**
 * Performs expiration on the given ebucket, removing items that have expired.
 *
 * If all items in the data structure are expired, 'eb' will be set to NULL.
 *
 * @param eb - Pointer to the ebuckets handler, which may get updated
 * @param type - Pointer to the EbucketsType structure defining the type of ebucket.
 * @param info - Providing information about the expiration action.
 */
void ebExpire(ebuckets *eb, EbucketsType *type, ExpireInfo *info) {
    /* updateList - maintain a list of expired items that the callback `onExpireItem`
     * indicated to update their expiration time rather than removing them.
     * At the end of this function, `updateList` will be `ebAdd()` back. */
    eItem updateList = NULL;

    /* reset info outputs */
    info->nextExpireTime = 0;
    info->itemsExpired = 0;

    /* if empty ebuckets */
    if (ebIsEmpty(*eb)) return;

    if (ebIsList(*eb)) {
        ebListExpire(eb, type, info, &updateList);
        goto END_ACTEXP;
    }

    /* handle rax expiry */

    rax *rax = ebGetRaxPtr(*eb);
    raxIterator iter;

    raxStart(&iter, rax);

    uint64_t nowKey = EB_BUCKET_KEY(info->now);
    uint64_t itemsExpiredBefore = info->itemsExpired;

    while (1) {
        raxSeek(&iter,"^",NULL,0);
        if (!raxNext(&iter)) break;

        uint64_t bucketKey = raxKey2BucketKey(iter.key);

        FirstSegHdr *firstSegHdr = iter.data;

        /* We need to take into consideration EB_BUCKET_KEY_PRECISION. The value of
         * "info->now" will be adjusted to lookup only for all buckets with assigned
         * keys that are older than 1<<EB_BUCKET_KEY_PRECISION msec ago. That is, it
         * is needed to visit only the buckets with keys that are "<" than:
         * EB_BUCKET_KEY(info->now). */
        if (bucketKey >= nowKey) {
            /* Take care to update next expire time based on next segment to expire */
            info->nextExpireTime = ebGetMetaExpTime(
                    type->getExpireMeta(firstSegHdr->head));
            break;
        }

        /* If not managed to remove entire bucket then return */
        if (ebSegExpire(firstSegHdr, type, info, &updateList) == 0)
            break;

        raxRemove(iter.rt, iter.key, EB_KEY_SIZE, NULL);
    }

    raxStop(&iter);
    *ebRaxNumItems(rax) -= info->itemsExpired - itemsExpiredBefore;

    if(raxEOF(&iter) && (updateList == 0)) {
        raxFree(rax);
        *eb = NULL;
    }

END_ACTEXP:
    /* Add back items with updated expiration time */
    while (updateList) {
        ExpireMeta *mItem = type->getExpireMeta(updateList);
        eItem next = mItem->next;
        ebAdd(eb, type, updateList, ebGetMetaExpTime(mItem));
        updateList = next;
    }
#if (REDIS_TEST || EB_VALIDATE_DEBUG) && !defined(EB_TEST_BENCHMARK)
    ebValidate(*eb, type);
#endif
    return;
}

/* Performs active expiration dry-run to evaluate number of expired items
 *
 * It is faster than actual active-expire because it iterates only over the
 * headers of the buckets until the first non-expired bucket, and no more than
 * EB_SEG_MAX_ITEMS items in the last bucket
 *
 * @param eb - The ebucket to be checked.
 * @param type - Pointer to the EbucketsType structure defining the type of ebucket.
 * @param now - The current time in milliseconds.
 */
uint64_t ebExpireDryRun(ebuckets eb, EbucketsType *type, uint64_t now) {
    if (ebIsEmpty(eb)) return 0;

    uint64_t numExpired = 0;

    /* If list, then iterate and count expired ones */
    if (ebIsList(eb)) {
        ExpireMeta *mIter = type->getExpireMeta(ebGetListPtr(type, eb));
        while (1) {
            if (ebGetMetaExpTime(mIter) >= now)
                return numExpired;

            numExpired++;

            if (mIter->lastInSegment)
                return numExpired;

            mIter = type->getExpireMeta(mIter->next);
        }
    }

    /* Handle rax active-expire */
    rax *rax = ebGetRaxPtr(eb);
    raxIterator iter;
    raxStart(&iter, rax);
    uint64_t nowKey = EB_BUCKET_KEY(now);
    raxSeek(&iter,"^",NULL,0);
    assert(raxNext(&iter)); /* must be at least one bucket */
    FirstSegHdr *currBucket = iter.data;

    while (1) {
        /* if 'currBucket' is last bucket, then break */
        if(!raxNext(&iter)) break;
        FirstSegHdr *nextBucket = iter.data;

        /* if 'nextBucket' is not less than now then break */
        if (raxKey2BucketKey(iter.key) >= nowKey) break;

        /* nextBucket less than now. For sure all items in currBucket are expired */
        numExpired += currBucket->totalItems;
        currBucket = nextBucket;
    }
    raxStop(&iter);

    /* If single segment bucket, iterate over items and count expired ones */
    if (currBucket->numSegs == 1) {
        ExpireMeta *mIter = type->getExpireMeta(currBucket->head);
        while (1) {
            if (ebGetMetaExpTime(mIter) >= now)
                return numExpired;

            numExpired++;

            if (mIter->lastInSegment)
                return numExpired;

            mIter = type->getExpireMeta(mIter->next);
        }
    }

    /* Bucket key exactly reflect expiration time of all items (currBucket->numSegs > 1) */
    if (EB_BUCKET_KEY_PRECISION == 0) {
        if (ebGetMetaExpTime(type->getExpireMeta(currBucket->head)) >= now)
            return numExpired;
        else
            return numExpired + currBucket->totalItems;
    }

    /* Iterate extended-segment and count expired ones */

    /* Unreachable code, provided for completeness. Following operation is not
     * bound in time and this is the main reason why we set above
     * EB_BUCKET_KEY_PRECISION to 0 and have early return on previous condition */

    ExpireMeta *mIter = type->getExpireMeta(currBucket->head);
    while(1) {
        if (ebGetMetaExpTime(mIter) < now)
            numExpired++;

        if (mIter->lastItemBucket)
            return numExpired;

        if (mIter->lastInSegment)
            mIter = type->getExpireMeta(((NextSegHdr *) mIter->next)->head);
        else
            mIter = type->getExpireMeta(mIter->next);
    }
}

/**
 * Retrieves the expiration time of the item with the nearest expiration
 *
 * @param eb - The ebucket to be checked.
 * @param type - Pointer to the EbucketsType structure defining the type of ebucket.
 *
 * @return The expiration time of the item with the nearest expiration time in
 *         the ebucket. If empty, return EB_EXPIRE_TIME_INVALID. If ebuckets is
 *         of type rax and minimal bucket is extended-segment, then it might not
 *         return accurate result up-to 1<<EB_BUCKET_KEY_PRECISION-1 msec (we
 *         don't want to traverse the entire extended-segment since it might not
 *         bounded).
 */
uint64_t ebGetNextTimeToExpire(ebuckets eb, EbucketsType *type) {
    if (ebIsEmpty(eb))
        return EB_EXPIRE_TIME_INVALID;

    if (ebIsList(eb))
        return ebGetMetaExpTime(type->getExpireMeta(ebGetListPtr(type, eb)));

    /* rax */
    uint64_t minExpire;
    rax *rax = ebGetRaxPtr(eb);
    raxIterator iter;
    raxStart(&iter, rax);
    raxSeek(&iter, "^", NULL, 0);
    raxNext(&iter); /* seek to the last bucket */
    FirstSegHdr *firstSegHdr = iter.data;
    if ((firstSegHdr->numSegs == 1) || (EB_BUCKET_KEY_PRECISION == 0)) {
        /* Single segment, or extended-segments that all have same expiration time.
         * return the first item with the nearest expiration time */
        minExpire = ebGetMetaExpTime(type->getExpireMeta(firstSegHdr->head));
    } else {

        /* If reached here, then it is because it is extended segment and buckets
         * are with lower precision than 1msec. In that case it is better not to
         * iterate extended-segments, which might be unbounded, and just return
         * worst possible expiration time in this bucket.
         *
         * The reason we return blindly worst case expiration time value in this
         * bucket is because the only usage of this function is to figure out
         * when is the next time active expiration should be performed, and it
         * is better to do it only after 1 or more items were expired and not the
         * other way around.
         */
        uint64_t expTime = ebGetMetaExpTime(type->getExpireMeta(firstSegHdr->head));
        minExpire = expTime | ( (1<<EB_BUCKET_KEY_PRECISION)-1) ;
    }
    raxStop(&iter);
    return minExpire;
}

/**
 * Retrieves the expiration time of the item with the latest expiration
 *
 * However, precision loss (EB_BUCKET_KEY_PRECISION) in rax tree buckets
 * may result in slight inaccuracies, up to a variation of
 * 1<<EB_BUCKET_KEY_PRECISION msec.
 *
 * @param eb - The ebucket to be checked.
 * @param type - Pointer to the EbucketsType structure defining the type of ebucket.
 * @param accurate - If 1, then the function will return accurate result. Otherwise,
 *                   it might return the upper limit with slight inaccuracy of
 *                   1<<EB_BUCKET_KEY_PRECISION msec.
 *
 *                   This special case is relevant only when the last bucket
 *                   is of type extended-segment. In this case, we might don't
 *                   want to traverse the entire bucket to find the accurate
 *                   expiration time  since there might be unbounded number of
 *                   items in the extended-segment. If EB_BUCKET_KEY_PRECISION
 *                   is 0, then the function will return accurate result anyway.
 *
 * @return The expiration time of the item with the latest expiration time in
 *         the ebucket. If empty, return EB_EXPIRE_TIME_INVALID.
 */
uint64_t ebGetMaxExpireTime(ebuckets eb, EbucketsType *type, int accurate) {
    if (ebIsEmpty(eb))
        return EB_EXPIRE_TIME_INVALID;

    if (ebIsList(eb)) {
        eItem item = ebGetListPtr(type, eb);
        ExpireMeta *em = type->getExpireMeta(item);
        while (em->lastInSegment == 0)
            em = type->getExpireMeta(em->next);
        return ebGetMetaExpTime(em);
    }

    /* rax */
    uint64_t maxExpire;
    rax *rax = ebGetRaxPtr(eb);
    raxIterator iter;
    raxStart(&iter, rax);
    raxSeek(&iter, "$", NULL, 0);
    raxNext(&iter); /* seek to the last bucket */
    FirstSegHdr *firstSegHdr = iter.data;
    if (firstSegHdr->numSegs == 1) {
        /* Single segment. return the last item with the highest expiration time */
        ExpireMeta *em = type->getExpireMeta(firstSegHdr->head);
        while (em->lastInSegment == 0)
            em = type->getExpireMeta(em->next);
        maxExpire = ebGetMetaExpTime(em);
    } else if (EB_BUCKET_KEY_PRECISION == 0) {
        /* Extended-segments that all have same expiration time */
        maxExpire = ebGetMetaExpTime(type->getExpireMeta(firstSegHdr->head));
    } else {
        if (accurate == 0) {
            /* return upper limit of the last bucket */
            int mask = (1<<EB_BUCKET_KEY_PRECISION)-1;
            uint64_t expTime = ebGetMetaExpTime(type->getExpireMeta(firstSegHdr->head));
            maxExpire = (expTime + (mask+1)) & (~mask);
        } else {
            maxExpire = 0;
            ExpireMeta *mIter = type->getExpireMeta(firstSegHdr->head);
            while(1) {
                while(1) {
                    if (maxExpire < ebGetMetaExpTime(mIter))
                        maxExpire = ebGetMetaExpTime(mIter);
                    if (mIter->lastInSegment == 1) break;
                    mIter = type->getExpireMeta(mIter->next);
                }

                if (mIter->lastItemBucket) break;
                mIter = type->getExpireMeta(((NextSegHdr *) mIter->next)->head);
            }
        }
    }
    raxStop(&iter);
    return maxExpire;
}

/**
 * Retrieves the total number of items in the ebucket.
 */
uint64_t ebGetTotalItems(ebuckets eb, EbucketsType *type) {
    if (ebIsEmpty(eb))
        return 0;

    if (ebIsList(eb))
        return type->getExpireMeta(ebGetListPtr(type, eb))->numItems;
    else
        return *ebRaxNumItems(ebGetRaxPtr(eb));
}

/* print expiration-time of items, ebuckets layout and some statistics */
void ebPrint(ebuckets eb, EbucketsType *type) {
    _ebPrint(eb, type, -1, 1);
}

/* Validate the general structure of ebuckets. Calls assert(0) on error. */
void ebValidate(ebuckets eb, EbucketsType *type) {
    if (ebIsEmpty(eb))
        return;

    if (ebIsList(eb))
        ebValidateList(ebGetListPtr(type, eb), type);
    else
        ebValidateRax(ebGetRaxPtr(eb), type);
}

eItem ebDefragItem(ebuckets *eb, EbucketsType *type, eItem item, ebDefragFunction *fn) {
    assert(!ebIsEmpty(*eb));
    if (ebIsList(*eb)) {
        ExpireMeta *prevem = NULL;
        eItem curitem = ebGetListPtr(type, *eb);
        while (curitem != NULL) {
            if (curitem == item) {
                if ((curitem = fn(curitem))) {
                    if (prevem)
                        prevem->next = curitem;
                    else
                        *eb = ebMarkAsList(curitem);
                }
                return curitem;
            }

            /* Move to the next item in the list. */
            prevem = type->getExpireMeta(curitem);
            curitem = prevem->next;
        }
    } else {
        ExpireMeta *mIter = type->getExpireMeta(item);
        CommonSegHdr *currHdr;
        while (mIter->lastInSegment == 0)
            mIter = type->getExpireMeta(mIter->next);

        if (mIter->lastItemBucket)
            currHdr = (CommonSegHdr *) mIter->next;
        else  
            currHdr = (CommonSegHdr *) ((NextSegHdr *) mIter->next)->prevSeg;
        /* If the item is the first in the segment, then update the segment header */
        if (currHdr->head == item) {
            if ((item = fn(item))) {
                currHdr->head = item;
            }
            return item;
        }

        /* Iterate over all items in the segment until the next is 'item' */
        ExpireMeta *mHead = type->getExpireMeta(currHdr->head);
        mIter = mHead;
        while (mIter->next != item)
            mIter = type->getExpireMeta(mIter->next);
        assert(mIter->next == item);

        if ((item = fn(item))) {
            mIter->next = item;
        }
        return item;
    }
    redis_unreachable();
}

/* Retrieves the expiration time associated with the given item. If associated
 * ExpireMeta is marked as trash, then return EB_EXPIRE_TIME_INVALID */
uint64_t ebGetExpireTime(EbucketsType *type, eItem item) {
    ExpireMeta *meta = type->getExpireMeta(item);
    if (unlikely(meta->trash)) return EB_EXPIRE_TIME_INVALID;
    return ebGetMetaExpTime(meta);
}

/*** Unit tests ***/

#ifdef REDIS_TEST
#include <stddef.h>
#include <sys/time.h>
#include <sys/resource.h>
#include <string.h>
#include "testhelp.h"

#define TEST(name) printf("[TEST] >>> %s\n", name);
#define TEST_COND(name, cond) printf("[%s] >>> %s\n", (cond) ? "TEST" : "BYPS", name);  if (cond)

typedef struct MyItem {
    int index;
    ExpireMeta mexpire;
} MyItem;

typedef struct TimeRange {
    uint64_t start;
    uint64_t end;
} TimeRange;

ExpireMeta *getMyItemExpireMeta(const eItem item) {
    return &((MyItem *)item)->mexpire;
}

ExpireAction expireItemCb(void *item, eItem ctx);
void deleteItemCb(eItem item, void *ctx);
EbucketsType myEbucketsType = {
    .getExpireMeta = getMyItemExpireMeta,
    .onDeleteItem = deleteItemCb,
    .itemsAddrAreOdd = 0,
};

EbucketsType myEbucketsType2 = {
    .getExpireMeta = getMyItemExpireMeta,
    .onDeleteItem = NULL,
    .itemsAddrAreOdd = 0,
};

/* XOR over all items time-expiration. Must be 0 after all addition/removal */
uint64_t expItemsHashValue = 0;

ExpireAction expireItemCb(eItem item, void *ctx) {
    ExpireMeta *meta = myEbucketsType.getExpireMeta(item);
    uint64_t expTime = ebGetMetaExpTime(meta);
    expItemsHashValue = expItemsHashValue ^ expTime;

    TimeRange *range = (TimeRange *) ctx;
    /* Verify expiration time is within the range */
    if (range != NULL) assert(expTime >= range->start && expTime <= range->end);

/* If benchmarking then avoid from heavyweight free operation. It is user side logic */
#ifndef EB_TEST_BENCHMARK
    zfree(item);
#endif
    return ACT_REMOVE_EXP_ITEM;
}

ExpireAction expireUpdateThirdItemCb(eItem item, void *ctx) {
    uint64_t expTime = (uint64_t) (uintptr_t) ctx;
    static int calls = 0;
    if ((calls++) == 3) {
        ebSetMetaExpTime(&(((MyItem *)item)->mexpire), expTime );
        return ACT_UPDATE_EXP_ITEM;
    }

    return ACT_REMOVE_EXP_ITEM;
}

void deleteItemCb(eItem item, void *ctx) {
    UNUSED(ctx);
    zfree(item);
}

void addItems(ebuckets *eb, uint64_t startExpire, int step, uint64_t numItems, MyItem **ar) {
    for (uint64_t i = 0 ; i < numItems ; i++) {
        uint64_t expireTime = startExpire + (i * step);
        expItemsHashValue = expItemsHashValue ^ expireTime;
        MyItem *item = zmalloc(sizeof(MyItem));
        if (ar) ar[i] = item;
        ebAdd(eb, &myEbucketsType, item, expireTime);
    }
}

/* expireRanges - is given as bucket-key to be agnostic to the different configuration
 *                of EB_BUCKET_KEY_PRECISION */
void distributeTest(int lowestTime,
                    uint64_t *expireRanges,
                    const int *ItemsPerRange,
                    int numRanges,
                    int isExpire,
                    int printStat) {
    struct timeval timeBefore, timeAfter, timeDryRun, timeCreation, timeDestroy;
    ebuckets eb = ebCreate();

    /* create items with random expiry */
    uint64_t startRange = lowestTime;

    expItemsHashValue = 0;
    void *listOfItems = NULL;
    for (int i = 0; i < numRanges; i++) {
        uint64_t endRange = EB_BUCKET_EXP_TIME(expireRanges[i]);
        for (int j = 0; j < ItemsPerRange[i]; j++) {
            uint64_t randomExpirey = (rand() % (endRange - startRange)) + startRange;
            expItemsHashValue = expItemsHashValue ^ (uint32_t) randomExpirey;
            MyItem *item = zmalloc(sizeof(MyItem));
            getMyItemExpireMeta(item)->next = listOfItems;
            listOfItems = item;
            ebSetMetaExpTime(getMyItemExpireMeta(item), randomExpirey);
        }
        startRange = EB_BUCKET_EXP_TIME(expireRanges[i]); /* next start range */
    }

    /* Take to sample memory after all items allocated and before insertion to ebuckets */
    size_t  usedMemBefore =  zmalloc_used_memory();

    gettimeofday(&timeBefore, NULL);
    while (listOfItems) {
        MyItem *item = (MyItem *)listOfItems;
        listOfItems = getMyItemExpireMeta(item)->next;
        uint64_t expireTime = ebGetMetaExpTime(&item->mexpire);
        ebAdd(&eb, &myEbucketsType, item, expireTime);
    }
    gettimeofday(&timeAfter, NULL);
    timersub(&timeAfter, &timeBefore, &timeCreation);

    gettimeofday(&timeBefore, NULL);
    ebExpireDryRun(eb, &myEbucketsType, 0xFFFFFFFFFFFF);  /* expire dry-run all */
    gettimeofday(&timeAfter, NULL);
    timersub(&timeAfter, &timeBefore, &timeDryRun);

    if (printStat) {
        _ebPrint(eb, &myEbucketsType, zmalloc_used_memory() - usedMemBefore, 0);
    }

    gettimeofday(&timeBefore, NULL);
    if (isExpire) {
        startRange = lowestTime;
        /* Active expire according to the ranges */
        for (int i = 0 ; i < numRanges ; i++) {

            /* When checking how many items are expired, we need to take into
             * consideration EB_BUCKET_KEY_PRECISION. The value of "info->now"
             * will be adjusted by ebActiveExpire() to lookup only for all buckets
             * with assigned keys that are older than 1<<EB_BUCKET_KEY_PRECISION
             * msec ago. That is, it is needed to visit only the buckets with keys
             * that are "<" EB_BUCKET_KEY(info->now) and not "<=".
             * But if there is a list behind ebuckets, then this limitation is not
             * applied and the operator "<=" will be used instead.
             *
             * The '-1' in case of list brings makes both cases aligned to have
             * same result */
            uint64_t now = EB_BUCKET_EXP_TIME(expireRanges[i]) + (ebIsList(eb) ? -1 : 0);

            TimeRange range = {EB_BUCKET_EXP_TIME(startRange), EB_BUCKET_EXP_TIME(expireRanges[i]) };
            ExpireInfo info = {
                    .maxToExpire = 0xFFFFFFFF,
                    .onExpireItem = expireItemCb,
                    .ctx = &range,
                    .now = now,
                    .itemsExpired = 0};

            ebExpire(&eb, &myEbucketsType, &info);

            assert( (eb==NULL && (i + 1 == numRanges)) || (eb!=NULL && (i + 1 < numRanges)) );
            assert( info.itemsExpired == (uint64_t) ItemsPerRange[i]);
            startRange = expireRanges[i];
        }
        assert(eb == NULL);
        assert( (expItemsHashValue & 0xFFFFFFFF) == 0);
    }
    ebDestroy(&eb, &myEbucketsType, NULL);
    gettimeofday(&timeAfter, NULL);
    timersub(&timeAfter, &timeBefore, &timeDestroy);

    if (printStat) {
        printf("Time elapsed ebuckets creation     : %ld.%06ld\n", (long int)timeCreation.tv_sec, (long int)timeCreation.tv_usec);
        printf("Time elapsed active-expire dry-run : %ld.%06ld\n", (long int)timeDryRun.tv_sec, (long int)timeDryRun.tv_usec);
        if (isExpire)
            printf("Time elapsed active-expire         : %ld.%06ld\n", (long int)timeDestroy.tv_sec, (long int)timeDestroy.tv_usec);
        else
            printf("Time elapsed destroy               : %ld.%06ld\n", (long int)timeDestroy.tv_sec, (long int)timeDestroy.tv_usec);
    }

}

#define UNUSED(x) (void)(x)
#define ARRAY_SIZE(arr) (sizeof(arr) / sizeof((arr)[0]))

eItem defragCallback(const eItem item) {
    size_t size = zmalloc_usable_size(item);
    eItem newitem = zmalloc(size);
    memcpy(newitem, item, size);
    zfree(item);
    return newitem;
}

int ebucketsTest(int argc, char **argv, int flags) {
    UNUSED(argc);
    UNUSED(argv);
    srand(0);

    int verbose = (flags & REDIS_TEST_VERBOSE) ? 2 : 1;
    UNUSED(verbose);

#ifdef EB_TEST_BENCHMARK
    TEST("ebuckets - benchmark 10 million items: alloc + add + activeExpire") {

        struct TestParams {
            uint64_t minExpire;
            uint64_t maxExpire;
            int items;
            const char *description;
        } testCases[] = {
            { 1805092100000, 1805092100000 + (uint64_t) 1,                10000000, "1 msec distribution"  },
            { 1805092100000, 1805092100000 + (uint64_t) 1000,             10000000, "1 sec distribution"   },
            { 1805092100000, 1805092100000 + (uint64_t) 1000*60,          10000000, "1 min distribution"   },
            { 1805092100000, 1805092100000 + (uint64_t) 1000*60*60,       10000000, "1 hour distribution"  },
            { 1805092100000, 1805092100000 + (uint64_t) 1000*60*60*24,    10000000, "1 day distribution"   },
            { 1805092100000, 1805092100000 + (uint64_t) 1000*60*60*24*7,  10000000, "1 week distribution"  },
            { 1805092100000, 1805092100000 + (uint64_t) 1000*60*60*24*30, 10000000, "1 month distribution" }
        };

        /* selected test */
        uint32_t tid = EB_TEST_BENCHMARK;

        printf("\n------ TEST EBUCKETS: %s ------\n", testCases[tid].description);
        uint64_t expireRanges[] = { testCases[tid].minExpire, testCases[tid].maxExpire };
        int itemsPerRange[] = { 0, testCases[tid].items };

        /* expireRanges[] is provided to distributeTest() as bucket-key values */
        for (uint32_t j = 0; j < ARRAY_SIZE(expireRanges); ++j) {
            expireRanges[j] = expireRanges[j] >> EB_BUCKET_KEY_PRECISION;
        }

        distributeTest(0, expireRanges, itemsPerRange, ARRAY_SIZE(expireRanges), 1, 1);
        return 0;
    }
#endif

    TEST("list - Create a single item, get TTL, and remove") {
        MyItem *singleItem = zmalloc(sizeof(MyItem));
        ebuckets eb = NULL;
        ebAdd(&eb, &myEbucketsType, singleItem, 1000);
        assert(ebGetExpireTime(&myEbucketsType, singleItem) == 1000 );

        /* remove the item */
        assert(ebRemove(&eb, &myEbucketsType, singleItem));
        /* now the ebuckets is empty */
        assert(ebRemove(&eb, &myEbucketsType, singleItem) == 0);

        zfree(singleItem);

        ebDestroy(&eb, &myEbucketsType, NULL);
    }

    TEST("list - Create few items on different times, get TTL, and then remove") {
        MyItem *items[EB_LIST_MAX_ITEMS];
        ebuckets eb = NULL;
        for (int i = 0 ; i < EB_LIST_MAX_ITEMS  ; i++) {
            items[i] = zmalloc(sizeof(MyItem));
            ebAdd(&eb, &myEbucketsType, items[i], i);
        }

        for (uint64_t i = 0 ; i < EB_LIST_MAX_ITEMS ; i++) {
            assert(ebGetExpireTime(&myEbucketsType, items[i]) == i );
            assert(ebRemove(&eb, &myEbucketsType, items[i]));
        }

        for (int i = 0 ; i < EB_LIST_MAX_ITEMS  ; i++) {
            zfree(items[i]);
        }

        ebDestroy(&eb, &myEbucketsType, NULL);
    }

    TEST("list - Create few items on different times, get TTL, and then delete") {
        MyItem *items[EB_LIST_MAX_ITEMS];
        ebuckets eb = NULL;
        for (int i = 0 ; i < EB_LIST_MAX_ITEMS  ; i++) {
            items[i] = zmalloc(sizeof(MyItem));
            ebAdd(&eb, &myEbucketsType, items[i], i);
        }

        for (uint64_t i = 0 ; i < EB_LIST_MAX_ITEMS ; i++) {
            assert(ebGetExpireTime(&myEbucketsType, items[i]) == i );
        }

        ebDestroy(&eb, &myEbucketsType, NULL);
    }

    TEST_COND("ebuckets - Add items with increased/decreased expiration time and then expire",
              EB_BUCKET_KEY_PRECISION > 0)
    {
        ebuckets eb = NULL;

        for (int isDecr = 0; isDecr < 2; ++isDecr) {
            for (uint32_t numItems = 1; numItems < 64; ++numItems) {
                uint64_t step = 1 << EB_BUCKET_KEY_PRECISION;

                if (isDecr == 0)
                    addItems(&eb, 0, step, numItems, NULL);
                else
                    addItems(&eb, (numItems - 1) * step, -step, numItems, NULL);

                for (uint32_t i = 1; i <= numItems; i++) {
                    TimeRange range = {EB_BUCKET_EXP_TIME(i - 1), EB_BUCKET_EXP_TIME(i)};
                    ExpireInfo info = {
                            .maxToExpire = 1,
                            .onExpireItem = expireItemCb,
                            .ctx = &range,
                            .now = EB_BUCKET_EXP_TIME(i),
                            .itemsExpired = 0};

                    ebExpire(&eb, &myEbucketsType, &info);
                    assert(info.itemsExpired == 1);
                    if (i == numItems) { /* if last item */
                        assert(eb == NULL);
                        assert(info.nextExpireTime == 0);
                    } else {
                        assert(info.nextExpireTime == EB_BUCKET_EXP_TIME(i));
                    }
                }
            }
        }
    }

    TEST_COND("ebuckets - Create items with same expiration time and then expire",
              EB_BUCKET_KEY_PRECISION > 0)
    {
        ebuckets eb = NULL;
        uint64_t expirePerIter = 2;
        for (uint32_t numIterations = 1; numIterations < 100; ++numIterations) {
            uint32_t numItems = numIterations * expirePerIter;
            uint64_t expireTime = (1 << EB_BUCKET_KEY_PRECISION) + 1;
            addItems(&eb, expireTime, 0, numItems, NULL);

            for (uint32_t i = 1; i <= numIterations; i++) {
                ExpireInfo info = {
                        .maxToExpire = expirePerIter,
                        .onExpireItem = expireItemCb,
                        .ctx = NULL,
                        .now = (2 << EB_BUCKET_KEY_PRECISION),
                        .itemsExpired = 0};
                ebExpire(&eb, &myEbucketsType, &info);
                assert(info.itemsExpired == expirePerIter);
                if (i == numIterations) { /* if last item */
                    assert(eb == NULL);
                    assert(info.nextExpireTime == 0);
                } else {
                    assert(info.nextExpireTime == expireTime);
                }
            }
        }
    }

    TEST("list - Create few items on random times and then expire/delete ") {
        for (int isExpire = 0 ; isExpire <= 1 ; ++isExpire ) {
            uint64_t expireRanges[] = {1000};   /* bucket-keys */
            int itemsPerRange[] = {EB_LIST_MAX_ITEMS};
            distributeTest(0, expireRanges, itemsPerRange,
                           ARRAY_SIZE(expireRanges), isExpire, 0);
        }
    }

    TEST("list - Create few items (list) on same time and then active expire/delete ") {
        for (int isExpire = 0 ; isExpire <= 1 ; ++isExpire ) {
            uint64_t expireRanges[] = {1, 2};  /* bucket-keys */
            int itemsPerRange[] = {0, EB_LIST_MAX_ITEMS};

            distributeTest(0, expireRanges, itemsPerRange,
                           ARRAY_SIZE(expireRanges), isExpire, 0);
        }
    }

    TEST("ebuckets - Create many items on same time and then active expire/delete ") {
        for (int isExpire = 1 ; isExpire <= 1 ; ++isExpire ) {
            uint64_t expireRanges[] = {1, 2}; /* bucket-keys */
            int itemsPerRange[] = {0, 20};

            distributeTest(0, expireRanges, itemsPerRange,
                           ARRAY_SIZE(expireRanges), isExpire, 0);
        }
    }

    TEST("ebuckets - Create items on different times and then expire/delete ") {
        for (int isExpire = 0 ; isExpire <= 0 ; ++isExpire ) {
            for (int numItems = 1 ; numItems < 100 ; ++numItems ) {
                uint64_t expireRanges[] = {1000000}; /* bucket-keys */
                int itemsPerRange[] = {numItems};
                distributeTest(0, expireRanges, itemsPerRange,
                               ARRAY_SIZE(expireRanges), 1, 0);
            }
        }
    }

    TEST("ebuckets - Create items on different times and then ebRemove() ") {
        ebuckets eb = NULL;

        for (int step = -1 ; step <= 1 ; ++step) {
            for (int numItems = 1; numItems <= EB_SEG_MAX_ITEMS*3; ++numItems) {
                for (int offset = 0; offset < numItems; offset++) {
                    MyItem *items[numItems];
                    uint64_t startValue = 1000 << EB_BUCKET_KEY_PRECISION;
                    int stepValue = step * (1 << EB_BUCKET_KEY_PRECISION);
                    addItems(&eb, startValue, stepValue, numItems, items);
                    for (int i = 0; i < numItems; i++) {
                        int at = (i + offset) % numItems;
                        assert(ebRemove(&eb, &myEbucketsType, items[at]));
                        zfree(items[at]);
                    }
                    assert(eb == NULL);
                }
            }
        }
    }

    TEST("ebuckets - test min/max expire time") {
        ebuckets eb = NULL;
        MyItem items[3*EB_SEG_MAX_ITEMS];
        for (int numItems = 1 ; numItems < (int)ARRAY_SIZE(items) ; numItems++) {
            uint64_t minExpTime = RAND_MAX, maxExpTime = 0;
            for (int i = 0; i < numItems; i++) {
                 /* generate random expiration time */
                uint64_t expireTime = rand();
                if (expireTime < minExpTime) minExpTime = expireTime;
                if (expireTime > maxExpTime) maxExpTime = expireTime;
                ebAdd(&eb, &myEbucketsType2, items + i, expireTime);
                assert(ebGetNextTimeToExpire(eb, &myEbucketsType2) == minExpTime);
                assert(ebGetMaxExpireTime(eb, &myEbucketsType2, 0) == maxExpTime);
            }
            ebDestroy(&eb, &myEbucketsType2, NULL);
        }
    }

    TEST_COND("ebuckets - test min/max expire time, with extended-segment",
              (1<<EB_BUCKET_KEY_PRECISION) > 2*EB_SEG_MAX_ITEMS) {
        ebuckets eb = NULL;
        MyItem items[(2*EB_SEG_MAX_ITEMS)-1];
        for (int numItems = EB_SEG_MAX_ITEMS+1 ; numItems < (int)ARRAY_SIZE(items) ; numItems++) {
            /* First reach extended-segment (two chained segments in a bucket) */
            for (int i = 0; i <= EB_SEG_MAX_ITEMS; i++) {
                uint64_t itemExpireTime = (1<<EB_BUCKET_KEY_PRECISION) + i;
                ebAdd(&eb, &myEbucketsType2, items + i, itemExpireTime);
            }

            /* Now start adding more items to extended-segment and verify min/max */
            for (int i = EB_SEG_MAX_ITEMS+1; i < numItems; i++) {
                uint64_t itemExpireTime = (1<<EB_BUCKET_KEY_PRECISION) + i;
                ebAdd(&eb, &myEbucketsType2, items + i, itemExpireTime);
                assert(ebGetNextTimeToExpire(eb, &myEbucketsType2) == (uint64_t)(2<<EB_BUCKET_KEY_PRECISION));
                assert(ebGetMaxExpireTime(eb, &myEbucketsType2, 0) == (uint64_t)(2<<EB_BUCKET_KEY_PRECISION));
                assert(ebGetMaxExpireTime(eb, &myEbucketsType2, 1) == (uint64_t)((1<<EB_BUCKET_KEY_PRECISION) + i));
            }
            ebDestroy(&eb, &myEbucketsType2, NULL);
        }
    }

    TEST("ebuckets - active-expire dry-run") {
        ebuckets eb = NULL;
        MyItem items[2*EB_SEG_MAX_ITEMS];

        for (int numItems = 1 ; numItems < (int)ARRAY_SIZE(items) ; numItems++) {
            int maxExpireKey = (numItems % 2) ? 40 : 2;
            /* Allocate numItems and add to ebuckets */
            for (int i = 0; i < numItems; i++) {
                /* generate random expiration time */
                uint64_t expireTime = (rand() % maxExpireKey) << EB_BUCKET_KEY_PRECISION;
                ebAdd(&eb, &myEbucketsType2, items + i, expireTime);
            }

            for (int i = 0 ; i <= maxExpireKey ; ++i) {
                uint64_t now = i << EB_BUCKET_KEY_PRECISION;

                /* Count how much items are expired */
                uint64_t expectedNumExpired = 0;
                for (int j = 0; j < numItems; j++) {
                    if (ebGetExpireTime(&myEbucketsType2, items + j) < now)
                        expectedNumExpired++;
                }
                /* Perform dry-run and verify number of expired items */
                assert(ebExpireDryRun(eb, &myEbucketsType2, now) == expectedNumExpired);
            }
            ebDestroy(&eb, &myEbucketsType2, NULL);
        }
    }

<<<<<<< HEAD
    TEST("item defragmentation") {
        for (int s = 1; s <= EB_LIST_MAX_ITEMS * 3; s++) {
            ebuckets eb = NULL;
            MyItem *items[s];
            for (int i = 0; i < s; i++) {
                items[i] = zmalloc(sizeof(MyItem));
                items[i]->index = i;
                ebAdd(&eb, &myEbucketsType, items[i], i);
            }
            assert((s <= EB_LIST_MAX_ITEMS) ? ebIsList(eb) : !ebIsList(eb));
            /* Defrag all the items. */
            for (int i = 0; i < s; i++) {
                MyItem *newitem = ebDefragItem(&eb, &myEbucketsType, items[i], defragCallback);
                if (newitem) items[i] = newitem;
            }
            /* Verify that the data is not corrupted. */
            ebValidate(eb, &myEbucketsType);
            for (int i = 0; i < s; i++)
                assert(items[i]->index == i);
            ebDestroy(&eb, &myEbucketsType, NULL);
        }
    }

=======
    TEST("ebuckets - active expire callback returns ACT_UPDATE_EXP_ITEM") {
        ebuckets eb = NULL;
        MyItem items[2*EB_SEG_MAX_ITEMS];
        int numItems = 2*EB_SEG_MAX_ITEMS;

        /* timeline */
        int expiredAt           = 2,
            applyActiveExpireAt = 3,
            updateItemTo        = 5,
            expectedExpiredAt   = 6;

        /* Allocate numItems and add to ebuckets */
        for (int i = 0; i < numItems; i++)
            ebAdd(&eb, &myEbucketsType2, items + i, expiredAt << EB_BUCKET_KEY_PRECISION);

        /* active-expire. Expected that all but one will be expired */
        ExpireInfo info = {
                .maxToExpire = 0xFFFFFFFF,
                .onExpireItem = expireUpdateThirdItemCb,
                .ctx = (void *) (uintptr_t) (updateItemTo << EB_BUCKET_KEY_PRECISION),
                .now = applyActiveExpireAt << EB_BUCKET_KEY_PRECISION,
                .itemsExpired = 0};
        ebExpire(&eb, &myEbucketsType2, &info);
        assert(info.itemsExpired == (uint64_t) numItems);
        assert(ebGetTotalItems(eb, &myEbucketsType2) == 1);

        /* active-expire. Expected that all will be expired */
        ExpireInfo info2 = {
                .maxToExpire = 0xFFFFFFFF,
                .onExpireItem = expireUpdateThirdItemCb,
                .ctx = (void *) (uintptr_t) (updateItemTo << EB_BUCKET_KEY_PRECISION),
                .now = expectedExpiredAt << EB_BUCKET_KEY_PRECISION,
                .itemsExpired = 0};
        ebExpire(&eb, &myEbucketsType2, &info2);
        assert(info2.itemsExpired == (uint64_t) 1);
        assert(ebGetTotalItems(eb, &myEbucketsType2) == 0);

        ebDestroy(&eb, &myEbucketsType2, NULL);

    }

//    TEST("segment - Add smaller item to full segment that all share same ebucket-key")
//    TEST("segment - Add item to full segment and make it extended-segment (all share same ebucket-key)")
//    TEST("ebuckets - Create rax tree with extended-segment and add item before")

>>>>>>> ca4ed48d
    return 0;
}

#endif<|MERGE_RESOLUTION|>--- conflicted
+++ resolved
@@ -2328,7 +2328,47 @@
         }
     }
 
-<<<<<<< HEAD
+    TEST("ebuckets - active expire callback returns ACT_UPDATE_EXP_ITEM") {
+        ebuckets eb = NULL;
+        MyItem items[2*EB_SEG_MAX_ITEMS];
+        int numItems = 2*EB_SEG_MAX_ITEMS;
+
+        /* timeline */
+        int expiredAt           = 2,
+            applyActiveExpireAt = 3,
+            updateItemTo        = 5,
+            expectedExpiredAt   = 6;
+
+        /* Allocate numItems and add to ebuckets */
+        for (int i = 0; i < numItems; i++)
+            ebAdd(&eb, &myEbucketsType2, items + i, expiredAt << EB_BUCKET_KEY_PRECISION);
+
+        /* active-expire. Expected that all but one will be expired */
+        ExpireInfo info = {
+                .maxToExpire = 0xFFFFFFFF,
+                .onExpireItem = expireUpdateThirdItemCb,
+                .ctx = (void *) (uintptr_t) (updateItemTo << EB_BUCKET_KEY_PRECISION),
+                .now = applyActiveExpireAt << EB_BUCKET_KEY_PRECISION,
+                .itemsExpired = 0};
+        ebExpire(&eb, &myEbucketsType2, &info);
+        assert(info.itemsExpired == (uint64_t) numItems);
+        assert(ebGetTotalItems(eb, &myEbucketsType2) == 1);
+
+        /* active-expire. Expected that all will be expired */
+        ExpireInfo info2 = {
+                .maxToExpire = 0xFFFFFFFF,
+                .onExpireItem = expireUpdateThirdItemCb,
+                .ctx = (void *) (uintptr_t) (updateItemTo << EB_BUCKET_KEY_PRECISION),
+                .now = expectedExpiredAt << EB_BUCKET_KEY_PRECISION,
+                .itemsExpired = 0};
+        ebExpire(&eb, &myEbucketsType2, &info2);
+        assert(info2.itemsExpired == (uint64_t) 1);
+        assert(ebGetTotalItems(eb, &myEbucketsType2) == 0);
+
+        ebDestroy(&eb, &myEbucketsType2, NULL);
+
+    }
+
     TEST("item defragmentation") {
         for (int s = 1; s <= EB_LIST_MAX_ITEMS * 3; s++) {
             ebuckets eb = NULL;
@@ -2352,53 +2392,10 @@
         }
     }
 
-=======
-    TEST("ebuckets - active expire callback returns ACT_UPDATE_EXP_ITEM") {
-        ebuckets eb = NULL;
-        MyItem items[2*EB_SEG_MAX_ITEMS];
-        int numItems = 2*EB_SEG_MAX_ITEMS;
-
-        /* timeline */
-        int expiredAt           = 2,
-            applyActiveExpireAt = 3,
-            updateItemTo        = 5,
-            expectedExpiredAt   = 6;
-
-        /* Allocate numItems and add to ebuckets */
-        for (int i = 0; i < numItems; i++)
-            ebAdd(&eb, &myEbucketsType2, items + i, expiredAt << EB_BUCKET_KEY_PRECISION);
-
-        /* active-expire. Expected that all but one will be expired */
-        ExpireInfo info = {
-                .maxToExpire = 0xFFFFFFFF,
-                .onExpireItem = expireUpdateThirdItemCb,
-                .ctx = (void *) (uintptr_t) (updateItemTo << EB_BUCKET_KEY_PRECISION),
-                .now = applyActiveExpireAt << EB_BUCKET_KEY_PRECISION,
-                .itemsExpired = 0};
-        ebExpire(&eb, &myEbucketsType2, &info);
-        assert(info.itemsExpired == (uint64_t) numItems);
-        assert(ebGetTotalItems(eb, &myEbucketsType2) == 1);
-
-        /* active-expire. Expected that all will be expired */
-        ExpireInfo info2 = {
-                .maxToExpire = 0xFFFFFFFF,
-                .onExpireItem = expireUpdateThirdItemCb,
-                .ctx = (void *) (uintptr_t) (updateItemTo << EB_BUCKET_KEY_PRECISION),
-                .now = expectedExpiredAt << EB_BUCKET_KEY_PRECISION,
-                .itemsExpired = 0};
-        ebExpire(&eb, &myEbucketsType2, &info2);
-        assert(info2.itemsExpired == (uint64_t) 1);
-        assert(ebGetTotalItems(eb, &myEbucketsType2) == 0);
-
-        ebDestroy(&eb, &myEbucketsType2, NULL);
-
-    }
-
 //    TEST("segment - Add smaller item to full segment that all share same ebucket-key")
 //    TEST("segment - Add item to full segment and make it extended-segment (all share same ebucket-key)")
 //    TEST("ebuckets - Create rax tree with extended-segment and add item before")
 
->>>>>>> ca4ed48d
     return 0;
 }
 
