/*
 * Copyright (c) 2017-Present, Redis Ltd.
 * All rights reserved.
 *
 * Licensed under your choice of the Redis Source Available License 2.0
 * (RSALv2) or the Server Side Public License v1 (SSPLv1).
 */

#include "server.h"
#include "endianconv.h"
#include "stream.h"

/* Every stream item inside the listpack, has a flags field that is used to
 * mark the entry as deleted, or having the same field as the "master"
 * entry at the start of the listpack> */
#define STREAM_ITEM_FLAG_NONE 0             /* No special flags. */
#define STREAM_ITEM_FLAG_DELETED (1<<0)     /* Entry is deleted. Skip it. */
#define STREAM_ITEM_FLAG_SAMEFIELDS (1<<1)  /* Same fields as master entry. */

/* For stream commands that require multiple IDs
 * when the number of IDs is less than 'STREAMID_STATIC_VECTOR_LEN',
 * avoid malloc allocation.*/
#define STREAMID_STATIC_VECTOR_LEN 8

/* Max pre-allocation for listpack. This is done to avoid abuse of a user
 * setting stream_node_max_bytes to a huge number. */
#define STREAM_LISTPACK_MAX_PRE_ALLOCATE 4096

/* Don't let listpacks grow too big, even if the user config allows it.
 * doing so can lead to an overflow (trying to store more than 32bit length
 * into the listpack header), or actually an assertion since lpInsert
 * will return NULL. */
#define STREAM_LISTPACK_MAX_SIZE (1<<30)

void streamFreeCG(streamCG *cg);
void streamFreeNACK(streamNACK *na);
size_t streamReplyWithRangeFromConsumerPEL(client *c, stream *s, streamID *start, streamID *end, size_t count, streamConsumer *consumer);
int streamParseStrictIDOrReply(client *c, robj *o, streamID *id, uint64_t missing_seq, int *seq_given);
int streamParseIDOrReply(client *c, robj *o, streamID *id, uint64_t missing_seq);

/* -----------------------------------------------------------------------
 * Low level stream encoding: a radix tree of listpacks.
 * ----------------------------------------------------------------------- */

/* Create a new stream data structure. */
stream *streamNew(void) {
    stream *s = zmalloc(sizeof(*s));
    s->rax = raxNew();
    s->length = 0;
    s->first_id.ms = 0;
    s->first_id.seq = 0;
    s->last_id.ms = 0;
    s->last_id.seq = 0;
    s->max_deleted_entry_id.seq = 0;
    s->max_deleted_entry_id.ms = 0;
    s->entries_added = 0;
    s->cgroups = NULL; /* Created on demand to save memory when not used. */
    return s;
}

/* Free a stream, including the listpacks stored inside the radix tree. */
void freeStream(stream *s) {
    raxFreeWithCallback(s->rax,(void(*)(void*))lpFree);
    if (s->cgroups)
        raxFreeWithCallback(s->cgroups,(void(*)(void*))streamFreeCG);
    zfree(s);
}

/* Return the length of a stream. */
unsigned long streamLength(const robj *subject) {
    stream *s = subject->ptr;
    return s->length;
}

/* Set 'id' to be its successor stream ID.
 * If 'id' is the maximal possible id, it is wrapped around to 0-0 and a
 * C_ERR is returned. */
int streamIncrID(streamID *id) {
    int ret = C_OK;
    if (id->seq == UINT64_MAX) {
        if (id->ms == UINT64_MAX) {
            /* Special case where 'id' is the last possible streamID... */
            id->ms = id->seq = 0;
            ret = C_ERR;
        } else {
            id->ms++;
            id->seq = 0;
        }
    } else {
        id->seq++;
    }
    return ret;
}

/* Set 'id' to be its predecessor stream ID.
 * If 'id' is the minimal possible id, it remains 0-0 and a C_ERR is
 * returned. */
int streamDecrID(streamID *id) {
    int ret = C_OK;
    if (id->seq == 0) {
        if (id->ms == 0) {
            /* Special case where 'id' is the first possible streamID... */
            id->ms = id->seq = UINT64_MAX;
            ret = C_ERR;
        } else {
            id->ms--;
            id->seq = UINT64_MAX;
        }
    } else {
        id->seq--;
    }
    return ret;
}

/* Generate the next stream item ID given the previous one. If the current
 * milliseconds Unix time is greater than the previous one, just use this
 * as time part and start with sequence part of zero. Otherwise we use the
 * previous time (and never go backward) and increment the sequence. */
void streamNextID(streamID *last_id, streamID *new_id) {
    uint64_t ms = commandTimeSnapshot();
    if (ms > last_id->ms) {
        new_id->ms = ms;
        new_id->seq = 0;
    } else {
        *new_id = *last_id;
        streamIncrID(new_id);
    }
}

/* This is a helper function for the COPY command.
 * Duplicate a Stream object, with the guarantee that the returned object
 * has the same encoding as the original one.
 *
 * The resulting object always has refcount set to 1 */
robj *streamDup(robj *o) {
    robj *sobj;

    serverAssert(o->type == OBJ_STREAM);

    switch (o->encoding) {
        case OBJ_ENCODING_STREAM:
            sobj = createStreamObject();
            break;
        default:
            serverPanic("Wrong encoding.");
            break;
    }

    stream *s;
    stream *new_s;
    s = o->ptr;
    new_s = sobj->ptr;

    raxIterator ri;
    uint64_t rax_key[2];
    raxStart(&ri, s->rax);
    raxSeek(&ri, "^", NULL, 0);
    size_t lp_bytes = 0;      /* Total bytes in the listpack. */
    unsigned char *lp = NULL; /* listpack pointer. */
    /* Get a reference to the listpack node. */
    while (raxNext(&ri)) {
        lp = ri.data;
        lp_bytes = lpBytes(lp);
        unsigned char *new_lp = zmalloc(lp_bytes);
        memcpy(new_lp, lp, lp_bytes);
        memcpy(rax_key, ri.key, sizeof(rax_key));
        raxInsert(new_s->rax, (unsigned char *)&rax_key, sizeof(rax_key),
                  new_lp, NULL);
    }
    new_s->length = s->length;
    new_s->first_id = s->first_id;
    new_s->last_id = s->last_id;
    new_s->max_deleted_entry_id = s->max_deleted_entry_id;
    new_s->entries_added = s->entries_added;
    raxStop(&ri);

    if (s->cgroups == NULL) return sobj;

    /* Consumer Groups */
    raxIterator ri_cgroups;
    raxStart(&ri_cgroups, s->cgroups);
    raxSeek(&ri_cgroups, "^", NULL, 0);
    while (raxNext(&ri_cgroups)) {
        streamCG *cg = ri_cgroups.data;
        streamCG *new_cg = streamCreateCG(new_s, (char *)ri_cgroups.key,
                                          ri_cgroups.key_len, &cg->last_id,
                                          cg->entries_read);

        serverAssert(new_cg != NULL);

        /* Consumer Group PEL */
        raxIterator ri_cg_pel;
        raxStart(&ri_cg_pel,cg->pel);
        raxSeek(&ri_cg_pel,"^",NULL,0);
        while(raxNext(&ri_cg_pel)){
            streamNACK *nack = ri_cg_pel.data;
            streamNACK *new_nack = streamCreateNACK(NULL);
            new_nack->delivery_time = nack->delivery_time;
            new_nack->delivery_count = nack->delivery_count;
            raxInsert(new_cg->pel, ri_cg_pel.key, sizeof(streamID), new_nack, NULL);
        }
        raxStop(&ri_cg_pel);

        /* Consumers */
        raxIterator ri_consumers;
        raxStart(&ri_consumers, cg->consumers);
        raxSeek(&ri_consumers, "^", NULL, 0);
        while (raxNext(&ri_consumers)) {
            streamConsumer *consumer = ri_consumers.data;
            streamConsumer *new_consumer;
            new_consumer = zmalloc(sizeof(*new_consumer));
            new_consumer->name = sdsdup(consumer->name);
            new_consumer->pel = raxNew();
            raxInsert(new_cg->consumers,(unsigned char *)new_consumer->name,
                        sdslen(new_consumer->name), new_consumer, NULL);
            new_consumer->seen_time = consumer->seen_time;
            new_consumer->active_time = consumer->active_time;

            /* Consumer PEL */
            raxIterator ri_cpel;
            raxStart(&ri_cpel, consumer->pel);
            raxSeek(&ri_cpel, "^", NULL, 0);
            while (raxNext(&ri_cpel)) {
                void *result;
                int found = raxFind(new_cg->pel,ri_cpel.key,sizeof(streamID),&result);

                serverAssert(found);

                streamNACK *new_nack = result;
                new_nack->consumer = new_consumer;
                raxInsert(new_consumer->pel,ri_cpel.key,sizeof(streamID),new_nack,NULL);
            }
            raxStop(&ri_cpel);
        }
        raxStop(&ri_consumers);
    }
    raxStop(&ri_cgroups);
    return sobj;
}

/* This is a wrapper function for lpGet() to directly get an integer value
 * from the listpack (that may store numbers as a string), converting
 * the string if needed.
 * The 'valid" argument is an optional output parameter to get an indication
 * if the record was valid, when this parameter is NULL, the function will
 * fail with an assertion. */
static inline int64_t lpGetIntegerIfValid(unsigned char *ele, int *valid) {
    int64_t v;
    unsigned char *e = lpGet(ele,&v,NULL);
    if (e == NULL) {
        if (valid)
            *valid = 1;
        return v;
    }
    /* The following code path should never be used for how listpacks work:
     * they should always be able to store an int64_t value in integer
     * encoded form. However the implementation may change. */
    long long ll;
    int ret = string2ll((char*)e,v,&ll);
    if (valid)
        *valid = ret;
    else
        serverAssert(ret != 0);
    v = ll;
    return v;
}

#define lpGetInteger(ele) lpGetIntegerIfValid(ele, NULL)

/* Get an edge streamID of a given listpack.
 * 'master_id' is an input param, used to build the 'edge_id' output param */
int lpGetEdgeStreamID(unsigned char *lp, int first, streamID *master_id, streamID *edge_id)
{
   if (lp == NULL)
       return 0;

   unsigned char *lp_ele;

   /* We need to seek either the first or the last entry depending
    * on the direction of the iteration. */
   if (first) {
       /* Get the master fields count. */
       lp_ele = lpFirst(lp);        /* Seek items count */
       lp_ele = lpNext(lp, lp_ele); /* Seek deleted count. */
       lp_ele = lpNext(lp, lp_ele); /* Seek num fields. */
       int64_t master_fields_count = lpGetInteger(lp_ele);
       lp_ele = lpNext(lp, lp_ele); /* Seek first field. */

       /* If we are iterating in normal order, skip the master fields
        * to seek the first actual entry. */
       for (int64_t i = 0; i < master_fields_count; i++)
           lp_ele = lpNext(lp, lp_ele);

       /* If we are going forward, skip the previous entry's
        * lp-count field (or in case of the master entry, the zero
        * term field) */
       lp_ele = lpNext(lp, lp_ele);
       if (lp_ele == NULL)
           return 0;
   } else {
       /* If we are iterating in reverse direction, just seek the
        * last part of the last entry in the listpack (that is, the
        * fields count). */
       lp_ele = lpLast(lp);

       /* If we are going backward, read the number of elements this
        * entry is composed of, and jump backward N times to seek
        * its start. */
       int64_t lp_count = lpGetInteger(lp_ele);
       if (lp_count == 0) /* We reached the master entry. */
           return 0;

       while (lp_count--)
           lp_ele = lpPrev(lp, lp_ele);
   }

   lp_ele = lpNext(lp, lp_ele); /* Seek ID (lp_ele currently points to 'flags'). */

   /* Get the ID: it is encoded as difference between the master
    * ID and this entry ID. */
   streamID id = *master_id;
   id.ms += lpGetInteger(lp_ele);
   lp_ele = lpNext(lp, lp_ele);
   id.seq += lpGetInteger(lp_ele);
   *edge_id = id;
   return 1;
}

/* Debugging function to log the full content of a listpack. Useful
 * for development and debugging. */
void streamLogListpackContent(unsigned char *lp) {
    unsigned char *p = lpFirst(lp);
    while(p) {
        unsigned char buf[LP_INTBUF_SIZE];
        int64_t v;
        unsigned char *ele = lpGet(p,&v,buf);
        serverLog(LL_WARNING,"- [%d] '%.*s'", (int)v, (int)v, ele);
        p = lpNext(lp,p);
    }
}

/* Convert the specified stream entry ID as a 128 bit big endian number, so
 * that the IDs can be sorted lexicographically. */
void streamEncodeID(void *buf, streamID *id) {
    uint64_t e[2];
    e[0] = htonu64(id->ms);
    e[1] = htonu64(id->seq);
    memcpy(buf,e,sizeof(e));
}

/* This is the reverse of streamEncodeID(): the decoded ID will be stored
 * in the 'id' structure passed by reference. The buffer 'buf' must point
 * to a 128 bit big-endian encoded ID. */
void streamDecodeID(void *buf, streamID *id) {
    uint64_t e[2];
    memcpy(e,buf,sizeof(e));
    id->ms = ntohu64(e[0]);
    id->seq = ntohu64(e[1]);
}

/* Compare two stream IDs. Return -1 if a < b, 0 if a == b, 1 if a > b. */
int streamCompareID(streamID *a, streamID *b) {
    if (a->ms > b->ms) return 1;
    else if (a->ms < b->ms) return -1;
    /* The ms part is the same. Check the sequence part. */
    else if (a->seq > b->seq) return 1;
    else if (a->seq < b->seq) return -1;
    /* Everything is the same: IDs are equal. */
    return 0;
}

/* Retrieves the ID of the stream edge entry. An edge is either the first or
 * the last ID in the stream, and may be a tombstone. To filter out tombstones,
 * set the'skip_tombstones' argument to 1. */
void streamGetEdgeID(stream *s, int first, int skip_tombstones, streamID *edge_id)
{
    streamIterator si;
    int64_t numfields;
    streamIteratorStart(&si,s,NULL,NULL,!first);
    si.skip_tombstones = skip_tombstones;
    int found = streamIteratorGetID(&si,edge_id,&numfields);
    if (!found) {
        streamID min_id = {0, 0}, max_id = {UINT64_MAX, UINT64_MAX};
        *edge_id = first ? max_id : min_id;
    }
    streamIteratorStop(&si);
}

/* Adds a new item into the stream 's' having the specified number of
 * field-value pairs as specified in 'numfields' and stored into 'argv'.
 * Returns the new entry ID populating the 'added_id' structure.
 *
 * If 'use_id' is not NULL, the ID is not auto-generated by the function,
 * but instead the passed ID is used to add the new entry. In this case
 * adding the entry may fail as specified later in this comment.
 * 
 * When 'use_id' is used alongside with a zero 'seq-given', the sequence
 * part of the passed ID is ignored and the function will attempt to use an
 * auto-generated sequence.
 *
 * The function returns C_OK if the item was added, this is always true
 * if the ID was generated by the function. However the function may return
 * C_ERR in several cases:
 * 1. If an ID was given via 'use_id', but adding it failed since the
 *    current top ID is greater or equal. errno will be set to EDOM.
 * 2. If a size of a single element or the sum of the elements is too big to
 *    be stored into the stream. errno will be set to ERANGE. */
int streamAppendItem(stream *s, robj **argv, int64_t numfields, streamID *added_id, streamID *use_id, int seq_given) {

    /* Generate the new entry ID. */
    streamID id;
    if (use_id) {
        if (seq_given) {
            id = *use_id;
        } else {
            /* The automatically generated sequence can be either zero (new
             * timestamps) or the incremented sequence of the last ID. In the
             * latter case, we need to prevent an overflow/advancing forward
             * in time. */
            if (s->last_id.ms == use_id->ms) {
                if (s->last_id.seq == UINT64_MAX) {
                    errno = EDOM;
                    return C_ERR;
                }
                id = s->last_id;
                id.seq++;
            } else {
                id = *use_id;
            }
        }
    } else {
        streamNextID(&s->last_id,&id);
    }

    /* Check that the new ID is greater than the last entry ID
     * or return an error. Automatically generated IDs might
     * overflow (and wrap-around) when incrementing the sequence
       part. */
    if (streamCompareID(&id,&s->last_id) <= 0) {
        errno = EDOM;
        return C_ERR;
    }

    /* Avoid overflow when trying to add an element to the stream (listpack
     * can only host up to 32bit length strings, and also a total listpack size
     * can't be bigger than 32bit length. */
    size_t totelelen = 0;
    for (int64_t i = 0; i < numfields*2; i++) {
        sds ele = argv[i]->ptr;
        totelelen += sdslen(ele);
    }
    if (totelelen > STREAM_LISTPACK_MAX_SIZE) {
        errno = ERANGE;
        return C_ERR;
    }

    /* Add the new entry. */
    raxIterator ri;
    raxStart(&ri,s->rax);
    raxSeek(&ri,"$",NULL,0);

    size_t lp_bytes = 0;        /* Total bytes in the tail listpack. */
    unsigned char *lp = NULL;   /* Tail listpack pointer. */

    if (!raxEOF(&ri)) {
        /* Get a reference to the tail node listpack. */
        lp = ri.data;
        lp_bytes = lpBytes(lp);
    }
    raxStop(&ri);

    /* We have to add the key into the radix tree in lexicographic order,
     * to do so we consider the ID as a single 128 bit number written in
     * big endian, so that the most significant bytes are the first ones. */
    uint64_t rax_key[2];    /* Key in the radix tree containing the listpack.*/
    streamID master_id;     /* ID of the master entry in the listpack. */

    /* Create a new listpack and radix tree node if needed. Note that when
     * a new listpack is created, we populate it with a "master entry". This
     * is just a set of fields that is taken as references in order to compress
     * the stream entries that we'll add inside the listpack.
     *
     * Note that while we use the first added entry fields to create
     * the master entry, the first added entry is NOT represented in the master
     * entry, which is a stand alone object. But of course, the first entry
     * will compress well because it's used as reference.
     *
     * The master entry is composed like in the following example:
     *
     * +-------+---------+------------+---------+--/--+---------+---------+-+
     * | count | deleted | num-fields | field_1 | field_2 | ... | field_N |0|
     * +-------+---------+------------+---------+--/--+---------+---------+-+
     *
     * count and deleted just represent respectively the total number of
     * entries inside the listpack that are valid, and marked as deleted
     * (deleted flag in the entry flags set). So the total number of items
     * actually inside the listpack (both deleted and not) is count+deleted.
     *
     * The real entries will be encoded with an ID that is just the
     * millisecond and sequence difference compared to the key stored at
     * the radix tree node containing the listpack (delta encoding), and
     * if the fields of the entry are the same as the master entry fields, the
     * entry flags will specify this fact and the entry fields and number
     * of fields will be omitted (see later in the code of this function).
     *
     * The "0" entry at the end is the same as the 'lp-count' entry in the
     * regular stream entries (see below), and marks the fact that there are
     * no more entries, when we scan the stream from right to left. */

    /* First of all, check if we can append to the current macro node or
     * if we need to switch to the next one. 'lp' will be set to NULL if
     * the current node is full. */
    if (lp != NULL) {
        int new_node = 0;
        size_t node_max_bytes = server.stream_node_max_bytes;
        if (node_max_bytes == 0 || node_max_bytes > STREAM_LISTPACK_MAX_SIZE)
            node_max_bytes = STREAM_LISTPACK_MAX_SIZE;
        if (lp_bytes + totelelen >= node_max_bytes) {
            new_node = 1;
        } else if (server.stream_node_max_entries) {
            unsigned char *lp_ele = lpFirst(lp);
            /* Count both live entries and deleted ones. */
            int64_t count = lpGetInteger(lp_ele) + lpGetInteger(lpNext(lp,lp_ele));
            if (count >= server.stream_node_max_entries) new_node = 1;
        }

        if (new_node) {
            /* Shrink extra pre-allocated memory */
            lp = lpShrinkToFit(lp);
            if (ri.data != lp)
                raxInsert(s->rax,ri.key,ri.key_len,lp,NULL);
            lp = NULL;
        }
    }

    int flags = STREAM_ITEM_FLAG_NONE;
    if (lp == NULL) {
        master_id = id;
        streamEncodeID(rax_key,&id);
        /* Create the listpack having the master entry ID and fields.
         * Pre-allocate some bytes when creating listpack to avoid realloc on
         * every XADD. Since listpack.c uses malloc_size, it'll grow in steps,
         * and won't realloc on every XADD.
         * When listpack reaches max number of entries, we'll shrink the
         * allocation to fit the data. */
        size_t prealloc = STREAM_LISTPACK_MAX_PRE_ALLOCATE;
        if (server.stream_node_max_bytes > 0 && server.stream_node_max_bytes < prealloc) {
            prealloc = server.stream_node_max_bytes;
        }
        lp = lpNew(prealloc);
        lp = lpAppendInteger(lp,1); /* One item, the one we are adding. */
        lp = lpAppendInteger(lp,0); /* Zero deleted so far. */
        lp = lpAppendInteger(lp,numfields);
        for (int64_t i = 0; i < numfields; i++) {
            sds field = argv[i*2]->ptr;
            lp = lpAppend(lp,(unsigned char*)field,sdslen(field));
        }
        lp = lpAppendInteger(lp,0); /* Master entry zero terminator. */
        raxInsert(s->rax,(unsigned char*)&rax_key,sizeof(rax_key),lp,NULL);
        /* The first entry we insert, has obviously the same fields of the
         * master entry. */
        flags |= STREAM_ITEM_FLAG_SAMEFIELDS;
    } else {
        serverAssert(ri.key_len == sizeof(rax_key));
        memcpy(rax_key,ri.key,sizeof(rax_key));

        /* Read the master ID from the radix tree key. */
        streamDecodeID(rax_key,&master_id);
        unsigned char *lp_ele = lpFirst(lp);

        /* Update count and skip the deleted fields. */
        int64_t count = lpGetInteger(lp_ele);
        lp = lpReplaceInteger(lp,&lp_ele,count+1);
        lp_ele = lpNext(lp,lp_ele); /* seek deleted. */
        lp_ele = lpNext(lp,lp_ele); /* seek master entry num fields. */

        /* Check if the entry we are adding, have the same fields
         * as the master entry. */
        int64_t master_fields_count = lpGetInteger(lp_ele);
        lp_ele = lpNext(lp,lp_ele);
        if (numfields == master_fields_count) {
            int64_t i;
            for (i = 0; i < master_fields_count; i++) {
                sds field = argv[i*2]->ptr;
                int64_t e_len;
                unsigned char buf[LP_INTBUF_SIZE];
                unsigned char *e = lpGet(lp_ele,&e_len,buf);
                /* Stop if there is a mismatch. */
                if (sdslen(field) != (size_t)e_len ||
                    memcmp(e,field,e_len) != 0) break;
                lp_ele = lpNext(lp,lp_ele);
            }
            /* All fields are the same! We can compress the field names
             * setting a single bit in the flags. */
            if (i == master_fields_count) flags |= STREAM_ITEM_FLAG_SAMEFIELDS;
        }
    }

    /* Populate the listpack with the new entry. We use the following
     * encoding:
     *
     * +-----+--------+----------+-------+-------+-/-+-------+-------+--------+
     * |flags|entry-id|num-fields|field-1|value-1|...|field-N|value-N|lp-count|
     * +-----+--------+----------+-------+-------+-/-+-------+-------+--------+
     *
     * However if the SAMEFIELD flag is set, we have just to populate
     * the entry with the values, so it becomes:
     *
     * +-----+--------+-------+-/-+-------+--------+
     * |flags|entry-id|value-1|...|value-N|lp-count|
     * +-----+--------+-------+-/-+-------+--------+
     *
     * The entry-id field is actually two separated fields: the ms
     * and seq difference compared to the master entry.
     *
     * The lp-count field is a number that states the number of listpack pieces
     * that compose the entry, so that it's possible to travel the entry
     * in reverse order: we can just start from the end of the listpack, read
     * the entry, and jump back N times to seek the "flags" field to read
     * the stream full entry. */
    lp = lpAppendInteger(lp,flags);
    lp = lpAppendInteger(lp,id.ms - master_id.ms);
    lp = lpAppendInteger(lp,id.seq - master_id.seq);
    if (!(flags & STREAM_ITEM_FLAG_SAMEFIELDS))
        lp = lpAppendInteger(lp,numfields);
    for (int64_t i = 0; i < numfields; i++) {
        sds field = argv[i*2]->ptr, value = argv[i*2+1]->ptr;
        if (!(flags & STREAM_ITEM_FLAG_SAMEFIELDS))
            lp = lpAppend(lp,(unsigned char*)field,sdslen(field));
        lp = lpAppend(lp,(unsigned char*)value,sdslen(value));
    }
    /* Compute and store the lp-count field. */
    int64_t lp_count = numfields;
    lp_count += 3; /* Add the 3 fixed fields flags + ms-diff + seq-diff. */
    if (!(flags & STREAM_ITEM_FLAG_SAMEFIELDS)) {
        /* If the item is not compressed, it also has the fields other than
         * the values, and an additional num-fields field. */
        lp_count += numfields+1;
    }
    lp = lpAppendInteger(lp,lp_count);

    /* Insert back into the tree in order to update the listpack pointer. */
    if (ri.data != lp)
        raxInsert(s->rax,(unsigned char*)&rax_key,sizeof(rax_key),lp,NULL);
    s->length++;
    s->entries_added++;
    s->last_id = id;
    if (s->length == 1) s->first_id = id;
    if (added_id) *added_id = id;
    return C_OK;
}

typedef struct {
    /* XADD options */
    streamID id; /* User-provided ID, for XADD only. */
    int id_given; /* Was an ID different than "*" specified? for XADD only. */
    int seq_given; /* Was an ID different than "ms-*" specified? for XADD only. */
    int no_mkstream; /* if set to 1 do not create new stream */

    /* XADD + XTRIM common options */
    int trim_strategy; /* TRIM_STRATEGY_* */
    int trim_strategy_arg_idx; /* Index of the count in MAXLEN/MINID, for rewriting. */
    int approx_trim; /* If 1 only delete whole radix tree nodes, so
                      * the trim argument is not applied verbatim. */
    long long limit; /* Maximum amount of entries to trim. If 0, no limitation
                      * on the amount of trimming work is enforced. */
    /* TRIM_STRATEGY_MAXLEN options */
    long long maxlen; /* After trimming, leave stream at this length . */
    /* TRIM_STRATEGY_MINID options */
    streamID minid; /* Trim by ID (No stream entries with ID < 'minid' will remain) */
} streamAddTrimArgs;

#define TRIM_STRATEGY_NONE 0
#define TRIM_STRATEGY_MAXLEN 1
#define TRIM_STRATEGY_MINID 2

/* Trim the stream 's' according to args->trim_strategy, and return the
 * number of elements removed from the stream. The 'approx' option, if non-zero,
 * specifies that the trimming must be performed in a approximated way in
 * order to maximize performances. This means that the stream may contain
 * entries with IDs < 'id' in case of MINID (or more elements than 'maxlen'
 * in case of MAXLEN), and elements are only removed if we can remove
 * a *whole* node of the radix tree. The elements are removed from the head
 * of the stream (older elements).
 *
 * The function may return zero if:
 *
 * 1) The minimal entry ID of the stream is already < 'id' (MINID); or
 * 2) The stream is already shorter or equal to the specified max length (MAXLEN); or
 * 3) The 'approx' option is true and the head node did not have enough elements
 *    to be deleted.
 *
 * args->limit is the maximum number of entries to delete. The purpose is to
 * prevent this function from taking to long.
 * If 'limit' is 0 then we do not limit the number of deleted entries.
 * Much like the 'approx', if 'limit' is smaller than the number of entries
 * that should be trimmed, there is a chance we will still have entries with
 * IDs < 'id' (or number of elements >= maxlen in case of MAXLEN).
 */
int64_t streamTrim(stream *s, streamAddTrimArgs *args) {
    size_t maxlen = args->maxlen;
    streamID *id = &args->minid;
    int approx = args->approx_trim;
    int64_t limit = args->limit;
    int trim_strategy = args->trim_strategy;

    if (trim_strategy == TRIM_STRATEGY_NONE)
        return 0;

    raxIterator ri;
    raxStart(&ri,s->rax);
    raxSeek(&ri,"^",NULL,0);

    int64_t deleted = 0;
    while (raxNext(&ri)) {
        if (trim_strategy == TRIM_STRATEGY_MAXLEN && s->length <= maxlen)
            break;

        unsigned char *lp = ri.data, *p = lpFirst(lp);
        int64_t entries = lpGetInteger(p);

        /* Check if we exceeded the amount of work we could do */
        if (limit && (deleted + entries) > limit)
            break;

        /* Check if we can remove the whole node. */
        int remove_node;
        streamID master_id = {0}; /* For MINID */
        if (trim_strategy == TRIM_STRATEGY_MAXLEN) {
            remove_node = s->length - entries >= maxlen;
        } else {
            /* Read the master ID from the radix tree key. */
            streamDecodeID(ri.key, &master_id);

            /* Read last ID. */
            streamID last_id = {0,0};
            lpGetEdgeStreamID(lp, 0, &master_id, &last_id);

            /* We can remove the entire node id its last ID < 'id' */
            remove_node = streamCompareID(&last_id, id) < 0;
        }

        if (remove_node) {
            lpFree(lp);
            raxRemove(s->rax,ri.key,ri.key_len,NULL);
            raxSeek(&ri,">=",ri.key,ri.key_len);
            s->length -= entries;
            deleted += entries;
            continue;
        }

        /* If we cannot remove a whole element, and approx is true,
         * stop here. */
        if (approx) break;

        /* Now we have to trim entries from within 'lp' */
        int64_t deleted_from_lp = 0;

        p = lpNext(lp, p); /* Skip deleted field. */
        p = lpNext(lp, p); /* Skip num-of-fields in the master entry. */

        /* Skip all the master fields. */
        int64_t master_fields_count = lpGetInteger(p);
        p = lpNext(lp,p); /* Skip the first field. */
        for (int64_t j = 0; j < master_fields_count; j++)
            p = lpNext(lp,p); /* Skip all master fields. */
        p = lpNext(lp,p); /* Skip the zero master entry terminator. */

        /* 'p' is now pointing to the first entry inside the listpack.
         * We have to run entry after entry, marking entries as deleted
         * if they are already not deleted. */
        while (p) {
            /* We keep a copy of p (which point to flags part) in order to
             * update it after (and if) we actually remove the entry */
            unsigned char *pcopy = p;

            int64_t flags = lpGetInteger(p);
            p = lpNext(lp, p); /* Skip flags. */
            int64_t to_skip;

            int64_t ms_delta = lpGetInteger(p);
            p = lpNext(lp, p); /* Skip ID ms delta */
            int64_t seq_delta = lpGetInteger(p);
            p = lpNext(lp, p); /* Skip ID seq delta */

            streamID currid = {0}; /* For MINID */
            if (trim_strategy == TRIM_STRATEGY_MINID) {
                currid.ms = master_id.ms + ms_delta;
                currid.seq = master_id.seq + seq_delta;
            }

            int stop;
            if (trim_strategy == TRIM_STRATEGY_MAXLEN) {
                stop = s->length <= maxlen;
            } else {
                /* Following IDs will definitely be greater because the rax
                 * tree is sorted, no point of continuing. */
                stop = streamCompareID(&currid, id) >= 0;
            }
            if (stop)
                break;

            if (flags & STREAM_ITEM_FLAG_SAMEFIELDS) {
                to_skip = master_fields_count;
            } else {
                to_skip = lpGetInteger(p); /* Get num-fields. */
                p = lpNext(lp,p); /* Skip num-fields. */
                to_skip *= 2; /* Fields and values. */
            }

            while(to_skip--) p = lpNext(lp,p); /* Skip the whole entry. */
            p = lpNext(lp,p); /* Skip the final lp-count field. */

            /* Mark the entry as deleted. */
            if (!(flags & STREAM_ITEM_FLAG_DELETED)) {
                intptr_t delta = p - lp;
                flags |= STREAM_ITEM_FLAG_DELETED;
                lp = lpReplaceInteger(lp, &pcopy, flags);
                deleted_from_lp++;
                s->length--;
                p = lp + delta;
            }
        }
        deleted += deleted_from_lp;

        /* Now we update the entries/deleted counters. */
        p = lpFirst(lp);
        lp = lpReplaceInteger(lp,&p,entries-deleted_from_lp);
        p = lpNext(lp,p); /* Skip deleted field. */
        int64_t marked_deleted = lpGetInteger(p);
        lp = lpReplaceInteger(lp,&p,marked_deleted+deleted_from_lp);
        p = lpNext(lp,p); /* Skip num-of-fields in the master entry. */

        /* Here we should perform garbage collection in case at this point
         * there are too many entries deleted inside the listpack. */
        entries -= deleted_from_lp;
        marked_deleted += deleted_from_lp;
        if (entries + marked_deleted > 10 && marked_deleted > entries/2) {
            /* TODO: perform a garbage collection. */
        }

        /* Update the listpack with the new pointer. */
        raxInsert(s->rax,ri.key,ri.key_len,lp,NULL);

        break; /* If we are here, there was enough to delete in the current
                  node, so no need to go to the next node. */
    }
    raxStop(&ri);

    /* Update the stream's first ID after the trimming. */
    if (s->length == 0) {
        s->first_id.ms = 0;
        s->first_id.seq = 0;
    } else if (deleted) {
        streamGetEdgeID(s,1,1,&s->first_id);
    }

    return deleted;
}

/* Trims a stream by length. Returns the number of deleted items. */
int64_t streamTrimByLength(stream *s, long long maxlen, int approx) {
    streamAddTrimArgs args = {
        .trim_strategy = TRIM_STRATEGY_MAXLEN,
        .approx_trim = approx,
        .limit = approx ? 100 * server.stream_node_max_entries : 0,
        .maxlen = maxlen
    };
    return streamTrim(s, &args);
}

/* Trims a stream by minimum ID. Returns the number of deleted items. */
int64_t streamTrimByID(stream *s, streamID minid, int approx) {
    streamAddTrimArgs args = {
        .trim_strategy = TRIM_STRATEGY_MINID,
        .approx_trim = approx,
        .limit = approx ? 100 * server.stream_node_max_entries : 0,
        .minid = minid
    };
    return streamTrim(s, &args);
}

/* Parse the arguments of XADD/XTRIM.
 *
 * See streamAddTrimArgs for more details about the arguments handled.
 *
 * This function returns the position of the ID argument (relevant only to XADD).
 * On error -1 is returned and a reply is sent. */
static int streamParseAddOrTrimArgsOrReply(client *c, streamAddTrimArgs *args, int xadd) {
    /* Initialize arguments to defaults */
    memset(args, 0, sizeof(*args));

    /* Parse options. */
    int i = 2; /* This is the first argument position where we could
                  find an option, or the ID. */
    int limit_given = 0;
    for (; i < c->argc; i++) {
        int moreargs = (c->argc-1) - i; /* Number of additional arguments. */
        char *opt = c->argv[i]->ptr;
        if (xadd && opt[0] == '*' && opt[1] == '\0') {
            /* This is just a fast path for the common case of auto-ID
             * creation. */
            break;
        } else if (!strcasecmp(opt,"maxlen") && moreargs) {
            if (args->trim_strategy != TRIM_STRATEGY_NONE) {
                addReplyError(c,"syntax error, MAXLEN and MINID options at the same time are not compatible");
                return -1;
            }
            args->approx_trim = 0;
            char *next = c->argv[i+1]->ptr;
            /* Check for the form MAXLEN ~ <count>. */
            if (moreargs >= 2 && next[0] == '~' && next[1] == '\0') {
                args->approx_trim = 1;
                i++;
            } else if (moreargs >= 2 && next[0] == '=' && next[1] == '\0') {
                i++;
            }
            if (getLongLongFromObjectOrReply(c,c->argv[i+1],&args->maxlen,NULL)
                != C_OK) return -1;

            if (args->maxlen < 0) {
                addReplyError(c,"The MAXLEN argument must be >= 0.");
                return -1;
            }
            i++;
            args->trim_strategy = TRIM_STRATEGY_MAXLEN;
            args->trim_strategy_arg_idx = i;
        } else if (!strcasecmp(opt,"minid") && moreargs) {
            if (args->trim_strategy != TRIM_STRATEGY_NONE) {
                addReplyError(c,"syntax error, MAXLEN and MINID options at the same time are not compatible");
                return -1;
            }
            args->approx_trim = 0;
            char *next = c->argv[i+1]->ptr;
            /* Check for the form MINID ~ <id> */
            if (moreargs >= 2 && next[0] == '~' && next[1] == '\0') {
                args->approx_trim = 1;
                i++;
            } else if (moreargs >= 2 && next[0] == '=' && next[1] == '\0') {
                i++;
            }

            if (streamParseStrictIDOrReply(c,c->argv[i+1],&args->minid,0,NULL) != C_OK)
                return -1;
            
            i++;
            args->trim_strategy = TRIM_STRATEGY_MINID;
            args->trim_strategy_arg_idx = i;
        } else if (!strcasecmp(opt,"limit") && moreargs) {
            /* Note about LIMIT: If it was not provided by the caller we set
             * it to 100*server.stream_node_max_entries, and that's to prevent the
             * trimming from taking too long, on the expense of not deleting entries
             * that should be trimmed.
             * If user wanted exact trimming (i.e. no '~') we never limit the number
             * of trimmed entries */
            if (getLongLongFromObjectOrReply(c,c->argv[i+1],&args->limit,NULL) != C_OK)
                return -1;

            if (args->limit < 0) {
                addReplyError(c,"The LIMIT argument must be >= 0.");
                return -1;
            }
            limit_given = 1;
            i++;
        } else if (xadd && !strcasecmp(opt,"nomkstream")) {
            args->no_mkstream = 1;
        } else if (xadd) {
            /* If we are here is a syntax error or a valid ID. */
            if (streamParseStrictIDOrReply(c,c->argv[i],&args->id,0,&args->seq_given) != C_OK)
                return -1;
            args->id_given = 1;
            break;
        } else {
            addReplyErrorObject(c,shared.syntaxerr);
            return -1;
        }
    }

    if (args->limit && args->trim_strategy == TRIM_STRATEGY_NONE) {
        addReplyError(c,"syntax error, LIMIT cannot be used without specifying a trimming strategy");
        return -1;
    }

    if (!xadd && args->trim_strategy == TRIM_STRATEGY_NONE) {
        addReplyError(c,"syntax error, XTRIM must be called with a trimming strategy");
        return -1;
    }

    if (mustObeyClient(c)) {
        /* If command came from master or from AOF we must not enforce maxnodes
         * (The maxlen/minid argument was re-written to make sure there's no
         * inconsistency). */
        args->limit = 0;
    } else {
        /* We need to set the limit (only if we got '~') */
        if (limit_given) {
            if (!args->approx_trim) {
                /* LIMIT was provided without ~ */
                addReplyError(c,"syntax error, LIMIT cannot be used without the special ~ option");
                return -1;
            }
        } else {
            /* User didn't provide LIMIT, we must set it. */
            if (args->approx_trim) {
                /* In order to prevent from trimming to do too much work and 
                 * cause latency spikes we limit the amount of work it can do.
                 * We have to cap args->limit from both sides in case 
                 * stream_node_max_entries is 0 or too big (could cause overflow)
                 */
                args->limit = 100 * server.stream_node_max_entries; /* Maximum 100 rax nodes. */
                if (args->limit <= 0) args->limit = 10000;
                if (args->limit > 1000000) args->limit = 1000000;
            } else {
                /* No LIMIT for exact trimming */
                args->limit = 0;
            }
        }
    }

    return i;
}

/* Initialize the stream iterator, so that we can call iterating functions
 * to get the next items. This requires a corresponding streamIteratorStop()
 * at the end. The 'rev' parameter controls the direction. If it's zero the
 * iteration is from the start to the end element (inclusive), otherwise
 * if rev is non-zero, the iteration is reversed.
 *
 * Once the iterator is initialized, we iterate like this:
 *
 *  streamIterator myiterator;
 *  streamIteratorStart(&myiterator,...);
 *  int64_t numfields;
 *  while(streamIteratorGetID(&myiterator,&ID,&numfields)) {
 *      while(numfields--) {
 *          unsigned char *key, *value;
 *          size_t key_len, value_len;
 *          streamIteratorGetField(&myiterator,&key,&value,&key_len,&value_len);
 *
 *          ... do what you want with key and value ...
 *      }
 *  }
 *  streamIteratorStop(&myiterator); */
void streamIteratorStart(streamIterator *si, stream *s, streamID *start, streamID *end, int rev) {
    /* Initialize the iterator and translates the iteration start/stop
     * elements into a 128 big big-endian number. */
    if (start) {
        streamEncodeID(si->start_key,start);
    } else {
        si->start_key[0] = 0;
        si->start_key[1] = 0;
    }

    if (end) {
        streamEncodeID(si->end_key,end);
    } else {
        si->end_key[0] = UINT64_MAX;
        si->end_key[1] = UINT64_MAX;
    }

    /* Seek the correct node in the radix tree. */
    raxStart(&si->ri,s->rax);
    if (!rev) {
        if (start && (start->ms || start->seq)) {
            raxSeek(&si->ri,"<=",(unsigned char*)si->start_key,
                    sizeof(si->start_key));
            if (raxEOF(&si->ri)) raxSeek(&si->ri,"^",NULL,0);
        } else {
            raxSeek(&si->ri,"^",NULL,0);
        }
    } else {
        if (end && (end->ms || end->seq)) {
            raxSeek(&si->ri,"<=",(unsigned char*)si->end_key,
                    sizeof(si->end_key));
            if (raxEOF(&si->ri)) raxSeek(&si->ri,"$",NULL,0);
        } else {
            raxSeek(&si->ri,"$",NULL,0);
        }
    }
    si->stream = s;
    si->lp = NULL;     /* There is no current listpack right now. */
    si->lp_ele = NULL; /* Current listpack cursor. */
    si->rev = rev;     /* Direction, if non-zero reversed, from end to start. */
    si->skip_tombstones = 1;    /* By default tombstones aren't emitted. */
}

/* Return 1 and store the current item ID at 'id' if there are still
 * elements within the iteration range, otherwise return 0 in order to
 * signal the iteration terminated. */
int streamIteratorGetID(streamIterator *si, streamID *id, int64_t *numfields) {
    while(1) { /* Will stop when element > stop_key or end of radix tree. */
        /* If the current listpack is set to NULL, this is the start of the
         * iteration or the previous listpack was completely iterated.
         * Go to the next node. */
        if (si->lp == NULL || si->lp_ele == NULL) {
            if (!si->rev && !raxNext(&si->ri)) return 0;
            else if (si->rev && !raxPrev(&si->ri)) return 0;
            serverAssert(si->ri.key_len == sizeof(streamID));
            /* Get the master ID. */
            streamDecodeID(si->ri.key,&si->master_id);
            /* Get the master fields count. */
            si->lp = si->ri.data;
            si->lp_ele = lpFirst(si->lp);           /* Seek items count */
            si->lp_ele = lpNext(si->lp,si->lp_ele); /* Seek deleted count. */
            si->lp_ele = lpNext(si->lp,si->lp_ele); /* Seek num fields. */
            si->master_fields_count = lpGetInteger(si->lp_ele);
            si->lp_ele = lpNext(si->lp,si->lp_ele); /* Seek first field. */
            si->master_fields_start = si->lp_ele;
            /* We are now pointing to the first field of the master entry.
             * We need to seek either the first or the last entry depending
             * on the direction of the iteration. */
            if (!si->rev) {
                /* If we are iterating in normal order, skip the master fields
                 * to seek the first actual entry. */
                for (uint64_t i = 0; i < si->master_fields_count; i++)
                    si->lp_ele = lpNext(si->lp,si->lp_ele);
            } else {
                /* If we are iterating in reverse direction, just seek the
                 * last part of the last entry in the listpack (that is, the
                 * fields count). */
                si->lp_ele = lpLast(si->lp);
            }
        } else if (si->rev) {
            /* If we are iterating in the reverse order, and this is not
             * the first entry emitted for this listpack, then we already
             * emitted the current entry, and have to go back to the previous
             * one. */
            int64_t lp_count = lpGetInteger(si->lp_ele);
            while(lp_count--) si->lp_ele = lpPrev(si->lp,si->lp_ele);
            /* Seek lp-count of prev entry. */
            si->lp_ele = lpPrev(si->lp,si->lp_ele);
        }

        /* For every radix tree node, iterate the corresponding listpack,
         * returning elements when they are within range. */
        while(1) {
            if (!si->rev) {
                /* If we are going forward, skip the previous entry
                 * lp-count field (or in case of the master entry, the zero
                 * term field) */
                si->lp_ele = lpNext(si->lp,si->lp_ele);
                if (si->lp_ele == NULL) break;
            } else {
                /* If we are going backward, read the number of elements this
                 * entry is composed of, and jump backward N times to seek
                 * its start. */
                int64_t lp_count = lpGetInteger(si->lp_ele);
                if (lp_count == 0) { /* We reached the master entry. */
                    si->lp = NULL;
                    si->lp_ele = NULL;
                    break;
                }
                while(lp_count--) si->lp_ele = lpPrev(si->lp,si->lp_ele);
            }

            /* Get the flags entry. */
            si->lp_flags = si->lp_ele;
            int64_t flags = lpGetInteger(si->lp_ele);
            si->lp_ele = lpNext(si->lp,si->lp_ele); /* Seek ID. */

            /* Get the ID: it is encoded as difference between the master
             * ID and this entry ID. */
            *id = si->master_id;
            id->ms += lpGetInteger(si->lp_ele);
            si->lp_ele = lpNext(si->lp,si->lp_ele);
            id->seq += lpGetInteger(si->lp_ele);
            si->lp_ele = lpNext(si->lp,si->lp_ele);
            unsigned char buf[sizeof(streamID)];
            streamEncodeID(buf,id);

            /* The number of entries is here or not depending on the
             * flags. */
            if (flags & STREAM_ITEM_FLAG_SAMEFIELDS) {
                *numfields = si->master_fields_count;
            } else {
                *numfields = lpGetInteger(si->lp_ele);
                si->lp_ele = lpNext(si->lp,si->lp_ele);
            }
            serverAssert(*numfields>=0);

            /* If current >= start, and the entry is not marked as
             * deleted or tombstones are included, emit it. */
            if (!si->rev) {
                if (memcmp(buf,si->start_key,sizeof(streamID)) >= 0 &&
                    (!si->skip_tombstones || !(flags & STREAM_ITEM_FLAG_DELETED)))
                {
                    if (memcmp(buf,si->end_key,sizeof(streamID)) > 0)
                        return 0; /* We are already out of range. */
                    si->entry_flags = flags;
                    if (flags & STREAM_ITEM_FLAG_SAMEFIELDS)
                        si->master_fields_ptr = si->master_fields_start;
                    return 1; /* Valid item returned. */
                }
            } else {
                if (memcmp(buf,si->end_key,sizeof(streamID)) <= 0 &&
                    (!si->skip_tombstones || !(flags & STREAM_ITEM_FLAG_DELETED)))
                {
                    if (memcmp(buf,si->start_key,sizeof(streamID)) < 0)
                        return 0; /* We are already out of range. */
                    si->entry_flags = flags;
                    if (flags & STREAM_ITEM_FLAG_SAMEFIELDS)
                        si->master_fields_ptr = si->master_fields_start;
                    return 1; /* Valid item returned. */
                }
            }

            /* If we do not emit, we have to discard if we are going
             * forward, or seek the previous entry if we are going
             * backward. */
            if (!si->rev) {
                int64_t to_discard = (flags & STREAM_ITEM_FLAG_SAMEFIELDS) ?
                                      *numfields : *numfields*2;
                for (int64_t i = 0; i < to_discard; i++)
                    si->lp_ele = lpNext(si->lp,si->lp_ele);
            } else {
                int64_t prev_times = 4; /* flag + id ms + id seq + one more to
                                           go back to the previous entry "count"
                                           field. */
                /* If the entry was not flagged SAMEFIELD we also read the
                 * number of fields, so go back one more. */
                if (!(flags & STREAM_ITEM_FLAG_SAMEFIELDS)) prev_times++;
                while(prev_times--) si->lp_ele = lpPrev(si->lp,si->lp_ele);
            }
        }

        /* End of listpack reached. Try the next/prev radix tree node. */
    }
}

/* Get the field and value of the current item we are iterating. This should
 * be called immediately after streamIteratorGetID(), and for each field
 * according to the number of fields returned by streamIteratorGetID().
 * The function populates the field and value pointers and the corresponding
 * lengths by reference, that are valid until the next iterator call, assuming
 * no one touches the stream meanwhile. */
void streamIteratorGetField(streamIterator *si, unsigned char **fieldptr, unsigned char **valueptr, int64_t *fieldlen, int64_t *valuelen) {
    if (si->entry_flags & STREAM_ITEM_FLAG_SAMEFIELDS) {
        *fieldptr = lpGet(si->master_fields_ptr,fieldlen,si->field_buf);
        si->master_fields_ptr = lpNext(si->lp,si->master_fields_ptr);
    } else {
        *fieldptr = lpGet(si->lp_ele,fieldlen,si->field_buf);
        si->lp_ele = lpNext(si->lp,si->lp_ele);
    }
    *valueptr = lpGet(si->lp_ele,valuelen,si->value_buf);
    si->lp_ele = lpNext(si->lp,si->lp_ele);
}

/* Remove the current entry from the stream: can be called after the
 * GetID() API or after any GetField() call, however we need to iterate
 * a valid entry while calling this function. Moreover the function
 * requires the entry ID we are currently iterating, that was previously
 * returned by GetID().
 *
 * Note that after calling this function, next calls to GetField() can't
 * be performed: the entry is now deleted. Instead the iterator will
 * automatically re-seek to the next entry, so the caller should continue
 * with GetID(). */
void streamIteratorRemoveEntry(streamIterator *si, streamID *current) {
    unsigned char *lp = si->lp;
    int64_t aux;

    /* We do not really delete the entry here. Instead we mark it as
     * deleted by flagging it, and also incrementing the count of the
     * deleted entries in the listpack header.
     *
     * We start flagging: */
    int64_t flags = lpGetInteger(si->lp_flags);
    flags |= STREAM_ITEM_FLAG_DELETED;
    lp = lpReplaceInteger(lp,&si->lp_flags,flags);

    /* Change the valid/deleted entries count in the master entry. */
    unsigned char *p = lpFirst(lp);
    aux = lpGetInteger(p);

    if (aux == 1) {
        /* If this is the last element in the listpack, we can remove the whole
         * node. */
        lpFree(lp);
        raxRemove(si->stream->rax,si->ri.key,si->ri.key_len,NULL);
    } else {
        /* In the base case we alter the counters of valid/deleted entries. */
        lp = lpReplaceInteger(lp,&p,aux-1);
        p = lpNext(lp,p); /* Seek deleted field. */
        aux = lpGetInteger(p);
        lp = lpReplaceInteger(lp,&p,aux+1);

        /* Update the listpack with the new pointer. */
        if (si->lp != lp)
            raxInsert(si->stream->rax,si->ri.key,si->ri.key_len,lp,NULL);
    }

    /* Update the number of entries counter. */
    si->stream->length--;

    /* Re-seek the iterator to fix the now messed up state. */
    streamID start, end;
    if (si->rev) {
        streamDecodeID(si->start_key,&start);
        end = *current;
    } else {
        start = *current;
        streamDecodeID(si->end_key,&end);
    }
    streamIteratorStop(si);
    streamIteratorStart(si,si->stream,&start,&end,si->rev);

    /* TODO: perform a garbage collection here if the ratio between
     * deleted and valid goes over a certain limit. */
}

/* Stop the stream iterator. The only cleanup we need is to free the rax
 * iterator, since the stream iterator itself is supposed to be stack
 * allocated. */
void streamIteratorStop(streamIterator *si) {
    raxStop(&si->ri);
}

/* Return 1 if `id` exists in `s` (and not marked as deleted) */
int streamEntryExists(stream *s, streamID *id) {
    streamIterator si;
    streamIteratorStart(&si,s,id,id,0);
    streamID myid;
    int64_t numfields;
    int found = streamIteratorGetID(&si,&myid,&numfields);
    streamIteratorStop(&si);
    if (!found)
        return 0;
    serverAssert(streamCompareID(id,&myid) == 0);
    return 1;
}

/* Delete the specified item ID from the stream, returning 1 if the item
 * was deleted 0 otherwise (if it does not exist). */
int streamDeleteItem(stream *s, streamID *id) {
    int deleted = 0;
    streamIterator si;
    streamIteratorStart(&si,s,id,id,0);
    streamID myid;
    int64_t numfields;
    if (streamIteratorGetID(&si,&myid,&numfields)) {
        streamIteratorRemoveEntry(&si,&myid);
        deleted = 1;
    }
    streamIteratorStop(&si);
    return deleted;
}

/* Get the last valid (non-tombstone) streamID of 's'. */
void streamLastValidID(stream *s, streamID *maxid)
{
    streamIterator si;
    streamIteratorStart(&si,s,NULL,NULL,1);
    int64_t numfields;
    if (!streamIteratorGetID(&si,maxid,&numfields) && s->length)
        serverPanic("Corrupt stream, length is %llu, but no max id", (unsigned long long)s->length);
    streamIteratorStop(&si);
}

/* Maximum size for a stream ID string. In theory 20*2+1 should be enough,
 * But to avoid chance for off by one issues and null-term, in case this will
 * be used as parsing buffer, we use a slightly larger buffer. On the other
 * hand considering sds header is gonna add 4 bytes, we wanna keep below the
 * allocator's 48 bytes bin. */
#define STREAM_ID_STR_LEN 44

sds createStreamIDString(streamID *id) {
    /* Optimization: pre-allocate a big enough buffer to avoid reallocs. */
    sds str = sdsnewlen(SDS_NOINIT, STREAM_ID_STR_LEN);
    sdssetlen(str, 0);
    return sdscatfmt(str,"%U-%U", id->ms,id->seq);
}

/* Emit a reply in the client output buffer by formatting a Stream ID
 * in the standard <ms>-<seq> format, using the simple string protocol
 * of REPL. */
void addReplyStreamID(client *c, streamID *id) {
    addReplyBulkSds(c,createStreamIDString(id));
}

void setDeferredReplyStreamID(client *c, void *dr, streamID *id) {
    setDeferredReplyBulkSds(c, dr, createStreamIDString(id));
}

/* Similar to the above function, but just creates an object, usually useful
 * for replication purposes to create arguments. */
robj *createObjectFromStreamID(streamID *id) {
    return createObject(OBJ_STRING, createStreamIDString(id));
}

/* Returns non-zero if the ID is 0-0. */
int streamIDEqZero(streamID *id) {
    return !(id->ms || id->seq);
}

/* A helper that returns non-zero if the range from 'start' to `end`
 * contains a tombstone.
 *
 * NOTE: this assumes that the caller had verified that 'start' is less than
 * 's->last_id'. */
int streamRangeHasTombstones(stream *s, streamID *start, streamID *end) {
    streamID start_id, end_id;

<<<<<<< HEAD
=======
    if (!s->length || streamIDEqZero(&s->max_deleted_entry_id)) {
        /* The stream is empty or has no tombstones. */
        return 0;
    }

>>>>>>> 99c40ab5
    if (start) {
        start_id = *start;
    } else {
        start_id.ms = 0;
        start_id.seq = 0;
    }

    if (end) {
        end_id = *end;
    } else {
        end_id.ms = UINT64_MAX;
        end_id.seq = UINT64_MAX;
    }

    if (streamCompareID(&start_id,&s->max_deleted_entry_id) <= 0 &&
        streamCompareID(&s->max_deleted_entry_id,&end_id) <= 0)
    {
        /* start_id <= max_deleted_entry_id <= end_id: The range does include a tombstone. */
        return 1;
    }

    /* The range doesn't includes a tombstone. */
    return 0;
}

/* Replies with a consumer group's current lag, that is the number of messages
 * in the stream that are yet to be delivered. In case that the lag isn't
 * available due to fragmentation, the reply to the client is a null. */
void streamReplyWithCGLag(client *c, stream *s, streamCG *cg) {
    int valid = 0;
    long long lag = 0;
<<<<<<< HEAD
    /* Attempt to retrieve the group's last ID logical read counter. */
    long long entries_read = streamEstimateDistance(s, cg, &cg->last_id);
    if (entries_read != SCG_INVALID_ENTRIES_READ) {
        /* A valid counter was obtained. */
        lag = (long long)s->entries_added - entries_read;
=======

    if (!s->entries_added) {
        /* The lag of a newly-initialized stream is 0. */
        lag = 0;
        valid = 1;
    } else if (!s->length) { /* All entries deleted, now empty. */
        lag = 0;
        valid = 1;
    } else if (streamCompareID(&cg->last_id,&s->first_id) < 0 &&
               streamCompareID(&s->max_deleted_entry_id,&s->first_id) < 0)
    {
        /* When both the consumer group's last_id and the maximum tombstone are behind
         * the stream's first entry, the consumer group's lag will always be equal to
         * the number of remainin entries in the stream. */
        lag = s->length;
        valid = 1;
    } else if (cg->entries_read != SCG_INVALID_ENTRIES_READ && !streamRangeHasTombstones(s,&cg->last_id,NULL)) {
        /* No fragmentation ahead means that the group's logical reads counter
         * is valid for performing the lag calculation. */
        lag = (long long)s->entries_added - cg->entries_read;
>>>>>>> 99c40ab5
        valid = 1;
    }

    if (valid) {
        /* Read counter of the last delivered ID */
        addReplyBulkCString(c, "entries-read");
        addReplyLongLong(c, entries_read);
        /* Group lag */
        addReplyBulkCString(c, "lag");
        addReplyLongLong(c, lag);
    } else {
        addReplyBulkCString(c, "entries-read");
        addReplyNull(c);
        addReplyBulkCString(c, "lag");
        addReplyNull(c);
    }
}

/* The function returns the logical read counter corresponding to next_id
 * based on the information of the group.
 */
long long streamEstimateDistance(stream *s, streamCG *cg, streamID *next_id) {
    /* If the values of next_id and last_id are the same,
     * it is considered that only the current value needs to be returned,
     * otherwise it is considered to be the calculated value.
     * This is used to align with the streamEstimateDistanceFromFirstEverEntry method.
     */
    long long step = streamCompareID(&cg->last_id, next_id) == 0 ? 0 : 1;
    if (cg->entries_read != SCG_INVALID_ENTRIES_READ && !streamRangeHasTombstones(s, &cg->last_id, NULL)) {
        /* A valid counter and no future tombstones mean we can
         * increment the read counter to keep tracking the group's
         * progress. */
        return cg->entries_read + step;
    }
    return streamEstimateDistanceFromFirstEverEntry(s, next_id);
}

/* This function returns a value that is the ID's logical read counter, or its
 * distance (the number of entries) from the first entry ever to have been added
 * to the stream.
 * 
 * A counter is returned only in one of the following cases:
 * 1. The ID is the same as the stream's last ID. In this case, the returned
 *    is the same as the stream's entries_added counter.
 * 2. The ID equals that of the currently first entry in the stream, and the
 *    stream has no tombstones. The returned value, in this case, is the result
 *    of subtracting the stream's length from its added_entries, incremented by
 *    one.
 * 3. The ID less than the stream's first current entry's ID, and there are no
 *    tombstones. Here the estimated counter is the result of subtracting the
 *    stream's length from its added_entries.
 * 4. The stream's added_entries is zero, meaning that no entries were ever
 *    added.
 *
 * The special return value of ULLONG_MAX signals that the counter's value isn't
 * obtainable. It is returned in these cases:
 * 1. The provided ID, if it even exists, is somewhere between the stream's
 *    current first and last entries' IDs, or in the future.
 * 2. The stream contains one or more tombstones. */
long long streamEstimateDistanceFromFirstEverEntry(stream *s, streamID *id) {
    /* The counter of any ID in an empty, never-before-used stream is 0. */
    if (!s->entries_added) {
        return 0;
    }

    /* In the empty stream, if the ID is smaller or equal to the last ID,
     * it can set to the current added_entries value. */
    if (!s->length && streamCompareID(id,&s->last_id) < 1) {
        return s->entries_added;
    }

    /* There are fragmentations between the `id` and the stream's last-generated-id. */
    if (!streamIDEqZero(id) && streamCompareID(id,&s->max_deleted_entry_id) < 0)
        return SCG_INVALID_ENTRIES_READ;

    int cmp_last = streamCompareID(id,&s->last_id);
    if (cmp_last == 0) {
        /* Return the exact counter of the last entry in the stream. */
        return s->entries_added;
    } else if (cmp_last > 0) {
        /* The counter of a future ID is unknown. */
        return SCG_INVALID_ENTRIES_READ;
    }

    int cmp_id_first = streamCompareID(id,&s->first_id);
    int cmp_xdel_first = streamCompareID(&s->max_deleted_entry_id,&s->first_id);
    if (streamIDEqZero(&s->max_deleted_entry_id) || cmp_xdel_first < 0) {
        /* There's definitely no fragmentation ahead. */
        if (cmp_id_first < 0) {
            /* Return the estimated counter. */
            return s->entries_added - s->length;
        } else if (cmp_id_first == 0) {
            /* Return the exact counter of the first entry in the stream. */
            return s->entries_added - s->length + 1;
        }
    }

    /* The ID is either before an XDEL that fragments the stream or an arbitrary
     * ID. Either case, so we can't make a prediction. */
    return SCG_INVALID_ENTRIES_READ;
}

/* As a result of an explicit XCLAIM or XREADGROUP command, new entries
 * are created in the pending list of the stream and consumers. We need
 * to propagate this changes in the form of XCLAIM commands. */
void streamPropagateXCLAIM(client *c, robj *key, streamCG *group, robj *groupname, robj *id, streamNACK *nack) {
    /* We need to generate an XCLAIM that will work in a idempotent fashion:
     *
     * XCLAIM <key> <group> <consumer> 0 <id> TIME <milliseconds-unix-time>
     *        RETRYCOUNT <count> FORCE JUSTID LASTID <id>.
     *
     * Note that JUSTID is useful in order to avoid that XCLAIM will do
     * useless work in the slave side, trying to fetch the stream item. */
    robj *argv[14];
    argv[0] = shared.xclaim;
    argv[1] = key;
    argv[2] = groupname;
    argv[3] = createStringObject(nack->consumer->name,sdslen(nack->consumer->name));
    argv[4] = shared.integers[0];
    argv[5] = id;
    argv[6] = shared.time;
    argv[7] = createStringObjectFromLongLong(nack->delivery_time);
    argv[8] = shared.retrycount;
    argv[9] = createStringObjectFromLongLong(nack->delivery_count);
    argv[10] = shared.force;
    argv[11] = shared.justid;
    argv[12] = shared.lastid;
    argv[13] = createObjectFromStreamID(&group->last_id);

    alsoPropagate(c->db->id,argv,14,PROPAGATE_AOF|PROPAGATE_REPL);

    decrRefCount(argv[3]);
    decrRefCount(argv[7]);
    decrRefCount(argv[9]);
    decrRefCount(argv[13]);
}

/* We need this when we want to propagate the new last-id of a consumer group
 * that was consumed by XREADGROUP with the NOACK option: in that case we can't
 * propagate the last ID just using the XCLAIM LASTID option, so we emit
 *
 *  XGROUP SETID <key> <groupname> <id> ENTRIESREAD <entries_read>
 */
void streamPropagateGroupID(client *c, robj *key, streamCG *group, robj *groupname) {
    robj *argv[7];
    argv[0] = shared.xgroup;
    argv[1] = shared.setid;
    argv[2] = key;
    argv[3] = groupname;
    argv[4] = createObjectFromStreamID(&group->last_id);
    argv[5] = shared.entriesread;
    argv[6] = createStringObjectFromLongLong(group->entries_read);

    alsoPropagate(c->db->id,argv,7,PROPAGATE_AOF|PROPAGATE_REPL);

    decrRefCount(argv[4]);
    decrRefCount(argv[6]);
}

/* We need this when we want to propagate creation of consumer that was created
 * by XREADGROUP with the NOACK option. In that case, the only way to create
 * the consumer at the replica is by using XGROUP CREATECONSUMER (see issue #7140)
 *
 *  XGROUP CREATECONSUMER <key> <groupname> <consumername>
 */
void streamPropagateConsumerCreation(client *c, robj *key, robj *groupname, sds consumername) {
    robj *argv[5];
    argv[0] = shared.xgroup;
    argv[1] = shared.createconsumer;
    argv[2] = key;
    argv[3] = groupname;
    argv[4] = createObject(OBJ_STRING,sdsdup(consumername));

    alsoPropagate(c->db->id,argv,5,PROPAGATE_AOF|PROPAGATE_REPL);

    decrRefCount(argv[4]);
}

/* Send the stream items in the specified range to the client 'c'. The range
 * the client will receive is between start and end inclusive, if 'count' is
 * non zero, no more than 'count' elements are sent.
 *
 * The 'end' pointer can be NULL to mean that we want all the elements from
 * 'start' till the end of the stream. If 'rev' is non zero, elements are
 * produced in reversed order from end to start.
 *
 * The function returns the number of entries emitted.
 *
 * If group and consumer are not NULL, the function performs additional work:
 * 1. It updates the last delivered ID in the group in case we are
 *    sending IDs greater than the current last ID.
 * 2. If the requested IDs are already assigned to some other consumer, the
 *    function will not return it to the client.
 * 3. An entry in the pending list will be created for every entry delivered
 *    for the first time to this consumer.
 * 4. The group's read counter is incremented if it is already valid and there
 *    are no future tombstones, or is invalidated (set to 0) otherwise. If the
 *    counter is invalid to begin with, we try to obtain it for the last
 *    delivered ID.
 *
 * The behavior may be modified passing non-zero flags:
 *
 * STREAM_RWR_NOACK: Do not create PEL entries, that is, the point "3" above
 *                   is not performed.
 * STREAM_RWR_RAWENTRIES: Do not emit array boundaries, but just the entries,
 *                        and return the number of entries emitted as usually.
 *                        This is used when the function is just used in order
 *                        to emit data and there is some higher level logic.
 *
 * The final argument 'spi' (stream propagation info pointer) is a structure
 * filled with information needed to propagate the command execution to AOF
 * and slaves, in the case a consumer group was passed: we need to generate
 * XCLAIM commands to create the pending list into AOF/slaves in that case.
 *
 * If 'spi' is set to NULL no propagation will happen even if the group was
 * given, but currently such a feature is never used by the code base that
 * will always pass 'spi' and propagate when a group is passed.
 *
 * Note that this function is recursive in certain cases. When it's called
 * with a non NULL group and consumer argument, it may call
 * streamReplyWithRangeFromConsumerPEL() in order to get entries from the
 * consumer pending entries list. However such a function will then call
 * streamReplyWithRange() in order to emit single entries (found in the
 * PEL by ID) to the client. This is the use case for the STREAM_RWR_RAWENTRIES
 * flag.
 */
#define STREAM_RWR_NOACK (1<<0)         /* Do not create entries in the PEL. */
#define STREAM_RWR_RAWENTRIES (1<<1)    /* Do not emit protocol for array
                                           boundaries, just the entries. */
#define STREAM_RWR_HISTORY (1<<2)       /* Only serve consumer local PEL. */
size_t streamReplyWithRange(client *c, stream *s, streamID *start, streamID *end, size_t count, int rev, streamCG *group, streamConsumer *consumer, int flags, streamPropInfo *spi, unsigned long *propCount) {
    void *arraylen_ptr = NULL;
    size_t arraylen = 0;
    streamIterator si;
    int64_t numfields;
    streamID id;
    int propagate_last_id = 0;
    int noack = flags & STREAM_RWR_NOACK;

    if (propCount) *propCount = 0;

    /* If the client is asking for some history, we serve it using a
     * different function, so that we return entries *solely* from its
     * own PEL. This ensures each consumer will always and only see
     * the history of messages delivered to it and not yet confirmed
     * as delivered. */
    if (group && (flags & STREAM_RWR_HISTORY)) {
        return streamReplyWithRangeFromConsumerPEL(c,s,start,end,count,
                                                   consumer);
    }

    if (!(flags & STREAM_RWR_RAWENTRIES))
        arraylen_ptr = addReplyDeferredLen(c);
    streamIteratorStart(&si,s,start,end,rev);
    while(streamIteratorGetID(&si,&id,&numfields)) {
        /* Update the group last_id if needed. */
        if (group && streamCompareID(&id,&group->last_id) > 0) {
<<<<<<< HEAD
            group->entries_read = streamEstimateDistance(s, group, &id);
=======
            if (group->entries_read != SCG_INVALID_ENTRIES_READ && !streamRangeHasTombstones(s,&group->last_id,NULL)) {
                /* A valid counter and no tombstones between the group's last-delivered-id
                 * and the stream's last-generated-id mean we can increment the read counter
                 * to keep tracking the group's progress. */
                group->entries_read++;
            } else if (s->entries_added) {
                /* The group's counter may be invalid, so we try to obtain it. */
                group->entries_read = streamEstimateDistanceFromFirstEverEntry(s,&id);
            }
>>>>>>> 99c40ab5
            group->last_id = id;
            /* In the past, we would only set it when NOACK was specified. And in
             * #9127, XCLAIM did not propagate entries_read in ACK, which would
             * cause entries_read to be inconsistent between master and replicas,
             * so here we call streamPropagateGroupID unconditionally. */
            propagate_last_id = 1;
        }

        /* Emit a two elements array for each item. The first is
         * the ID, the second is an array of field-value pairs. */
        addReplyArrayLen(c,2);
        addReplyStreamID(c,&id);

        addReplyArrayLen(c,numfields*2);

        /* Emit the field-value pairs. */
        while(numfields--) {
            unsigned char *key, *value;
            int64_t key_len, value_len;
            streamIteratorGetField(&si,&key,&value,&key_len,&value_len);
            addReplyBulkCBuffer(c,key,key_len);
            addReplyBulkCBuffer(c,value,value_len);
        }

        /* If a group is passed, we need to create an entry in the
         * PEL (pending entries list) of this group *and* this consumer.
         *
         * Note that we cannot be sure about the fact the message is not
         * already owned by another consumer, because the admin is able
         * to change the consumer group last delivered ID using the
         * XGROUP SETID command. So if we find that there is already
         * a NACK for the entry, we need to associate it to the new
         * consumer. */
        if (group && !noack) {
            unsigned char buf[sizeof(streamID)];
            streamEncodeID(buf,&id);

            /* Try to add a new NACK. Most of the time this will work and
             * will not require extra lookups. We'll fix the problem later
             * if we find that there is already a entry for this ID. */
            streamNACK *nack = streamCreateNACK(consumer);
            int group_inserted =
                raxTryInsert(group->pel,buf,sizeof(buf),nack,NULL);
            int consumer_inserted =
                raxTryInsert(consumer->pel,buf,sizeof(buf),nack,NULL);

            /* Now we can check if the entry was already busy, and
             * in that case reassign the entry to the new consumer,
             * or update it if the consumer is the same as before. */
            if (group_inserted == 0) {
                streamFreeNACK(nack);
                void *result;
                int found = raxFind(group->pel,buf,sizeof(buf),&result);
                serverAssert(found);
                nack = result;
                raxRemove(nack->consumer->pel,buf,sizeof(buf),NULL);
                /* Update the consumer and NACK metadata. */
                nack->consumer = consumer;
                nack->delivery_time = commandTimeSnapshot();
                nack->delivery_count = 1;
                /* Add the entry in the new consumer local PEL. */
                raxInsert(consumer->pel,buf,sizeof(buf),nack,NULL);
            } else if (group_inserted == 1 && consumer_inserted == 0) {
                serverPanic("NACK half-created. Should not be possible.");
            }

            consumer->active_time = commandTimeSnapshot();

            /* Propagate as XCLAIM. */
            if (spi) {
                robj *idarg = createObjectFromStreamID(&id);
                streamPropagateXCLAIM(c,spi->keyname,group,spi->groupname,idarg,nack);
                decrRefCount(idarg);
                if (propCount) (*propCount)++;
            }
        }

        arraylen++;
        if (count && count == arraylen) break;
    }

    if (spi && propagate_last_id) {
        streamPropagateGroupID(c,spi->keyname,group,spi->groupname);
        if (propCount) (*propCount)++;
    }

    streamIteratorStop(&si);
    if (arraylen_ptr) setDeferredArrayLen(c,arraylen_ptr,arraylen);
    return arraylen;
}

/* This is a helper function for streamReplyWithRange() when called with
 * group and consumer arguments, but with a range that is referring to already
 * delivered messages. In this case we just emit messages that are already
 * in the history of the consumer, fetching the IDs from its PEL.
 *
 * Note that this function does not have a 'rev' argument because it's not
 * possible to iterate in reverse using a group. Basically this function
 * is only called as a result of the XREADGROUP command.
 *
 * This function is more expensive because it needs to inspect the PEL and then
 * seek into the radix tree of the messages in order to emit the full message
 * to the client. However clients only reach this code path when they are
 * fetching the history of already retrieved messages, which is rare. */
size_t streamReplyWithRangeFromConsumerPEL(client *c, stream *s, streamID *start, streamID *end, size_t count, streamConsumer *consumer) {
    raxIterator ri;
    unsigned char startkey[sizeof(streamID)];
    unsigned char endkey[sizeof(streamID)];
    streamEncodeID(startkey,start);
    if (end) streamEncodeID(endkey,end);

    size_t arraylen = 0;
    void *arraylen_ptr = addReplyDeferredLen(c);
    raxStart(&ri,consumer->pel);
    raxSeek(&ri,">=",startkey,sizeof(startkey));
    while(raxNext(&ri) && (!count || arraylen < count)) {
        if (end && memcmp(ri.key,end,ri.key_len) > 0) break;
        streamID thisid;
        streamDecodeID(ri.key,&thisid);
        if (streamReplyWithRange(c,s,&thisid,&thisid,1,0,NULL,NULL,
                                 STREAM_RWR_RAWENTRIES,NULL,NULL) == 0)
        {
            /* Note that we may have a not acknowledged entry in the PEL
             * about a message that's no longer here because was removed
             * by the user by other means. In that case we signal it emitting
             * the ID but then a NULL entry for the fields. */
            addReplyArrayLen(c,2);
            addReplyStreamID(c,&thisid);
            addReplyNullArray(c);
        } else {
            streamNACK *nack = ri.data;
            nack->delivery_time = commandTimeSnapshot();
            nack->delivery_count++;
        }
        arraylen++;
    }
    raxStop(&ri);
    setDeferredArrayLen(c,arraylen_ptr,arraylen);
    return arraylen;
}

/* -----------------------------------------------------------------------
 * Stream commands implementation
 * ----------------------------------------------------------------------- */

/* Look the stream at 'key' and return the corresponding stream object.
 * The function creates a key setting it to an empty stream if needed. */
robj *streamTypeLookupWriteOrCreate(client *c, robj *key, int no_create) {
    robj *o = lookupKeyWrite(c->db,key);
    if (checkType(c,o,OBJ_STREAM)) return NULL;
    if (o == NULL) {
        if (no_create) {
            addReplyNull(c);
            return NULL;
        }
        o = createStreamObject();
        dbAdd(c->db,key,o);
    }
    return o;
}

/* Parse a stream ID in the format given by clients to Redis, that is
 * <ms>-<seq>, and converts it into a streamID structure. If
 * the specified ID is invalid C_ERR is returned and an error is reported
 * to the client, otherwise C_OK is returned. The ID may be in incomplete
 * form, just stating the milliseconds time part of the stream. In such a case
 * the missing part is set according to the value of 'missing_seq' parameter.
 *
 * The IDs "-" and "+" specify respectively the minimum and maximum IDs
 * that can be represented. If 'strict' is set to 1, "-" and "+" will be
 * treated as an invalid ID.
 *
 * The ID form <ms>-* specifies a millisconds-only ID, leaving the sequence part
 * to be autogenerated. When a non-NULL 'seq_given' argument is provided, this
 * form is accepted and the argument is set to 0 unless the sequence part is
 * specified.
 * 
 * If 'c' is set to NULL, no reply is sent to the client. */
int streamGenericParseIDOrReply(client *c, const robj *o, streamID *id, uint64_t missing_seq, int strict, int *seq_given) {
    char buf[128];
    if (sdslen(o->ptr) > sizeof(buf)-1) goto invalid;
    memcpy(buf,o->ptr,sdslen(o->ptr)+1);

    if (strict && (buf[0] == '-' || buf[0] == '+') && buf[1] == '\0')
        goto invalid;

    if (seq_given != NULL) {
        *seq_given = 1;
    }

    /* Handle the "-" and "+" special cases. */
    if (buf[0] == '-' && buf[1] == '\0') {
        id->ms = 0;
        id->seq = 0;
        return C_OK;
    } else if (buf[0] == '+' && buf[1] == '\0') {
        id->ms = UINT64_MAX;
        id->seq = UINT64_MAX;
        return C_OK;
    }

    /* Parse <ms>-<seq> form. */
    unsigned long long ms, seq;
    char *dot = strchr(buf,'-');
    if (dot) *dot = '\0';
    if (string2ull(buf,&ms) == 0) goto invalid;
    if (dot) {
        size_t seqlen = strlen(dot+1);
        if (seq_given != NULL && seqlen == 1 && *(dot + 1) == '*') {
            /* Handle the <ms>-* form. */
            seq = 0;
            *seq_given = 0;
        } else if (string2ull(dot+1,&seq) == 0) {
            goto invalid;
        }
    } else {
        seq = missing_seq;
    }
    id->ms = ms;
    id->seq = seq;
    return C_OK;

invalid:
    if (c) addReplyError(c,"Invalid stream ID specified as stream "
                           "command argument");
    return C_ERR;
}

/* Wrapper for streamGenericParseIDOrReply() used by module API. */
int streamParseID(const robj *o, streamID *id) {
    return streamGenericParseIDOrReply(NULL,o,id,0,0,NULL);
}

/* Wrapper for streamGenericParseIDOrReply() with 'strict' argument set to
 * 0, to be used when - and + are acceptable IDs. */
int streamParseIDOrReply(client *c, robj *o, streamID *id, uint64_t missing_seq) {
    return streamGenericParseIDOrReply(c,o,id,missing_seq,0,NULL);
}

/* Wrapper for streamGenericParseIDOrReply() with 'strict' argument set to
 * 1, to be used when we want to return an error if the special IDs + or -
 * are provided. */
int streamParseStrictIDOrReply(client *c, robj *o, streamID *id, uint64_t missing_seq, int *seq_given) {
    return streamGenericParseIDOrReply(c,o,id,missing_seq,1,seq_given);
}

/* Helper for parsing a stream ID that is a range query interval. When the
 * exclude argument is NULL, streamParseIDOrReply() is called and the interval
 * is treated as close (inclusive). Otherwise, the exclude argument is set if 
 * the interval is open (the "(" prefix) and streamParseStrictIDOrReply() is
 * called in that case.
 */
int streamParseIntervalIDOrReply(client *c, robj *o, streamID *id, int *exclude, uint64_t missing_seq) {
    char *p = o->ptr;
    size_t len = sdslen(p);
    int invalid = 0;
    
    if (exclude != NULL) *exclude = (len > 1 && p[0] == '(');
    if (exclude != NULL && *exclude) {
        robj *t = createStringObject(p+1,len-1);
        invalid = (streamParseStrictIDOrReply(c,t,id,missing_seq,NULL) == C_ERR);
        decrRefCount(t);
    } else 
        invalid = (streamParseIDOrReply(c,o,id,missing_seq) == C_ERR);
    if (invalid)
        return C_ERR;
    return C_OK;
}

void streamRewriteApproxSpecifier(client *c, int idx) {
    rewriteClientCommandArgument(c,idx,shared.special_equals);
}

/* We propagate MAXLEN/MINID ~ <count> as MAXLEN/MINID = <resulting-len-of-stream>
 * otherwise trimming is no longer deterministic on replicas / AOF. */
void streamRewriteTrimArgument(client *c, stream *s, int trim_strategy, int idx) {
    robj *arg;
    if (trim_strategy == TRIM_STRATEGY_MAXLEN) {
        arg = createStringObjectFromLongLong(s->length);
    } else {
        streamID first_id;
        streamGetEdgeID(s,1,0,&first_id);
        arg = createObjectFromStreamID(&first_id);
    }

    rewriteClientCommandArgument(c,idx,arg);
    decrRefCount(arg);
}

/* XADD key [(MAXLEN [~|=] <count> | MINID [~|=] <id>) [LIMIT <entries>]] [NOMKSTREAM] <ID or *> [field value] [field value] ... */
void xaddCommand(client *c) {
    /* Parse options. */
    streamAddTrimArgs parsed_args;
    int idpos = streamParseAddOrTrimArgsOrReply(c, &parsed_args, 1);
    if (idpos < 0)
        return; /* streamParseAddOrTrimArgsOrReply already replied. */
    int field_pos = idpos+1; /* The ID is always one argument before the first field */

    /* Check arity. */
    if ((c->argc - field_pos) < 2 || ((c->argc-field_pos) % 2) == 1) {
        addReplyErrorArity(c);
        return;
    }

    /* Return ASAP if minimal ID (0-0) was given so we avoid possibly creating
     * a new stream and have streamAppendItem fail, leaving an empty key in the
     * database. */
    if (parsed_args.id_given && parsed_args.seq_given &&
        parsed_args.id.ms == 0 && parsed_args.id.seq == 0)
    {
        addReplyError(c,"The ID specified in XADD must be greater than 0-0");
        return;
    }

    /* Lookup the stream at key. */
    robj *o;
    stream *s;
    if ((o = streamTypeLookupWriteOrCreate(c,c->argv[1],parsed_args.no_mkstream)) == NULL) return;
    s = o->ptr;

    /* Return ASAP if the stream has reached the last possible ID */
    if (s->last_id.ms == UINT64_MAX && s->last_id.seq == UINT64_MAX) {
        addReplyError(c,"The stream has exhausted the last possible ID, "
                        "unable to add more items");
        return;
    }

    /* Append using the low level function and return the ID. */
    errno = 0;
    streamID id;
    if (streamAppendItem(s,c->argv+field_pos,(c->argc-field_pos)/2,
        &id,parsed_args.id_given ? &parsed_args.id : NULL,parsed_args.seq_given) == C_ERR)
    {
        serverAssert(errno != 0);
        if (errno == EDOM)
            addReplyError(c,"The ID specified in XADD is equal or smaller than "
                            "the target stream top item");
        else
            addReplyError(c,"Elements are too large to be stored");
        return;
    }
    sds replyid = createStreamIDString(&id);
    addReplyBulkCBuffer(c, replyid, sdslen(replyid));

    notifyKeyspaceEvent(NOTIFY_STREAM,"xadd",c->argv[1],c->db->id);
    server.dirty++;

    /* Trim if needed. */
    if (parsed_args.trim_strategy != TRIM_STRATEGY_NONE) {
        if (streamTrim(s, &parsed_args)) {
            notifyKeyspaceEvent(NOTIFY_STREAM,"xtrim",c->argv[1],c->db->id);
        }
        if (parsed_args.approx_trim) {
            /* In case our trimming was limited (by LIMIT or by ~) we must
             * re-write the relevant trim argument to make sure there will be
             * no inconsistencies in AOF loading or in the replica.
             * It's enough to check only args->approx because there is no
             * way LIMIT is given without the ~ option. */
            streamRewriteApproxSpecifier(c,parsed_args.trim_strategy_arg_idx-1);
            streamRewriteTrimArgument(c,s,parsed_args.trim_strategy,parsed_args.trim_strategy_arg_idx);
        }
    }

    signalModifiedKey(c,c->db,c->argv[1]);

    /* Let's rewrite the ID argument with the one actually generated for
     * AOF/replication propagation. */
    if (!parsed_args.id_given || !parsed_args.seq_given) {
        robj *idarg = createObject(OBJ_STRING, replyid);
        rewriteClientCommandArgument(c, idpos, idarg);
        decrRefCount(idarg);
    } else {
        sdsfree(replyid);
    }

    /* We need to signal to blocked clients that there is new data on this
     * stream. */
    signalKeyAsReady(c->db, c->argv[1], OBJ_STREAM);
}

/* XRANGE/XREVRANGE actual implementation.
 * The 'start' and 'end' IDs are parsed as follows:
 *   Incomplete 'start' has its sequence set to 0, and 'end' to UINT64_MAX.
 *   "-" and "+"" mean the minimal and maximal ID values, respectively.
 *   The "(" prefix means an open (exclusive) range, so XRANGE stream (1-0 (2-0
 *   will match anything from 1-1 and 1-UINT64_MAX.
 */
void xrangeGenericCommand(client *c, int rev) {
    robj *o;
    stream *s;
    streamID startid, endid;
    long long count = -1;
    robj *startarg = rev ? c->argv[3] : c->argv[2];
    robj *endarg = rev ? c->argv[2] : c->argv[3];
    int startex = 0, endex = 0;
    
    /* Parse start and end IDs. */
    if (streamParseIntervalIDOrReply(c,startarg,&startid,&startex,0) != C_OK)
        return;
    if (startex && streamIncrID(&startid) != C_OK) {
        addReplyError(c,"invalid start ID for the interval");
        return;
    }
    if (streamParseIntervalIDOrReply(c,endarg,&endid,&endex,UINT64_MAX) != C_OK)
        return;
    if (endex && streamDecrID(&endid) != C_OK) {
        addReplyError(c,"invalid end ID for the interval");
        return;
    }

    /* Parse the COUNT option if any. */
    if (c->argc > 4) {
        for (int j = 4; j < c->argc; j++) {
            int additional = c->argc-j-1;
            if (strcasecmp(c->argv[j]->ptr,"COUNT") == 0 && additional >= 1) {
                if (getLongLongFromObjectOrReply(c,c->argv[j+1],&count,NULL)
                    != C_OK) return;
                if (count < 0) count = 0;
                j++; /* Consume additional arg. */
            } else {
                addReplyErrorObject(c,shared.syntaxerr);
                return;
            }
        }
    }

    /* Return the specified range to the user. */
    if ((o = lookupKeyReadOrReply(c,c->argv[1],shared.emptyarray)) == NULL ||
         checkType(c,o,OBJ_STREAM)) return;

    s = o->ptr;

    if (count == 0) {
        addReplyNullArray(c);
    } else {
        if (count == -1) count = 0;
        streamReplyWithRange(c,s,&startid,&endid,count,rev,NULL,NULL,0,NULL,NULL);
    }
}

/* XRANGE key start end [COUNT <n>] */
void xrangeCommand(client *c) {
    xrangeGenericCommand(c,0);
}

/* XREVRANGE key end start [COUNT <n>] */
void xrevrangeCommand(client *c) {
    xrangeGenericCommand(c,1);
}

/* XLEN key*/
void xlenCommand(client *c) {
    robj *o;
    if ((o = lookupKeyReadOrReply(c,c->argv[1],shared.czero)) == NULL
        || checkType(c,o,OBJ_STREAM)) return;
    stream *s = o->ptr;
    addReplyLongLong(c,s->length);
}

/* XREAD [BLOCK <milliseconds>] [COUNT <count>] STREAMS key_1 key_2 ... key_N
 *       ID_1 ID_2 ... ID_N
 *
 * This function also implements the XREADGROUP command, which is like XREAD
 * but accepting the [GROUP group-name consumer-name] additional option.
 * This is useful because while XREAD is a read command and can be called
 * on slaves, XREADGROUP is not. */
#define XREAD_BLOCKED_DEFAULT_COUNT 1000
void xreadCommand(client *c) {
    long long timeout = -1; /* -1 means, no BLOCK argument given. */
    long long count = 0;
    int streams_count = 0;
    int streams_arg = 0;
    int noack = 0;          /* True if NOACK option was specified. */
    streamID static_ids[STREAMID_STATIC_VECTOR_LEN];
    streamID *ids = static_ids;
    streamCG **groups = NULL;
    int xreadgroup = sdslen(c->argv[0]->ptr) == 10; /* XREAD or XREADGROUP? */
    robj *groupname = NULL;
    robj *consumername = NULL;

    /* Parse arguments. */
    for (int i = 1; i < c->argc; i++) {
        int moreargs = c->argc-i-1;
        char *o = c->argv[i]->ptr;
        if (!strcasecmp(o,"BLOCK") && moreargs) {
            i++;
            if (getTimeoutFromObjectOrReply(c,c->argv[i],&timeout,
                UNIT_MILLISECONDS) != C_OK) return;
        } else if (!strcasecmp(o,"COUNT") && moreargs) {
            i++;
            if (getLongLongFromObjectOrReply(c,c->argv[i],&count,NULL) != C_OK)
                return;
            if (count < 0) count = 0;
        } else if (!strcasecmp(o,"STREAMS") && moreargs) {
            streams_arg = i+1;
            streams_count = (c->argc-streams_arg);
            if ((streams_count % 2) != 0) {
                const char *symbol = xreadgroup ? "ID or '>'" : "ID, '+', or '$'";
                addReplyErrorFormat(c,"Unbalanced '%s' list of streams: "
                                      "for each stream key an %s must be "
                                      "specified.", c->cmd->fullname,symbol);
                return;
            }
            streams_count /= 2; /* We have two arguments for each stream. */
            break;
        } else if (!strcasecmp(o,"GROUP") && moreargs >= 2) {
            if (!xreadgroup) {
                addReplyError(c,"The GROUP option is only supported by "
                                "XREADGROUP. You called XREAD instead.");
                return;
            }
            groupname = c->argv[i+1];
            consumername = c->argv[i+2];
            i += 2;
        } else if (!strcasecmp(o,"NOACK")) {
            if (!xreadgroup) {
                addReplyError(c,"The NOACK option is only supported by "
                                "XREADGROUP. You called XREAD instead.");
                return;
            }
            noack = 1;
        } else {
            addReplyErrorObject(c,shared.syntaxerr);
            return;
        }
    }

    /* STREAMS option is mandatory. */
    if (streams_arg == 0) {
        addReplyErrorObject(c,shared.syntaxerr);
        return;
    }

    /* If the user specified XREADGROUP then it must also
     * provide the GROUP option. */
    if (xreadgroup && groupname == NULL) {
        addReplyError(c,"Missing GROUP option for XREADGROUP");
        return;
    }

    /* Parse the IDs and resolve the group name. */
    if (streams_count > STREAMID_STATIC_VECTOR_LEN)
        ids = zmalloc(sizeof(streamID)*streams_count);
    if (groupname) groups = zmalloc(sizeof(streamCG*)*streams_count);

    for (int i = streams_arg + streams_count; i < c->argc; i++) {
        /* Specifying "$" as last-known-id means that the client wants to be
         * served with just the messages that will arrive into the stream
         * starting from now. */
        int id_idx = i - streams_arg - streams_count;
        robj *key = c->argv[i-streams_count];
        robj *o = lookupKeyRead(c->db,key);
        if (checkType(c,o,OBJ_STREAM)) goto cleanup;
        streamCG *group = NULL;

        /* If a group was specified, than we need to be sure that the
         * key and group actually exist. */
        if (groupname) {
            if (o == NULL ||
                (group = streamLookupCG(o->ptr,groupname->ptr)) == NULL)
            {
                addReplyErrorFormat(c, "-NOGROUP No such key '%s' or consumer "
                                       "group '%s' in XREADGROUP with GROUP "
                                       "option",
                                    (char*)key->ptr,(char*)groupname->ptr);
                goto cleanup;
            }
            groups[id_idx] = group;
        }

        if (strcmp(c->argv[i]->ptr,"$") == 0) {
            if (xreadgroup) {
                addReplyError(c,"The $ ID is meaningless in the context of "
                                "XREADGROUP: you want to read the history of "
                                "this consumer by specifying a proper ID, or "
                                "use the > ID to get new messages. The $ ID would "
                                "just return an empty result set.");
                goto cleanup;
            }
            if (o) {
                stream *s = o->ptr;
                ids[id_idx] = s->last_id;
            } else {
                ids[id_idx].ms = 0;
                ids[id_idx].seq = 0;
            }
            continue;
        } else if (strcmp(c->argv[i]->ptr,"+") == 0) {
            if (xreadgroup) {
                addReplyError(c,"The + ID is meaningless in the context of "
                                "XREADGROUP: you want to read the history of "
                                "this consumer by specifying a proper ID, or "
                                "use the > ID to get new messages. The + ID would "
                                "just return an empty result set.");
                goto cleanup;
            }
            if (o) {
                stream *s = o->ptr;
                ids[id_idx] = s->last_id;
                if (streamDecrID(&ids[id_idx]) != C_OK) {
                    /* shouldn't happen */
                    addReplyError(c,"the stream last element ID is 0-0");
                    goto cleanup;
                }
            } else {
                ids[id_idx].ms = 0;
                ids[id_idx].seq = 0;
            }
            continue;
        } else if (strcmp(c->argv[i]->ptr,">") == 0) {
            if (!xreadgroup) {
                addReplyError(c,"The > ID can be specified only when calling "
                                "XREADGROUP using the GROUP <group> "
                                "<consumer> option.");
                goto cleanup;
            }
            /* We use just the maximum ID to signal this is a ">" ID, anyway
             * the code handling the blocking clients will have to update the
             * ID later in order to match the changing consumer group last ID. */
            ids[id_idx].ms = UINT64_MAX;
            ids[id_idx].seq = UINT64_MAX;
            continue;
        }
        if (streamParseStrictIDOrReply(c,c->argv[i],ids+id_idx,0,NULL) != C_OK)
            goto cleanup;
    }

    /* Try to serve the client synchronously. */
    size_t arraylen = 0;
    void *arraylen_ptr = NULL;
    for (int i = 0; i < streams_count; i++) {
        robj *o = lookupKeyRead(c->db,c->argv[streams_arg+i]);
        if (o == NULL) continue;
        stream *s = o->ptr;
        streamID *gt = ids+i; /* ID must be greater than this. */
        int serve_synchronously = 0;
        int serve_history = 0; /* True for XREADGROUP with ID != ">". */
        streamConsumer *consumer = NULL; /* Unused if XREAD */
        streamPropInfo spi = {c->argv[streams_arg+i],groupname}; /* Unused if XREAD */

        /* Check if there are the conditions to serve the client
         * synchronously. */
        if (groups) {
            /* If the consumer is blocked on a group, we always serve it
             * synchronously (serving its local history) if the ID specified
             * was not the special ">" ID. */
            if (gt->ms != UINT64_MAX ||
                gt->seq != UINT64_MAX)
            {
                serve_synchronously = 1;
                serve_history = 1;
            } else if (s->length) {
                /* We also want to serve a consumer in a consumer group
                 * synchronously in case the group top item delivered is smaller
                 * than what the stream has inside. */
                streamID maxid, *last = &groups[i]->last_id;
                streamLastValidID(s, &maxid);
                if (streamCompareID(&maxid, last) > 0) {
                    serve_synchronously = 1;
                    *gt = *last;
                }
            }
            consumer = streamLookupConsumer(groups[i],consumername->ptr);
            if (consumer == NULL) {
                consumer = streamCreateConsumer(groups[i],consumername->ptr,
                                                c->argv[streams_arg+i],
                                                c->db->id,SCC_DEFAULT);
                if (noack)
                    streamPropagateConsumerCreation(c,spi.keyname,
                                                    spi.groupname,
                                                    consumer->name);
            }
            consumer->seen_time = commandTimeSnapshot();
        } else if (s->length) {
            /* For consumers without a group, we serve synchronously if we can
             * actually provide at least one item from the stream. */
            streamID maxid;
            streamLastValidID(s, &maxid);
            if (streamCompareID(&maxid, gt) > 0) {
                serve_synchronously = 1;
            }
        }

        if (serve_synchronously) {
            arraylen++;
            if (arraylen == 1) arraylen_ptr = addReplyDeferredLen(c);
            /* streamReplyWithRange() handles the 'start' ID as inclusive,
             * so start from the next ID, since we want only messages with
             * IDs greater than start. */
            streamID start = *gt;
            streamIncrID(&start);

            /* Emit the two elements sub-array consisting of the name
             * of the stream and the data we extracted from it. */
            if (c->resp == 2) addReplyArrayLen(c,2);
            addReplyBulk(c,c->argv[streams_arg+i]);
            
            int flags = 0;
            unsigned long propCount = 0;
            if (noack) flags |= STREAM_RWR_NOACK;
            if (serve_history) flags |= STREAM_RWR_HISTORY;
            streamReplyWithRange(c,s,&start,NULL,count,0,
                                 groups ? groups[i] : NULL,
                                 consumer, flags, &spi, &propCount);
            if (propCount) server.dirty++;
        }
    }

     /* We replied synchronously! Set the top array len and return to caller. */
    if (arraylen) {
        if (c->resp == 2)
            setDeferredArrayLen(c,arraylen_ptr,arraylen);
        else
            setDeferredMapLen(c,arraylen_ptr,arraylen);
        goto cleanup;
    }

    /* Block if needed. */
    if (timeout != -1) {
        /* If we are not allowed to block the client, the only thing
         * we can do is treating it as a timeout (even with timeout 0). */
        if (c->flags & CLIENT_DENY_BLOCKING) {
            addReplyNullArray(c);
            goto cleanup;
        }
        /* We change the '$' to the current last ID for this stream. this is
         * Since later on when we unblock on arriving data - we would like to
         * re-process the command and in case '$' stays we will spin-block forever.
         */
        for (int id_idx = 0; id_idx < streams_count; id_idx++) {
            int arg_idx = id_idx + streams_arg + streams_count;
            if (strcmp(c->argv[arg_idx]->ptr,"$") == 0) {
                robj *argv_streamid = createObjectFromStreamID(&ids[id_idx]);
                rewriteClientCommandArgument(c, arg_idx, argv_streamid);
                decrRefCount(argv_streamid);
            }
        }
        blockForKeys(c, BLOCKED_STREAM, c->argv+streams_arg, streams_count, timeout, xreadgroup);
        goto cleanup;
    }

    /* No BLOCK option, nor any stream we can serve. Reply as with a
     * timeout happened. */
    addReplyNullArray(c);
    /* Continue to cleanup... */

cleanup: /* Cleanup. */

    /* The command is propagated (in the READGROUP form) as a side effect
     * of calling lower level APIs. So stop any implicit propagation. */
    preventCommandPropagation(c);
    if (ids != static_ids) zfree(ids);
    zfree(groups);
}

/* -----------------------------------------------------------------------
 * Low level implementation of consumer groups
 * ----------------------------------------------------------------------- */

/* Create a NACK entry setting the delivery count to 1 and the delivery
 * time to the current time. The NACK consumer will be set to the one
 * specified as argument of the function. */
streamNACK *streamCreateNACK(streamConsumer *consumer) {
    streamNACK *nack = zmalloc(sizeof(*nack));
    nack->delivery_time = commandTimeSnapshot();
    nack->delivery_count = 1;
    nack->consumer = consumer;
    return nack;
}

/* Free a NACK entry. */
void streamFreeNACK(streamNACK *na) {
    zfree(na);
}

/* Free a consumer and associated data structures. Note that this function
 * will not reassign the pending messages associated with this consumer
 * nor will delete them from the stream, so when this function is called
 * to delete a consumer, and not when the whole stream is destroyed, the caller
 * should do some work before. */
void streamFreeConsumer(streamConsumer *sc) {
    raxFree(sc->pel); /* No value free callback: the PEL entries are shared
                         between the consumer and the main stream PEL. */
    sdsfree(sc->name);
    zfree(sc);
}

/* Create a new consumer group in the context of the stream 's', having the
 * specified name, last server ID and reads counter. If a consumer group with
 * the same name already exists NULL is returned, otherwise the pointer to the
 * consumer group is returned. */
streamCG *streamCreateCG(stream *s, char *name, size_t namelen, streamID *id, long long entries_read) {
    if (s->cgroups == NULL) s->cgroups = raxNew();
    if (raxFind(s->cgroups,(unsigned char*)name,namelen,NULL))
        return NULL;

    streamCG *cg = zmalloc(sizeof(*cg));
    cg->pel = raxNew();
    cg->consumers = raxNew();
    cg->last_id = *id;
    cg->entries_read = entries_read;
    raxInsert(s->cgroups,(unsigned char*)name,namelen,cg,NULL);
    return cg;
}

/* Free a consumer group and all its associated data. */
void streamFreeCG(streamCG *cg) {
    raxFreeWithCallback(cg->pel,(void(*)(void*))streamFreeNACK);
    raxFreeWithCallback(cg->consumers,(void(*)(void*))streamFreeConsumer);
    zfree(cg);
}

/* Lookup the consumer group in the specified stream and returns its
 * pointer, otherwise if there is no such group, NULL is returned. */
streamCG *streamLookupCG(stream *s, sds groupname) {
    if (s->cgroups == NULL) return NULL;
    void *cg = NULL;
    raxFind(s->cgroups,(unsigned char*)groupname,sdslen(groupname),&cg);
    return cg;
}

/* Create a consumer with the specified name in the group 'cg' and return.
 * If the consumer exists, return NULL. As a side effect, when the consumer
 * is successfully created, the key space will be notified and dirty++ unless
 * the SCC_NO_NOTIFY or SCC_NO_DIRTIFY flags is specified. */
streamConsumer *streamCreateConsumer(streamCG *cg, sds name, robj *key, int dbid, int flags) {
    if (cg == NULL) return NULL;
    int notify = !(flags & SCC_NO_NOTIFY);
    int dirty = !(flags & SCC_NO_DIRTIFY);
    streamConsumer *consumer = zmalloc(sizeof(*consumer));
    int success = raxTryInsert(cg->consumers,(unsigned char*)name,
                               sdslen(name),consumer,NULL);
    if (!success) {
        zfree(consumer);
        return NULL;
    }
    consumer->name = sdsdup(name);
    consumer->pel = raxNew();
    consumer->active_time = -1;
    consumer->seen_time = commandTimeSnapshot();
    if (dirty) server.dirty++;
    if (notify) notifyKeyspaceEvent(NOTIFY_STREAM,"xgroup-createconsumer",key,dbid);
    return consumer;
}

/* Lookup the consumer with the specified name in the group 'cg'. */
streamConsumer *streamLookupConsumer(streamCG *cg, sds name) {
    if (cg == NULL) return NULL;
    void *consumer = NULL;
    raxFind(cg->consumers,(unsigned char*)name,sdslen(name),&consumer);
    return consumer;
}

/* Delete the consumer specified in the consumer group 'cg'. */
void streamDelConsumer(streamCG *cg, streamConsumer *consumer) {
    /* Iterate all the consumer pending messages, deleting every corresponding
     * entry from the global entry. */
    raxIterator ri;
    raxStart(&ri,consumer->pel);
    raxSeek(&ri,"^",NULL,0);
    while(raxNext(&ri)) {
        streamNACK *nack = ri.data;
        raxRemove(cg->pel,ri.key,ri.key_len,NULL);
        streamFreeNACK(nack);
    }
    raxStop(&ri);

    /* Deallocate the consumer. */
    raxRemove(cg->consumers,(unsigned char*)consumer->name,
              sdslen(consumer->name),NULL);
    streamFreeConsumer(consumer);
}

/* -----------------------------------------------------------------------
 * Consumer groups commands
 * ----------------------------------------------------------------------- */

/* XGROUP CREATE <key> <groupname> <id or $> [MKSTREAM] [ENTRIESREAD entries_read]
 * XGROUP SETID <key> <groupname> <id or $> [ENTRIESREAD entries_read]
 * XGROUP DESTROY <key> <groupname>
 * XGROUP CREATECONSUMER <key> <groupname> <consumer>
 * XGROUP DELCONSUMER <key> <groupname> <consumername> */
void xgroupCommand(client *c) {
    stream *s = NULL;
    sds grpname = NULL;
    streamCG *cg = NULL;
    char *opt = c->argv[1]->ptr; /* Subcommand name. */
    int mkstream = 0;
    long long entries_read = SCG_INVALID_ENTRIES_READ;
    robj *o;

    /* Everything but the "HELP" option requires a key and group name. */
    if (c->argc >= 4) {
        /* Parse optional arguments for CREATE and SETID */
        int i = 5;
        int create_subcmd = !strcasecmp(opt,"CREATE");
        int setid_subcmd = !strcasecmp(opt,"SETID");
        while (i < c->argc) {
            if (create_subcmd && !strcasecmp(c->argv[i]->ptr,"MKSTREAM")) {
                mkstream = 1;
                i++;
            } else if ((create_subcmd || setid_subcmd) && !strcasecmp(c->argv[i]->ptr,"ENTRIESREAD") && i + 1 < c->argc) {
                if (getLongLongFromObjectOrReply(c,c->argv[i+1],&entries_read,NULL) != C_OK)
                    return;
                if (entries_read < 0 && entries_read != SCG_INVALID_ENTRIES_READ) {
                    addReplyError(c,"value for ENTRIESREAD must be positive or -1");
                    return;
                }
                i += 2;
            } else {
                addReplySubcommandSyntaxError(c);
                return;
            }
        }

        o = lookupKeyWrite(c->db,c->argv[2]);
        if (o) {
            if (checkType(c,o,OBJ_STREAM)) return;
            s = o->ptr;
        }
        grpname = c->argv[3]->ptr;
    }

    /* Check for missing key/group. */
    if (c->argc >= 4 && !mkstream) {
        /* At this point key must exist, or there is an error. */
        if (s == NULL) {
            addReplyError(c,
                "The XGROUP subcommand requires the key to exist. "
                "Note that for CREATE you may want to use the MKSTREAM "
                "option to create an empty stream automatically.");
            return;
        }

        /* Certain subcommands require the group to exist. */
        if ((cg = streamLookupCG(s,grpname)) == NULL &&
            (!strcasecmp(opt,"SETID") ||
             !strcasecmp(opt,"CREATECONSUMER") ||
             !strcasecmp(opt,"DELCONSUMER")))
        {
            addReplyErrorFormat(c, "-NOGROUP No such consumer group '%s' "
                                   "for key name '%s'",
                                   (char*)grpname, (char*)c->argv[2]->ptr);
            return;
        }
    }

    /* Dispatch the different subcommands. */
    if (c->argc == 2 && !strcasecmp(opt,"HELP")) {
        const char *help[] = {
"CREATE <key> <groupname> <id|$> [option]",
"    Create a new consumer group. Options are:",
"    * MKSTREAM",
"      Create the empty stream if it does not exist.",
"    * ENTRIESREAD entries_read",
"      Set the group's entries_read counter (internal use).",
"CREATECONSUMER <key> <groupname> <consumer>",
"    Create a new consumer in the specified group.",
"DELCONSUMER <key> <groupname> <consumer>",
"    Remove the specified consumer.",
"DESTROY <key> <groupname>",
"    Remove the specified group.",
"SETID <key> <groupname> <id|$> [ENTRIESREAD entries_read]",
"    Set the current group ID and entries_read counter.",
NULL
        };
        addReplyHelp(c, help);
    } else if (!strcasecmp(opt,"CREATE") && (c->argc >= 5 && c->argc <= 8)) {
        streamID id;
        if (!strcmp(c->argv[4]->ptr,"$")) {
            if (s) {
                id = s->last_id;
            } else {
                id.ms = 0;
                id.seq = 0;
            }
        } else if (streamParseStrictIDOrReply(c,c->argv[4],&id,0,NULL) != C_OK) {
            return;
        }

        /* Handle the MKSTREAM option now that the command can no longer fail. */
        if (s == NULL) {
            serverAssert(mkstream);
            o = createStreamObject();
            dbAdd(c->db,c->argv[2],o);
            s = o->ptr;
            signalModifiedKey(c,c->db,c->argv[2]);
        }

        streamCG *cg = streamCreateCG(s,grpname,sdslen(grpname),&id,entries_read);
        if (cg) {
            addReply(c,shared.ok);
            server.dirty++;
            notifyKeyspaceEvent(NOTIFY_STREAM,"xgroup-create",
                                c->argv[2],c->db->id);
        } else {
            addReplyError(c,"-BUSYGROUP Consumer Group name already exists");
        }
    } else if (!strcasecmp(opt,"SETID") && (c->argc == 5 || c->argc == 7)) {
        streamID id;
        if (!strcmp(c->argv[4]->ptr,"$")) {
            id = s->last_id;
        } else if (streamParseIDOrReply(c,c->argv[4],&id,0) != C_OK) {
            return;
        }
        cg->last_id = id;
        cg->entries_read = entries_read;
        addReply(c,shared.ok);
        server.dirty++;
        notifyKeyspaceEvent(NOTIFY_STREAM,"xgroup-setid",c->argv[2],c->db->id);
    } else if (!strcasecmp(opt,"DESTROY") && c->argc == 4) {
        if (cg) {
            raxRemove(s->cgroups,(unsigned char*)grpname,sdslen(grpname),NULL);
            streamFreeCG(cg);
            addReply(c,shared.cone);
            server.dirty++;
            notifyKeyspaceEvent(NOTIFY_STREAM,"xgroup-destroy",
                                c->argv[2],c->db->id);
            /* We want to unblock any XREADGROUP consumers with -NOGROUP. */
            signalKeyAsReady(c->db,c->argv[2],OBJ_STREAM);
        } else {
            addReply(c,shared.czero);
        }
    } else if (!strcasecmp(opt,"CREATECONSUMER") && c->argc == 5) {
        streamConsumer *created = streamCreateConsumer(cg,c->argv[4]->ptr,c->argv[2],
                                                       c->db->id,SCC_DEFAULT);
        addReplyLongLong(c,created ? 1 : 0);
    } else if (!strcasecmp(opt,"DELCONSUMER") && c->argc == 5) {
        long long pending = 0;
        streamConsumer *consumer = streamLookupConsumer(cg,c->argv[4]->ptr);
        if (consumer) {
            /* Delete the consumer and returns the number of pending messages
             * that were yet associated with such a consumer. */
            pending = raxSize(consumer->pel);
            streamDelConsumer(cg,consumer);
            server.dirty++;
            notifyKeyspaceEvent(NOTIFY_STREAM,"xgroup-delconsumer",
                                c->argv[2],c->db->id);
        }
        addReplyLongLong(c,pending);
    } else {
        addReplySubcommandSyntaxError(c);
    }
}

/* XSETID <stream> <id> [ENTRIESADDED entries_added] [MAXDELETEDID max_deleted_entry_id]
 *
 * Set the internal "last ID", "added entries" and "maximal deleted entry ID"
 * of a stream. */
void xsetidCommand(client *c) {
    streamID id, max_xdel_id = {0, 0};
    long long entries_added = -1;

    if (streamParseStrictIDOrReply(c,c->argv[2],&id,0,NULL) != C_OK)
        return;

    int i = 3;
    while (i < c->argc) {
        int moreargs = (c->argc-1) - i; /* Number of additional arguments. */
        char *opt = c->argv[i]->ptr;
        if (!strcasecmp(opt,"ENTRIESADDED") && moreargs) {
            if (getLongLongFromObjectOrReply(c,c->argv[i+1],&entries_added,NULL) != C_OK) {
                return;
            } else if (entries_added < 0) {
                addReplyError(c,"entries_added must be positive");
                return;
            }
            i += 2;
        } else if (!strcasecmp(opt,"MAXDELETEDID") && moreargs) {
            if (streamParseStrictIDOrReply(c,c->argv[i+1],&max_xdel_id,0,NULL) != C_OK) {
                return;
            } else if (streamCompareID(&id,&max_xdel_id) < 0) {
                addReplyError(c,"The ID specified in XSETID is smaller than the provided max_deleted_entry_id");
                return;
            }
            i += 2;
        } else {
            addReplyErrorObject(c,shared.syntaxerr);
            return;
        }
    }

    robj *o = lookupKeyWriteOrReply(c,c->argv[1],shared.nokeyerr);
    if (o == NULL || checkType(c,o,OBJ_STREAM)) return;
    stream *s = o->ptr;

    if (streamCompareID(&id,&s->max_deleted_entry_id) < 0) {
        addReplyError(c,"The ID specified in XSETID is smaller than current max_deleted_entry_id");
        return;
    }

    /* If the stream has at least one item, we want to check that the user
     * is setting a last ID that is equal or greater than the current top
     * item, otherwise the fundamental ID monotonicity assumption is violated. */
    if (s->length > 0) {
        streamID maxid;
        streamLastValidID(s,&maxid);

        if (streamCompareID(&id,&maxid) < 0) {
            addReplyError(c,"The ID specified in XSETID is smaller than the target stream top item");
            return;
        }

        /* If an entries_added was provided, it can't be lower than the length. */
        if (entries_added != -1 && s->length > (uint64_t)entries_added) {
            addReplyError(c,"The entries_added specified in XSETID is smaller than the target stream length");
            return;
        }
    }

    s->last_id = id;
    if (entries_added != -1)
        s->entries_added = entries_added;
    if (!streamIDEqZero(&max_xdel_id))
        s->max_deleted_entry_id = max_xdel_id;
    addReply(c,shared.ok);
    server.dirty++;
    notifyKeyspaceEvent(NOTIFY_STREAM,"xsetid",c->argv[1],c->db->id);
}

/* XACK <key> <group> <id> <id> ... <id>
 * Acknowledge a message as processed. In practical terms we just check the
 * pending entries list (PEL) of the group, and delete the PEL entry both from
 * the group and the consumer (pending messages are referenced in both places).
 *
 * Return value of the command is the number of messages successfully
 * acknowledged, that is, the IDs we were actually able to resolve in the PEL.
 */
void xackCommand(client *c) {
    streamCG *group = NULL;
    robj *o = lookupKeyRead(c->db,c->argv[1]);
    if (o) {
        if (checkType(c,o,OBJ_STREAM)) return; /* Type error. */
        group = streamLookupCG(o->ptr,c->argv[2]->ptr);
    }

    /* No key or group? Nothing to ack. */
    if (o == NULL || group == NULL) {
        addReply(c,shared.czero);
        return;
    }

    /* Start parsing the IDs, so that we abort ASAP if there is a syntax
     * error: the return value of this command cannot be an error in case
     * the client successfully acknowledged some messages, so it should be
     * executed in a "all or nothing" fashion. */
    streamID static_ids[STREAMID_STATIC_VECTOR_LEN];
    streamID *ids = static_ids;
    int id_count = c->argc-3;
    if (id_count > STREAMID_STATIC_VECTOR_LEN)
        ids = zmalloc(sizeof(streamID)*id_count);
    for (int j = 3; j < c->argc; j++) {
        if (streamParseStrictIDOrReply(c,c->argv[j],&ids[j-3],0,NULL) != C_OK) goto cleanup;
    }

    int acknowledged = 0;
    for (int j = 3; j < c->argc; j++) {
        unsigned char buf[sizeof(streamID)];
        streamEncodeID(buf,&ids[j-3]);

        /* Lookup the ID in the group PEL: it will have a reference to the
         * NACK structure that will have a reference to the consumer, so that
         * we are able to remove the entry from both PELs. */
        void *result;
        if (raxFind(group->pel,buf,sizeof(buf),&result)) {
            streamNACK *nack = result;
            raxRemove(group->pel,buf,sizeof(buf),NULL);
            raxRemove(nack->consumer->pel,buf,sizeof(buf),NULL);
            streamFreeNACK(nack);
            acknowledged++;
            server.dirty++;
        }
    }
    addReplyLongLong(c,acknowledged);
cleanup:
    if (ids != static_ids) zfree(ids);
}

/* XPENDING <key> <group> [[IDLE <idle>] <start> <stop> <count> [<consumer>]]
 *
 * If start and stop are omitted, the command just outputs information about
 * the amount of pending messages for the key/group pair, together with
 * the minimum and maximum ID of pending messages.
 *
 * If start and stop are provided instead, the pending messages are returned
 * with information about the current owner, number of deliveries and last
 * delivery time and so forth. */
void xpendingCommand(client *c) {
    int justinfo = c->argc == 3; /* Without the range just outputs general
                                    information about the PEL. */
    robj *key = c->argv[1];
    robj *groupname = c->argv[2];
    robj *consumername = NULL;
    streamID startid, endid;
    long long count = 0;
    long long minidle = 0;
    int startex = 0, endex = 0;

    /* Start and stop, and the consumer, can be omitted. Also the IDLE modifier. */
    if (c->argc != 3 && (c->argc < 6 || c->argc > 9)) {
        addReplyErrorObject(c,shared.syntaxerr);
        return;
    }

    /* Parse start/end/count arguments ASAP if needed, in order to report
     * syntax errors before any other error. */
    if (c->argc >= 6) {
        int startidx = 3; /* Without IDLE */

        if (!strcasecmp(c->argv[3]->ptr, "IDLE")) {
            if (getLongLongFromObjectOrReply(c, c->argv[4], &minidle, NULL) == C_ERR)
                return;
            if (c->argc < 8) {
                /* If IDLE was provided we must have at least 'start end count' */
                addReplyErrorObject(c,shared.syntaxerr);
                return;
            }
            /* Search for rest of arguments after 'IDLE <idle>' */
            startidx += 2;
        }

        /* count argument. */
        if (getLongLongFromObjectOrReply(c,c->argv[startidx+2],&count,NULL) == C_ERR)
            return;
        if (count < 0) count = 0;

        /* start and end arguments. */
        if (streamParseIntervalIDOrReply(c,c->argv[startidx],&startid,&startex,0) != C_OK)
            return;
        if (startex && streamIncrID(&startid) != C_OK) {
            addReplyError(c,"invalid start ID for the interval");
            return;
        }
        if (streamParseIntervalIDOrReply(c,c->argv[startidx+1],&endid,&endex,UINT64_MAX) != C_OK)
            return;
        if (endex && streamDecrID(&endid) != C_OK) {
            addReplyError(c,"invalid end ID for the interval");
            return;
        }

        if (startidx+3 < c->argc) {
            /* 'consumer' was provided */
            consumername = c->argv[startidx+3];
        }
    }

    /* Lookup the key and the group inside the stream. */
    robj *o = lookupKeyRead(c->db,c->argv[1]);
    streamCG *group;

    if (checkType(c,o,OBJ_STREAM)) return;
    if (o == NULL ||
        (group = streamLookupCG(o->ptr,groupname->ptr)) == NULL)
    {
        addReplyErrorFormat(c, "-NOGROUP No such key '%s' or consumer "
                               "group '%s'",
                               (char*)key->ptr,(char*)groupname->ptr);
        return;
    }

    /* XPENDING <key> <group> variant. */
    if (justinfo) {
        addReplyArrayLen(c,4);
        /* Total number of messages in the PEL. */
        addReplyLongLong(c,raxSize(group->pel));
        /* First and last IDs. */
        if (raxSize(group->pel) == 0) {
            addReplyNull(c); /* Start. */
            addReplyNull(c); /* End. */
            addReplyNullArray(c); /* Clients. */
        } else {
            /* Start. */
            raxIterator ri;
            raxStart(&ri,group->pel);
            raxSeek(&ri,"^",NULL,0);
            raxNext(&ri);
            streamDecodeID(ri.key,&startid);
            addReplyStreamID(c,&startid);

            /* End. */
            raxSeek(&ri,"$",NULL,0);
            raxNext(&ri);
            streamDecodeID(ri.key,&endid);
            addReplyStreamID(c,&endid);
            raxStop(&ri);

            /* Consumers with pending messages. */
            raxStart(&ri,group->consumers);
            raxSeek(&ri,"^",NULL,0);
            void *arraylen_ptr = addReplyDeferredLen(c);
            size_t arraylen = 0;
            while(raxNext(&ri)) {
                streamConsumer *consumer = ri.data;
                if (raxSize(consumer->pel) == 0) continue;
                addReplyArrayLen(c,2);
                addReplyBulkCBuffer(c,ri.key,ri.key_len);
                addReplyBulkLongLong(c,raxSize(consumer->pel));
                arraylen++;
            }
            setDeferredArrayLen(c,arraylen_ptr,arraylen);
            raxStop(&ri);
        }
    } else { /* <start>, <stop> and <count> provided, return actual pending entries (not just info) */
        streamConsumer *consumer = NULL;
        if (consumername) {
            consumer = streamLookupConsumer(group,consumername->ptr);

            /* If a consumer name was mentioned but it does not exist, we can
             * just return an empty array. */
            if (consumer == NULL) {
                addReplyArrayLen(c,0);
                return;
            }
        }

        rax *pel = consumer ? consumer->pel : group->pel;
        unsigned char startkey[sizeof(streamID)];
        unsigned char endkey[sizeof(streamID)];
        raxIterator ri;
        mstime_t now = commandTimeSnapshot();

        streamEncodeID(startkey,&startid);
        streamEncodeID(endkey,&endid);
        raxStart(&ri,pel);
        raxSeek(&ri,">=",startkey,sizeof(startkey));
        void *arraylen_ptr = addReplyDeferredLen(c);
        size_t arraylen = 0;

        while(count && raxNext(&ri) && memcmp(ri.key,endkey,ri.key_len) <= 0) {
            streamNACK *nack = ri.data;

            if (minidle) {
                mstime_t this_idle = now - nack->delivery_time;
                if (this_idle < minidle) continue;
            }

            arraylen++;
            count--;
            addReplyArrayLen(c,4);

            /* Entry ID. */
            streamID id;
            streamDecodeID(ri.key,&id);
            addReplyStreamID(c,&id);

            /* Consumer name. */
            addReplyBulkCBuffer(c,nack->consumer->name,
                                sdslen(nack->consumer->name));

            /* Milliseconds elapsed since last delivery. */
            mstime_t elapsed = now - nack->delivery_time;
            if (elapsed < 0) elapsed = 0;
            addReplyLongLong(c,elapsed);

            /* Number of deliveries. */
            addReplyLongLong(c,nack->delivery_count);
        }
        raxStop(&ri);
        setDeferredArrayLen(c,arraylen_ptr,arraylen);
    }
}

/* XCLAIM <key> <group> <consumer> <min-idle-time> <ID-1> <ID-2>
 *        [IDLE <milliseconds>] [TIME <mstime>] [RETRYCOUNT <count>]
 *        [FORCE] [JUSTID]
 *
 * Changes ownership of one or multiple messages in the Pending Entries List
 * of a given stream consumer group.
 *
 * If the message ID (among the specified ones) exists, and its idle
 * time greater or equal to <min-idle-time>, then the message new owner
 * becomes the specified <consumer>. If the minimum idle time specified
 * is zero, messages are claimed regardless of their idle time.
 *
 * All the messages that cannot be found inside the pending entries list
 * are ignored, but in case the FORCE option is used. In that case we
 * create the NACK (representing a not yet acknowledged message) entry in
 * the consumer group PEL.
 *
 * This command creates the consumer as side effect if it does not yet
 * exists. Moreover the command reset the idle time of the message to 0,
 * even if by using the IDLE or TIME options, the user can control the
 * new idle time.
 *
 * The options at the end can be used in order to specify more attributes
 * to set in the representation of the pending message:
 *
 * 1. IDLE <ms>:
 *      Set the idle time (last time it was delivered) of the message.
 *      If IDLE is not specified, an IDLE of 0 is assumed, that is,
 *      the time count is reset because the message has now a new
 *      owner trying to process it.
 *
 * 2. TIME <ms-unix-time>:
 *      This is the same as IDLE but instead of a relative amount of
 *      milliseconds, it sets the idle time to a specific unix time
 *      (in milliseconds). This is useful in order to rewrite the AOF
 *      file generating XCLAIM commands.
 *
 * 3. RETRYCOUNT <count>:
 *      Set the retry counter to the specified value. This counter is
 *      incremented every time a message is delivered again. Normally
 *      XCLAIM does not alter this counter, which is just served to clients
 *      when the XPENDING command is called: this way clients can detect
 *      anomalies, like messages that are never processed for some reason
 *      after a big number of delivery attempts.
 *
 * 4. FORCE:
 *      Creates the pending message entry in the PEL even if certain
 *      specified IDs are not already in the PEL assigned to a different
 *      client. However the message must be exist in the stream, otherwise
 *      the IDs of non existing messages are ignored.
 *
 * 5. JUSTID:
 *      Return just an array of IDs of messages successfully claimed,
 *      without returning the actual message.
 *
 * 6. LASTID <id>:
 *      Update the consumer group last ID with the specified ID if the
 *      current last ID is smaller than the provided one.
 *      This is used for replication / AOF, so that when we read from a
 *      consumer group, the XCLAIM that gets propagated to give ownership
 *      to the consumer, is also used in order to update the group current
 *      ID.
 *
 * The command returns an array of messages that the user
 * successfully claimed, so that the caller is able to understand
 * what messages it is now in charge of. */
void xclaimCommand(client *c) {
    streamCG *group = NULL;
    robj *o = lookupKeyRead(c->db,c->argv[1]);
    long long minidle; /* Minimum idle time argument. */
    long long retrycount = -1;   /* -1 means RETRYCOUNT option not given. */
    mstime_t deliverytime = -1;  /* -1 means IDLE/TIME options not given. */
    int force = 0;
    int justid = 0;

    if (o) {
        if (checkType(c,o,OBJ_STREAM)) return; /* Type error. */
        group = streamLookupCG(o->ptr,c->argv[2]->ptr);
    }

    /* No key or group? Send an error given that the group creation
     * is mandatory. */
    if (o == NULL || group == NULL) {
        addReplyErrorFormat(c,"-NOGROUP No such key '%s' or "
                              "consumer group '%s'", (char*)c->argv[1]->ptr,
                              (char*)c->argv[2]->ptr);
        return;
    }

    if (getLongLongFromObjectOrReply(c,c->argv[4],&minidle,
        "Invalid min-idle-time argument for XCLAIM")
        != C_OK) return;
    if (minidle < 0) minidle = 0;

    /* Start parsing the IDs, so that we abort ASAP if there is a syntax
     * error: the return value of this command cannot be an error in case
     * the client successfully claimed some message, so it should be
     * executed in a "all or nothing" fashion. */
    int j;
    streamID static_ids[STREAMID_STATIC_VECTOR_LEN];
    streamID *ids = static_ids;
    int id_count = c->argc-5;
    if (id_count > STREAMID_STATIC_VECTOR_LEN)
        ids = zmalloc(sizeof(streamID)*id_count);
    for (j = 5; j < c->argc; j++) {
        if (streamParseStrictIDOrReply(NULL,c->argv[j],&ids[j-5],0,NULL) != C_OK) break;
    }
    int last_id_arg = j-1; /* Next time we iterate the IDs we now the range. */

    /* If we stopped because some IDs cannot be parsed, perhaps they
     * are trailing options. */
    mstime_t now = commandTimeSnapshot();
    streamID last_id = {0,0};
    int propagate_last_id = 0;
    for (; j < c->argc; j++) {
        int moreargs = (c->argc-1) - j; /* Number of additional arguments. */
        char *opt = c->argv[j]->ptr;
        if (!strcasecmp(opt,"FORCE")) {
            force = 1;
        } else if (!strcasecmp(opt,"JUSTID")) {
            justid = 1;
        } else if (!strcasecmp(opt,"IDLE") && moreargs) {
            j++;
            if (getLongLongFromObjectOrReply(c,c->argv[j],&deliverytime,
                "Invalid IDLE option argument for XCLAIM")
                != C_OK) goto cleanup;
            deliverytime = now - deliverytime;
        } else if (!strcasecmp(opt,"TIME") && moreargs) {
            j++;
            if (getLongLongFromObjectOrReply(c,c->argv[j],&deliverytime,
                "Invalid TIME option argument for XCLAIM")
                != C_OK) goto cleanup;
        } else if (!strcasecmp(opt,"RETRYCOUNT") && moreargs) {
            j++;
            if (getLongLongFromObjectOrReply(c,c->argv[j],&retrycount,
                "Invalid RETRYCOUNT option argument for XCLAIM")
                != C_OK) goto cleanup;
        } else if (!strcasecmp(opt,"LASTID") && moreargs) {
            j++;
            if (streamParseStrictIDOrReply(c,c->argv[j],&last_id,0,NULL) != C_OK) goto cleanup;
        } else {
            addReplyErrorFormat(c,"Unrecognized XCLAIM option '%s'",opt);
            goto cleanup;
        }
    }

    if (streamCompareID(&last_id,&group->last_id) > 0) {
        group->last_id = last_id;
        propagate_last_id = 1;
    }

    if (deliverytime != -1) {
        /* If a delivery time was passed, either with IDLE or TIME, we
         * do some sanity check on it, and set the deliverytime to now
         * (which is a sane choice usually) if the value is bogus.
         * To raise an error here is not wise because clients may compute
         * the idle time doing some math starting from their local time,
         * and this is not a good excuse to fail in case, for instance,
         * the computer time is a bit in the future from our POV. */
        if (deliverytime < 0 || deliverytime > now) deliverytime = now;
    } else {
        /* If no IDLE/TIME option was passed, we want the last delivery
         * time to be now, so that the idle time of the message will be
         * zero. */
        deliverytime = now;
    }

    /* Do the actual claiming. */
    streamConsumer *consumer = streamLookupConsumer(group,c->argv[3]->ptr);
    if (consumer == NULL) {
        consumer = streamCreateConsumer(group,c->argv[3]->ptr,c->argv[1],c->db->id,SCC_DEFAULT);
    }
    consumer->seen_time = commandTimeSnapshot();

    void *arraylenptr = addReplyDeferredLen(c);
    size_t arraylen = 0;
    for (int j = 5; j <= last_id_arg; j++) {
        streamID id = ids[j-5];
        unsigned char buf[sizeof(streamID)];
        streamEncodeID(buf,&id);

        /* Lookup the ID in the group PEL. */
        void *result = NULL;
        raxFind(group->pel,buf,sizeof(buf),&result);
        streamNACK *nack = result;

        /* Item must exist for us to transfer it to another consumer. */
        if (!streamEntryExists(o->ptr,&id)) {
            /* Clear this entry from the PEL, it no longer exists */
            if (nack != NULL) {
                /* Propagate this change (we are going to delete the NACK). */
                streamPropagateXCLAIM(c,c->argv[1],group,c->argv[2],c->argv[j],nack);
                propagate_last_id = 0; /* Will be propagated by XCLAIM itself. */
                server.dirty++;
                /* Release the NACK */
                raxRemove(group->pel,buf,sizeof(buf),NULL);
                raxRemove(nack->consumer->pel,buf,sizeof(buf),NULL);
                streamFreeNACK(nack);
            }
            continue;
        }

        /* If FORCE is passed, let's check if at least the entry
         * exists in the Stream. In such case, we'll create a new
         * entry in the PEL from scratch, so that XCLAIM can also
         * be used to create entries in the PEL. Useful for AOF
         * and replication of consumer groups. */
        if (force && nack == NULL) {
            /* Create the NACK. */
            nack = streamCreateNACK(NULL);
            raxInsert(group->pel,buf,sizeof(buf),nack,NULL);
        }

        if (nack != NULL) {
            /* We need to check if the minimum idle time requested
             * by the caller is satisfied by this entry.
             *
             * Note that the nack could be created by FORCE, in this
             * case there was no pre-existing entry and minidle should
             * be ignored, but in that case nack->consumer is NULL. */
            if (nack->consumer && minidle) {
                mstime_t this_idle = now - nack->delivery_time;
                if (this_idle < minidle) continue;
            }

            if (nack->consumer != consumer) {
                /* Remove the entry from the old consumer.
                 * Note that nack->consumer is NULL if we created the
                 * NACK above because of the FORCE option. */
                if (nack->consumer)
                    raxRemove(nack->consumer->pel,buf,sizeof(buf),NULL);
            }
            nack->delivery_time = deliverytime;
            /* Set the delivery attempts counter if given, otherwise
             * autoincrement unless JUSTID option provided */
            if (retrycount >= 0) {
                nack->delivery_count = retrycount;
            } else if (!justid) {
                nack->delivery_count++;
            }
            if (nack->consumer != consumer) {
                /* Add the entry in the new consumer local PEL. */
                raxInsert(consumer->pel,buf,sizeof(buf),nack,NULL);
                nack->consumer = consumer;
            }
            /* Send the reply for this entry. */
            if (justid) {
                addReplyStreamID(c,&id);
            } else {
                serverAssert(streamReplyWithRange(c,o->ptr,&id,&id,1,0,NULL,NULL,STREAM_RWR_RAWENTRIES,NULL,NULL) == 1);
            }
            arraylen++;

            consumer->active_time = commandTimeSnapshot();

            /* Propagate this change. */
            streamPropagateXCLAIM(c,c->argv[1],group,c->argv[2],c->argv[j],nack);
            propagate_last_id = 0; /* Will be propagated by XCLAIM itself. */
            server.dirty++;
        }
    }
    if (propagate_last_id) {
        streamPropagateGroupID(c,c->argv[1],group,c->argv[2]);
        server.dirty++;
    }
    setDeferredArrayLen(c,arraylenptr,arraylen);
    preventCommandPropagation(c);
cleanup:
    if (ids != static_ids) zfree(ids);
}

/* XAUTOCLAIM <key> <group> <consumer> <min-idle-time> <start> [COUNT <count>] [JUSTID]
 *
 * Changes ownership of one or multiple messages in the Pending Entries List
 * of a given stream consumer group.
 *
 * For each PEL entry, if its idle time greater or equal to <min-idle-time>,
 * then the message new owner becomes the specified <consumer>.
 * If the minimum idle time specified is zero, messages are claimed
 * regardless of their idle time.
 *
 * This command creates the consumer as side effect if it does not yet
 * exists. Moreover the command reset the idle time of the message to 0.
 *
 * The command returns an array of messages that the user
 * successfully claimed, so that the caller is able to understand
 * what messages it is now in charge of. */
void xautoclaimCommand(client *c) {
    streamCG *group = NULL;
    robj *o = lookupKeyRead(c->db,c->argv[1]);
    long long minidle; /* Minimum idle time argument, in milliseconds. */
    long count = 100; /* Maximum entries to claim. */
    const unsigned attempts_factor = 10;
    streamID startid;
    int startex;
    int justid = 0;

    /* Parse idle/start/end/count arguments ASAP if needed, in order to report
     * syntax errors before any other error. */
    if (getLongLongFromObjectOrReply(c,c->argv[4],&minidle,"Invalid min-idle-time argument for XAUTOCLAIM") != C_OK)
        return;
    if (minidle < 0) minidle = 0;

    if (streamParseIntervalIDOrReply(c,c->argv[5],&startid,&startex,0) != C_OK)
        return;
    if (startex && streamIncrID(&startid) != C_OK) {
        addReplyError(c,"invalid start ID for the interval");
        return;
    }

    int j = 6; /* options start at argv[6] */
    while(j < c->argc) {
        int moreargs = (c->argc-1) - j; /* Number of additional arguments. */
        char *opt = c->argv[j]->ptr;
        if (!strcasecmp(opt,"COUNT") && moreargs) {
            long max_count = LONG_MAX / (max(sizeof(streamID), attempts_factor));
            if (getRangeLongFromObjectOrReply(c,c->argv[j+1],1,max_count,&count,"COUNT must be > 0") != C_OK)
                return;
            j++;
        } else if (!strcasecmp(opt,"JUSTID")) {
            justid = 1;
        } else {
            addReplyErrorObject(c,shared.syntaxerr);
            return;
        }
        j++;
    }

    if (o) {
        if (checkType(c,o,OBJ_STREAM))
            return; /* Type error. */
        group = streamLookupCG(o->ptr,c->argv[2]->ptr);
    }

    /* No key or group? Send an error given that the group creation
     * is mandatory. */
    if (o == NULL || group == NULL) {
        addReplyErrorFormat(c,"-NOGROUP No such key '%s' or consumer group '%s'",
                            (char*)c->argv[1]->ptr,
                            (char*)c->argv[2]->ptr);
        return;
    }

    streamID *deleted_ids = ztrymalloc(count * sizeof(streamID));
    if (!deleted_ids) {
        addReplyError(c, "Insufficient memory, failed allocating transient memory, COUNT too high.");
        return;
    }

    /* Do the actual claiming. */
    streamConsumer *consumer = streamLookupConsumer(group,c->argv[3]->ptr);
    if (consumer == NULL) {
        consumer = streamCreateConsumer(group,c->argv[3]->ptr,c->argv[1],c->db->id,SCC_DEFAULT);
    }
    consumer->seen_time = commandTimeSnapshot();

    long long attempts = count * attempts_factor;

    addReplyArrayLen(c, 3); /* We add another reply later */
    void *endidptr = addReplyDeferredLen(c); /* reply[0] */
    void *arraylenptr = addReplyDeferredLen(c); /* reply[1] */

    unsigned char startkey[sizeof(streamID)];
    streamEncodeID(startkey,&startid);
    raxIterator ri;
    raxStart(&ri,group->pel);
    raxSeek(&ri,">=",startkey,sizeof(startkey));
    size_t arraylen = 0;
    mstime_t now = commandTimeSnapshot();
    int deleted_id_num = 0;
    while (attempts-- && count && raxNext(&ri)) {
        streamNACK *nack = ri.data;

        streamID id;
        streamDecodeID(ri.key, &id);

        /* Item must exist for us to transfer it to another consumer. */
        if (!streamEntryExists(o->ptr,&id)) {
            /* Propagate this change (we are going to delete the NACK). */
            robj *idstr = createObjectFromStreamID(&id);
            streamPropagateXCLAIM(c,c->argv[1],group,c->argv[2],idstr,nack);
            decrRefCount(idstr);
            server.dirty++;
            /* Clear this entry from the PEL, it no longer exists */
            raxRemove(group->pel,ri.key,ri.key_len,NULL);
            raxRemove(nack->consumer->pel,ri.key,ri.key_len,NULL);
            streamFreeNACK(nack);
            /* Remember the ID for later */
            deleted_ids[deleted_id_num++] = id;
            raxSeek(&ri,">=",ri.key,ri.key_len);
            count--; /* Count is a limit of the command response size. */
            continue;
        }

        if (minidle) {
            mstime_t this_idle = now - nack->delivery_time;
            if (this_idle < minidle)
                continue;
        }

        if (nack->consumer != consumer) {
            /* Remove the entry from the old consumer.
             * Note that nack->consumer is NULL if we created the
             * NACK above because of the FORCE option. */
            if (nack->consumer)
                raxRemove(nack->consumer->pel,ri.key,ri.key_len,NULL);
        }

        /* Update the consumer and idle time. */
        nack->delivery_time = now;
        /* Increment the delivery attempts counter unless JUSTID option provided */
        if (!justid)
            nack->delivery_count++;

        if (nack->consumer != consumer) {
            /* Add the entry in the new consumer local PEL. */
            raxInsert(consumer->pel,ri.key,ri.key_len,nack,NULL);
            nack->consumer = consumer;
        }

        /* Send the reply for this entry. */
        if (justid) {
            addReplyStreamID(c,&id);
        } else {
            serverAssert(streamReplyWithRange(c,o->ptr,&id,&id,1,0,NULL,NULL,STREAM_RWR_RAWENTRIES,NULL,NULL) == 1);
        }
        arraylen++;
        count--;

        consumer->active_time = commandTimeSnapshot();

        /* Propagate this change. */
        robj *idstr = createObjectFromStreamID(&id);
        streamPropagateXCLAIM(c,c->argv[1],group,c->argv[2],idstr,nack);
        decrRefCount(idstr);
        server.dirty++;
    }

    /* We need to return the next entry as a cursor for the next XAUTOCLAIM call */
    raxNext(&ri);

    streamID endid;
    if (raxEOF(&ri)) {
        endid.ms = endid.seq = 0;
    } else {
        streamDecodeID(ri.key, &endid);
    }
    raxStop(&ri);

    setDeferredArrayLen(c,arraylenptr,arraylen);
    setDeferredReplyStreamID(c,endidptr,&endid);

    addReplyArrayLen(c, deleted_id_num); /* reply[2] */
    for (int i = 0; i < deleted_id_num; i++) {
        addReplyStreamID(c, &deleted_ids[i]);
    }
    zfree(deleted_ids);

    preventCommandPropagation(c);
}

/* XDEL <key> [<ID1> <ID2> ... <IDN>]
 *
 * Removes the specified entries from the stream. Returns the number
 * of items actually deleted, that may be different from the number
 * of IDs passed in case certain IDs do not exist. */
void xdelCommand(client *c) {
    robj *o;

    if ((o = lookupKeyWriteOrReply(c,c->argv[1],shared.czero)) == NULL
        || checkType(c,o,OBJ_STREAM)) return;
    stream *s = o->ptr;

    /* We need to sanity check the IDs passed to start. Even if not
     * a big issue, it is not great that the command is only partially
     * executed because at some point an invalid ID is parsed. */
    streamID static_ids[STREAMID_STATIC_VECTOR_LEN];
    streamID *ids = static_ids;
    int id_count = c->argc-2;
    if (id_count > STREAMID_STATIC_VECTOR_LEN)
        ids = zmalloc(sizeof(streamID)*id_count);
    for (int j = 2; j < c->argc; j++) {
        if (streamParseStrictIDOrReply(c,c->argv[j],&ids[j-2],0,NULL) != C_OK) goto cleanup;
    }

    /* Actually apply the command. */
    int deleted = 0;
    int first_entry = 0;
    for (int j = 2; j < c->argc; j++) {
        streamID *id = &ids[j-2];
        if (streamDeleteItem(s,id)) {
            /* We want to know if the first entry in the stream was deleted
             * so we can later set the new one. */
            if (streamCompareID(id,&s->first_id) == 0) {
                first_entry = 1;
            }
            /* Update the stream's maximal tombstone if needed. */
            if (streamCompareID(id,&s->max_deleted_entry_id) > 0) {
                s->max_deleted_entry_id = *id;
            }
            deleted++;
        };
    }

    /* Update the stream's first ID. */
    if (deleted) {
        if (s->length == 0) {
            s->first_id.ms = 0;
            s->first_id.seq = 0;
        } else if (first_entry) {
            streamGetEdgeID(s,1,1,&s->first_id);
        }
    }

    /* Propagate the write if needed. */
    if (deleted) {
        signalModifiedKey(c,c->db,c->argv[1]);
        notifyKeyspaceEvent(NOTIFY_STREAM,"xdel",c->argv[1],c->db->id);
        server.dirty += deleted;
    }
    addReplyLongLong(c,deleted);
cleanup:
    if (ids != static_ids) zfree(ids);
}

/* General form: XTRIM <key> [... options ...]
 *
 * List of options:
 *
 * Trim strategies:
 *
 * MAXLEN [~|=] <count>     -- Trim so that the stream will be capped at
 *                             the specified length. Use ~ before the
 *                             count in order to demand approximated trimming
 *                             (like XADD MAXLEN option).
 * MINID [~|=] <id>         -- Trim so that the stream will not contain entries
 *                             with IDs smaller than 'id'. Use ~ before the
 *                             count in order to demand approximated trimming
 *                             (like XADD MINID option).
 *
 * Other options:
 *
 * LIMIT <entries>          -- The maximum number of entries to trim.
 *                             0 means unlimited. Unless specified, it is set
 *                             to a default of 100*server.stream_node_max_entries,
 *                             and that's in order to keep the trimming time sane.
 *                             Has meaning only if `~` was provided.
 */
void xtrimCommand(client *c) {
    robj *o;

    /* Argument parsing. */
    streamAddTrimArgs parsed_args;
    if (streamParseAddOrTrimArgsOrReply(c, &parsed_args, 0) < 0)
        return; /* streamParseAddOrTrimArgsOrReply already replied. */

    /* If the key does not exist, we are ok returning zero, that is, the
     * number of elements removed from the stream. */
    if ((o = lookupKeyWriteOrReply(c,c->argv[1],shared.czero)) == NULL
        || checkType(c,o,OBJ_STREAM)) return;
    stream *s = o->ptr;

    /* Perform the trimming. */
    int64_t deleted = streamTrim(s, &parsed_args);
    if (deleted) {
        notifyKeyspaceEvent(NOTIFY_STREAM,"xtrim",c->argv[1],c->db->id);
        if (parsed_args.approx_trim) {
            /* In case our trimming was limited (by LIMIT or by ~) we must
             * re-write the relevant trim argument to make sure there will be
             * no inconsistencies in AOF loading or in the replica.
             * It's enough to check only args->approx because there is no
             * way LIMIT is given without the ~ option. */
            streamRewriteApproxSpecifier(c,parsed_args.trim_strategy_arg_idx-1);
            streamRewriteTrimArgument(c,s,parsed_args.trim_strategy,parsed_args.trim_strategy_arg_idx);
        }

        /* Propagate the write. */
        signalModifiedKey(c, c->db,c->argv[1]);
        server.dirty += deleted;
    }
    addReplyLongLong(c,deleted);
}

/* Helper function for xinfoCommand.
 * Handles the variants of XINFO STREAM */
void xinfoReplyWithStreamInfo(client *c, stream *s) {
    int full = 1;
    long long count = 10; /* Default COUNT is 10 so we don't block the server */
    robj **optv = c->argv + 3; /* Options start after XINFO STREAM <key> */
    int optc = c->argc - 3;

    /* Parse options. */
    if (optc == 0) {
        full = 0;
    } else {
        /* Valid options are [FULL] or [FULL COUNT <count>] */
        if (optc != 1 && optc != 3) {
            addReplySubcommandSyntaxError(c);
            return;
        }

        /* First option must be "FULL" */
        if (strcasecmp(optv[0]->ptr,"full")) {
            addReplySubcommandSyntaxError(c);
            return;
        }

        if (optc == 3) {
            /* First option must be "FULL" */
            if (strcasecmp(optv[1]->ptr,"count")) {
                addReplySubcommandSyntaxError(c);
                return;
            }
            if (getLongLongFromObjectOrReply(c,optv[2],&count,NULL) == C_ERR)
                return;
            if (count < 0) count = 10;
        }
    }

    addReplyMapLen(c,full ? 9 : 10);
    addReplyBulkCString(c,"length");
    addReplyLongLong(c,s->length);
    addReplyBulkCString(c,"radix-tree-keys");
    addReplyLongLong(c,raxSize(s->rax));
    addReplyBulkCString(c,"radix-tree-nodes");
    addReplyLongLong(c,s->rax->numnodes);
    addReplyBulkCString(c,"last-generated-id");
    addReplyStreamID(c,&s->last_id);
    addReplyBulkCString(c,"max-deleted-entry-id");
    addReplyStreamID(c,&s->max_deleted_entry_id);
    addReplyBulkCString(c,"entries-added");
    addReplyLongLong(c,s->entries_added);
    addReplyBulkCString(c,"recorded-first-entry-id");
    addReplyStreamID(c,&s->first_id);

    if (!full) {
        /* XINFO STREAM <key> */

        addReplyBulkCString(c,"groups");
        addReplyLongLong(c,s->cgroups ? raxSize(s->cgroups) : 0);

        /* To emit the first/last entry we use streamReplyWithRange(). */
        int emitted;
        streamID start, end;
        start.ms = start.seq = 0;
        end.ms = end.seq = UINT64_MAX;
        addReplyBulkCString(c,"first-entry");
        emitted = streamReplyWithRange(c,s,&start,&end,1,0,NULL,NULL,
                                       STREAM_RWR_RAWENTRIES,NULL,NULL);
        if (!emitted) addReplyNull(c);
        addReplyBulkCString(c,"last-entry");
        emitted = streamReplyWithRange(c,s,&start,&end,1,1,NULL,NULL,
                                       STREAM_RWR_RAWENTRIES,NULL,NULL);
        if (!emitted) addReplyNull(c);
    } else {
        /* XINFO STREAM <key> FULL [COUNT <count>] */

        /* Stream entries */
        addReplyBulkCString(c,"entries");
        streamReplyWithRange(c,s,NULL,NULL,count,0,NULL,NULL,0,NULL,NULL);

        /* Consumer groups */
        addReplyBulkCString(c,"groups");
        if (s->cgroups == NULL) {
            addReplyArrayLen(c,0);
        } else {
            addReplyArrayLen(c,raxSize(s->cgroups));
            raxIterator ri_cgroups;
            raxStart(&ri_cgroups,s->cgroups);
            raxSeek(&ri_cgroups,"^",NULL,0);
            while(raxNext(&ri_cgroups)) {
                streamCG *cg = ri_cgroups.data;
                addReplyMapLen(c,7);

                /* Name */
                addReplyBulkCString(c,"name");
                addReplyBulkCBuffer(c,ri_cgroups.key,ri_cgroups.key_len);

                /* Last delivered ID */
                addReplyBulkCString(c,"last-delivered-id");
                addReplyStreamID(c,&cg->last_id);

                streamReplyWithCGLag(c,s,cg);

                /* Group PEL count */
                addReplyBulkCString(c,"pel-count");
                addReplyLongLong(c,raxSize(cg->pel));

                /* Group PEL */
                addReplyBulkCString(c,"pending");
                long long arraylen_cg_pel = 0;
                void *arrayptr_cg_pel = addReplyDeferredLen(c);
                raxIterator ri_cg_pel;
                raxStart(&ri_cg_pel,cg->pel);
                raxSeek(&ri_cg_pel,"^",NULL,0);
                while(raxNext(&ri_cg_pel) && (!count || arraylen_cg_pel < count)) {
                    streamNACK *nack = ri_cg_pel.data;
                    addReplyArrayLen(c,4);

                    /* Entry ID. */
                    streamID id;
                    streamDecodeID(ri_cg_pel.key,&id);
                    addReplyStreamID(c,&id);

                    /* Consumer name. */
                    serverAssert(nack->consumer); /* assertion for valgrind (avoid NPD) */
                    addReplyBulkCBuffer(c,nack->consumer->name,
                                        sdslen(nack->consumer->name));

                    /* Last delivery. */
                    addReplyLongLong(c,nack->delivery_time);

                    /* Number of deliveries. */
                    addReplyLongLong(c,nack->delivery_count);

                    arraylen_cg_pel++;
                }
                setDeferredArrayLen(c,arrayptr_cg_pel,arraylen_cg_pel);
                raxStop(&ri_cg_pel);

                /* Consumers */
                addReplyBulkCString(c,"consumers");
                addReplyArrayLen(c,raxSize(cg->consumers));
                raxIterator ri_consumers;
                raxStart(&ri_consumers,cg->consumers);
                raxSeek(&ri_consumers,"^",NULL,0);
                while(raxNext(&ri_consumers)) {
                    streamConsumer *consumer = ri_consumers.data;
                    addReplyMapLen(c,5);

                    /* Consumer name */
                    addReplyBulkCString(c,"name");
                    addReplyBulkCBuffer(c,consumer->name,sdslen(consumer->name));

                    /* Seen-time */
                    addReplyBulkCString(c,"seen-time");
                    addReplyLongLong(c,consumer->seen_time);

                    /* Active-time */
                    addReplyBulkCString(c,"active-time");
                    addReplyLongLong(c,consumer->active_time);

                    /* Consumer PEL count */
                    addReplyBulkCString(c,"pel-count");
                    addReplyLongLong(c,raxSize(consumer->pel));

                    /* Consumer PEL */
                    addReplyBulkCString(c,"pending");
                    long long arraylen_cpel = 0;
                    void *arrayptr_cpel = addReplyDeferredLen(c);
                    raxIterator ri_cpel;
                    raxStart(&ri_cpel,consumer->pel);
                    raxSeek(&ri_cpel,"^",NULL,0);
                    while(raxNext(&ri_cpel) && (!count || arraylen_cpel < count)) {
                        streamNACK *nack = ri_cpel.data;
                        addReplyArrayLen(c,3);

                        /* Entry ID. */
                        streamID id;
                        streamDecodeID(ri_cpel.key,&id);
                        addReplyStreamID(c,&id);

                        /* Last delivery. */
                        addReplyLongLong(c,nack->delivery_time);

                        /* Number of deliveries. */
                        addReplyLongLong(c,nack->delivery_count);

                        arraylen_cpel++;
                    }
                    setDeferredArrayLen(c,arrayptr_cpel,arraylen_cpel);
                    raxStop(&ri_cpel);
                }
                raxStop(&ri_consumers);
            }
            raxStop(&ri_cgroups);
        }
    }
}

/* XINFO CONSUMERS <key> <group>
 * XINFO GROUPS <key>
 * XINFO STREAM <key> [FULL [COUNT <count>]]
 * XINFO HELP. */
void xinfoCommand(client *c) {
    stream *s = NULL;
    char *opt;
    robj *key;

    /* HELP is special. Handle it ASAP. */
    if (!strcasecmp(c->argv[1]->ptr,"HELP")) {
        const char *help[] = {
"CONSUMERS <key> <groupname>",
"    Show consumers of <groupname>.",
"GROUPS <key>",
"    Show the stream consumer groups.",
"STREAM <key> [FULL [COUNT <count>]",
"    Show information about the stream.",
NULL
        };
        addReplyHelp(c, help);
        return;
    }

    /* With the exception of HELP handled before any other sub commands, all
     * the ones are in the form of "<subcommand> <key>". */
    opt = c->argv[1]->ptr;
    key = c->argv[2];

    /* Lookup the key now, this is common for all the subcommands but HELP. */
    robj *o = lookupKeyReadOrReply(c,key,shared.nokeyerr);
    if (o == NULL || checkType(c,o,OBJ_STREAM)) return;
    s = o->ptr;

    /* Dispatch the different subcommands. */
    if (!strcasecmp(opt,"CONSUMERS") && c->argc == 4) {
        /* XINFO CONSUMERS <key> <group>. */
        streamCG *cg = streamLookupCG(s,c->argv[3]->ptr);
        if (cg == NULL) {
            addReplyErrorFormat(c, "-NOGROUP No such consumer group '%s' "
                                   "for key name '%s'",
                                   (char*)c->argv[3]->ptr, (char*)key->ptr);
            return;
        }

        addReplyArrayLen(c,raxSize(cg->consumers));
        raxIterator ri;
        raxStart(&ri,cg->consumers);
        raxSeek(&ri,"^",NULL,0);
        mstime_t now = commandTimeSnapshot();
        while(raxNext(&ri)) {
            streamConsumer *consumer = ri.data;
            mstime_t inactive = consumer->active_time != -1 ? now - consumer->active_time : consumer->active_time;
            mstime_t idle = now - consumer->seen_time;
            if (idle < 0) idle = 0;

            addReplyMapLen(c,4);
            addReplyBulkCString(c,"name");
            addReplyBulkCBuffer(c,consumer->name,sdslen(consumer->name));
            addReplyBulkCString(c,"pending");
            addReplyLongLong(c,raxSize(consumer->pel));
            addReplyBulkCString(c,"idle");
            addReplyLongLong(c,idle);
            addReplyBulkCString(c,"inactive");
            addReplyLongLong(c,inactive);
        }
        raxStop(&ri);
    } else if (!strcasecmp(opt,"GROUPS") && c->argc == 3) {
        /* XINFO GROUPS <key>. */
        if (s->cgroups == NULL) {
            addReplyArrayLen(c,0);
            return;
        }

        addReplyArrayLen(c,raxSize(s->cgroups));
        raxIterator ri;
        raxStart(&ri,s->cgroups);
        raxSeek(&ri,"^",NULL,0);
        while(raxNext(&ri)) {
            streamCG *cg = ri.data;
            addReplyMapLen(c,6);
            addReplyBulkCString(c,"name");
            addReplyBulkCBuffer(c,ri.key,ri.key_len);
            addReplyBulkCString(c,"consumers");
            addReplyLongLong(c,raxSize(cg->consumers));
            addReplyBulkCString(c,"pending");
            addReplyLongLong(c,raxSize(cg->pel));
            addReplyBulkCString(c,"last-delivered-id");
            addReplyStreamID(c,&cg->last_id);
            streamReplyWithCGLag(c,s,cg);
        }
        raxStop(&ri);
    } else if (!strcasecmp(opt,"STREAM")) {
        /* XINFO STREAM <key> [FULL [COUNT <count>]]. */
        xinfoReplyWithStreamInfo(c,s);
    } else {
        addReplySubcommandSyntaxError(c);
    }
}

/* Validate the integrity stream listpack entries structure. Both in term of a
 * valid listpack, but also that the structure of the entries matches a valid
 * stream. return 1 if valid 0 if not valid. */
int streamValidateListpackIntegrity(unsigned char *lp, size_t size, int deep) {
    int valid_record;
    unsigned char *p, *next;

    /* Since we don't want to run validation of all records twice, we'll
     * run the listpack validation of just the header and do the rest here. */
    if (!lpValidateIntegrity(lp, size, 0, NULL, NULL))
        return 0;

    /* In non-deep mode we just validated the listpack header (encoded size) */
    if (!deep) return 1;

    next = p = lpValidateFirst(lp);
    if (!lpValidateNext(lp, &next, size)) return 0;
    if (!p) return 0;

    /* entry count */
    int64_t entry_count = lpGetIntegerIfValid(p, &valid_record);
    if (!valid_record) return 0;
    p = next; if (!lpValidateNext(lp, &next, size)) return 0;

    /* deleted */
    int64_t deleted_count = lpGetIntegerIfValid(p, &valid_record);
    if (!valid_record) return 0;
    p = next; if (!lpValidateNext(lp, &next, size)) return 0;

    /* num-of-fields */
    int64_t master_fields = lpGetIntegerIfValid(p, &valid_record);
    if (!valid_record) return 0;
    p = next; if (!lpValidateNext(lp, &next, size)) return 0;

    /* the field names */
    for (int64_t j = 0; j < master_fields; j++) {
        p = next; if (!lpValidateNext(lp, &next, size)) return 0;
    }

    /* the zero master entry terminator. */
    int64_t zero = lpGetIntegerIfValid(p, &valid_record);
    if (!valid_record || zero != 0) return 0;
    p = next; if (!lpValidateNext(lp, &next, size)) return 0;

    entry_count += deleted_count;
    while (entry_count--) {
        if (!p) return 0;
        int64_t fields = master_fields, extra_fields = 3;
        int64_t flags = lpGetIntegerIfValid(p, &valid_record);
        if (!valid_record) return 0;
        p = next; if (!lpValidateNext(lp, &next, size)) return 0;

        /* entry id */
        lpGetIntegerIfValid(p, &valid_record);
        if (!valid_record) return 0;
        p = next; if (!lpValidateNext(lp, &next, size)) return 0;
        lpGetIntegerIfValid(p, &valid_record);
        if (!valid_record) return 0;
        p = next; if (!lpValidateNext(lp, &next, size)) return 0;

        if (!(flags & STREAM_ITEM_FLAG_SAMEFIELDS)) {
            /* num-of-fields */
            fields = lpGetIntegerIfValid(p, &valid_record);
            if (!valid_record) return 0;
            p = next; if (!lpValidateNext(lp, &next, size)) return 0;

            /* the field names */
            for (int64_t j = 0; j < fields; j++) {
                p = next; if (!lpValidateNext(lp, &next, size)) return 0;
            }

            extra_fields += fields + 1;
        }

        /* the values */
        for (int64_t j = 0; j < fields; j++) {
            p = next; if (!lpValidateNext(lp, &next, size)) return 0;
        }

        /* lp-count */
        int64_t lp_count = lpGetIntegerIfValid(p, &valid_record);
        if (!valid_record) return 0;
        if (lp_count != fields + extra_fields) return 0;
        p = next; if (!lpValidateNext(lp, &next, size)) return 0;
    }

    if (next)
        return 0;

    return 1;
}<|MERGE_RESOLUTION|>--- conflicted
+++ resolved
@@ -1400,14 +1400,6 @@
 int streamRangeHasTombstones(stream *s, streamID *start, streamID *end) {
     streamID start_id, end_id;
 
-<<<<<<< HEAD
-=======
-    if (!s->length || streamIDEqZero(&s->max_deleted_entry_id)) {
-        /* The stream is empty or has no tombstones. */
-        return 0;
-    }
-
->>>>>>> 99c40ab5
     if (start) {
         start_id = *start;
     } else {
@@ -1439,34 +1431,11 @@
 void streamReplyWithCGLag(client *c, stream *s, streamCG *cg) {
     int valid = 0;
     long long lag = 0;
-<<<<<<< HEAD
     /* Attempt to retrieve the group's last ID logical read counter. */
     long long entries_read = streamEstimateDistance(s, cg, &cg->last_id);
     if (entries_read != SCG_INVALID_ENTRIES_READ) {
         /* A valid counter was obtained. */
         lag = (long long)s->entries_added - entries_read;
-=======
-
-    if (!s->entries_added) {
-        /* The lag of a newly-initialized stream is 0. */
-        lag = 0;
-        valid = 1;
-    } else if (!s->length) { /* All entries deleted, now empty. */
-        lag = 0;
-        valid = 1;
-    } else if (streamCompareID(&cg->last_id,&s->first_id) < 0 &&
-               streamCompareID(&s->max_deleted_entry_id,&s->first_id) < 0)
-    {
-        /* When both the consumer group's last_id and the maximum tombstone are behind
-         * the stream's first entry, the consumer group's lag will always be equal to
-         * the number of remainin entries in the stream. */
-        lag = s->length;
-        valid = 1;
-    } else if (cg->entries_read != SCG_INVALID_ENTRIES_READ && !streamRangeHasTombstones(s,&cg->last_id,NULL)) {
-        /* No fragmentation ahead means that the group's logical reads counter
-         * is valid for performing the lag calculation. */
-        lag = (long long)s->entries_added - cg->entries_read;
->>>>>>> 99c40ab5
         valid = 1;
     }
 
@@ -1492,13 +1461,12 @@
     /* If the values of next_id and last_id are the same,
      * it is considered that only the current value needs to be returned,
      * otherwise it is considered to be the calculated value.
-     * This is used to align with the streamEstimateDistanceFromFirstEverEntry method.
-     */
-    long long step = streamCompareID(&cg->last_id, next_id) == 0 ? 0 : 1;
+     * This is used to align with the streamEstimateDistanceFromFirstEverEntry method. */
     if (cg->entries_read != SCG_INVALID_ENTRIES_READ && !streamRangeHasTombstones(s, &cg->last_id, NULL)) {
         /* A valid counter and no future tombstones mean we can
          * increment the read counter to keep tracking the group's
          * progress. */
+        long long step = streamCompareID(&cg->last_id, next_id) == 0 ? 0 : 1;
         return cg->entries_read + step;
     }
     return streamEstimateDistanceFromFirstEverEntry(s, next_id);
@@ -1724,9 +1692,6 @@
     while(streamIteratorGetID(&si,&id,&numfields)) {
         /* Update the group last_id if needed. */
         if (group && streamCompareID(&id,&group->last_id) > 0) {
-<<<<<<< HEAD
-            group->entries_read = streamEstimateDistance(s, group, &id);
-=======
             if (group->entries_read != SCG_INVALID_ENTRIES_READ && !streamRangeHasTombstones(s,&group->last_id,NULL)) {
                 /* A valid counter and no tombstones between the group's last-delivered-id
                  * and the stream's last-generated-id mean we can increment the read counter
@@ -1736,7 +1701,6 @@
                 /* The group's counter may be invalid, so we try to obtain it. */
                 group->entries_read = streamEstimateDistanceFromFirstEverEntry(s,&id);
             }
->>>>>>> 99c40ab5
             group->last_id = id;
             /* In the past, we would only set it when NOACK was specified. And in
              * #9127, XCLAIM did not propagate entries_read in ACK, which would
