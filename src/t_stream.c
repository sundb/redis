/*
 * Copyright (c) 2017-Present, Redis Ltd.
 * All rights reserved.
 *
 * Licensed under your choice of the Redis Source Available License 2.0
 * (RSALv2) or the Server Side Public License v1 (SSPLv1).
 */

#include "server.h"
#include "endianconv.h"
#include "stream.h"

/* Every stream item inside the listpack, has a flags field that is used to
 * mark the entry as deleted, or having the same field as the "master"
 * entry at the start of the listpack> */
#define STREAM_ITEM_FLAG_NONE 0             /* No special flags. */
#define STREAM_ITEM_FLAG_DELETED (1<<0)     /* Entry is deleted. Skip it. */
#define STREAM_ITEM_FLAG_SAMEFIELDS (1<<1)  /* Same fields as master entry. */

/* For stream commands that require multiple IDs
 * when the number of IDs is less than 'STREAMID_STATIC_VECTOR_LEN',
 * avoid malloc allocation.*/
#define STREAMID_STATIC_VECTOR_LEN 8

/* Max pre-allocation for listpack. This is done to avoid abuse of a user
 * setting stream_node_max_bytes to a huge number. */
#define STREAM_LISTPACK_MAX_PRE_ALLOCATE 4096

/* Don't let listpacks grow too big, even if the user config allows it.
 * doing so can lead to an overflow (trying to store more than 32bit length
 * into the listpack header), or actually an assertion since lpInsert
 * will return NULL. */
#define STREAM_LISTPACK_MAX_SIZE (1<<30)

void streamFreeCG(streamCG *cg);
void streamFreeNACK(streamNACK *na);
size_t streamReplyWithRangeFromConsumerPEL(client *c, stream *s, streamID *start, streamID *end, size_t count, streamConsumer *consumer);
int streamParseStrictIDOrReply(client *c, robj *o, streamID *id, uint64_t missing_seq, int *seq_given);
int streamParseIDOrReply(client *c, robj *o, streamID *id, uint64_t missing_seq);

/* -----------------------------------------------------------------------
 * Low level stream encoding: a radix tree of listpacks.
 * ----------------------------------------------------------------------- */

/* Create a new stream data structure. */
stream *streamNew(void) {
    stream *s = zmalloc(sizeof(*s));
    s->rax = raxNew();
    s->length = 0;
    s->first_id.ms = 0;
    s->first_id.seq = 0;
    s->last_id.ms = 0;
    s->last_id.seq = 0;
    s->max_deleted_entry_id.seq = 0;
    s->max_deleted_entry_id.ms = 0;
    s->entries_added = 0;
    s->cgroups = NULL; /* Created on demand to save memory when not used. */
    return s;
}

/* Free a stream, including the listpacks stored inside the radix tree. */
void freeStream(stream *s) {
    raxFreeWithCallback(s->rax,(void(*)(void*))lpFree);
    if (s->cgroups)
        raxFreeWithCallback(s->cgroups,(void(*)(void*))streamFreeCG);
    zfree(s);
}

/* Return the length of a stream. */
unsigned long streamLength(const robj *subject) {
    stream *s = subject->ptr;
    return s->length;
}

/* Set 'id' to be its successor stream ID.
 * If 'id' is the maximal possible id, it is wrapped around to 0-0 and a
 * C_ERR is returned. */
int streamIncrID(streamID *id) {
    int ret = C_OK;
    if (id->seq == UINT64_MAX) {
        if (id->ms == UINT64_MAX) {
            /* Special case where 'id' is the last possible streamID... */
            id->ms = id->seq = 0;
            ret = C_ERR;
        } else {
            id->ms++;
            id->seq = 0;
        }
    } else {
        id->seq++;
    }
    return ret;
}

/* Set 'id' to be its predecessor stream ID.
 * If 'id' is the minimal possible id, it remains 0-0 and a C_ERR is
 * returned. */
int streamDecrID(streamID *id) {
    int ret = C_OK;
    if (id->seq == 0) {
        if (id->ms == 0) {
            /* Special case where 'id' is the first possible streamID... */
            id->ms = id->seq = UINT64_MAX;
            ret = C_ERR;
        } else {
            id->ms--;
            id->seq = UINT64_MAX;
        }
    } else {
        id->seq--;
    }
    return ret;
}

/* Generate the next stream item ID given the previous one. If the current
 * milliseconds Unix time is greater than the previous one, just use this
 * as time part and start with sequence part of zero. Otherwise we use the
 * previous time (and never go backward) and increment the sequence. */
void streamNextID(streamID *last_id, streamID *new_id) {
    uint64_t ms = commandTimeSnapshot();
    if (ms > last_id->ms) {
        new_id->ms = ms;
        new_id->seq = 0;
    } else {
        *new_id = *last_id;
        streamIncrID(new_id);
    }
}

/* This is a helper function for the COPY command.
 * Duplicate a Stream object, with the guarantee that the returned object
 * has the same encoding as the original one.
 *
 * The resulting object always has refcount set to 1 */
robj *streamDup(robj *o) {
    robj *sobj;

    serverAssert(o->type == OBJ_STREAM);

    switch (o->encoding) {
        case OBJ_ENCODING_STREAM:
            sobj = createStreamObject();
            break;
        default:
            serverPanic("Wrong encoding.");
            break;
    }

    stream *s;
    stream *new_s;
    s = o->ptr;
    new_s = sobj->ptr;

    raxIterator ri;
    uint64_t rax_key[2];
    raxStart(&ri, s->rax);
    raxSeek(&ri, "^", NULL, 0);
    size_t lp_bytes = 0;      /* Total bytes in the listpack. */
    unsigned char *lp = NULL; /* listpack pointer. */
    /* Get a reference to the listpack node. */
    while (raxNext(&ri)) {
        lp = ri.data;
        lp_bytes = lpBytes(lp);
        unsigned char *new_lp = zmalloc(lp_bytes);
        memcpy(new_lp, lp, lp_bytes);
        memcpy(rax_key, ri.key, sizeof(rax_key));
        raxInsert(new_s->rax, (unsigned char *)&rax_key, sizeof(rax_key),
                  new_lp, NULL);
    }
    new_s->length = s->length;
    new_s->first_id = s->first_id;
    new_s->last_id = s->last_id;
    new_s->max_deleted_entry_id = s->max_deleted_entry_id;
    new_s->entries_added = s->entries_added;
    raxStop(&ri);

    if (s->cgroups == NULL) return sobj;

    /* Consumer Groups */
    raxIterator ri_cgroups;
    raxStart(&ri_cgroups, s->cgroups);
    raxSeek(&ri_cgroups, "^", NULL, 0);
    while (raxNext(&ri_cgroups)) {
        streamCG *cg = ri_cgroups.data;
        streamCG *new_cg = streamCreateCG(new_s, (char *)ri_cgroups.key,
                                          ri_cgroups.key_len, &cg->last_id,
                                          cg->entries_read);

        serverAssert(new_cg != NULL);

        /* Consumer Group PEL */
        raxIterator ri_cg_pel;
        raxStart(&ri_cg_pel,cg->pel);
        raxSeek(&ri_cg_pel,"^",NULL,0);
        while(raxNext(&ri_cg_pel)){
            streamNACK *nack = ri_cg_pel.data;
            streamNACK *new_nack = streamCreateNACK(NULL);
            new_nack->delivery_time = nack->delivery_time;
            new_nack->delivery_count = nack->delivery_count;
            raxInsert(new_cg->pel, ri_cg_pel.key, sizeof(streamID), new_nack, NULL);
        }
        raxStop(&ri_cg_pel);

        /* Consumers */
        raxIterator ri_consumers;
        raxStart(&ri_consumers, cg->consumers);
        raxSeek(&ri_consumers, "^", NULL, 0);
        while (raxNext(&ri_consumers)) {
            streamConsumer *consumer = ri_consumers.data;
            streamConsumer *new_consumer;
            new_consumer = zmalloc(sizeof(*new_consumer));
            new_consumer->name = sdsdup(consumer->name);
            new_consumer->pel = raxNew();
            raxInsert(new_cg->consumers,(unsigned char *)new_consumer->name,
                        sdslen(new_consumer->name), new_consumer, NULL);
            new_consumer->seen_time = consumer->seen_time;
            new_consumer->active_time = consumer->active_time;

            /* Consumer PEL */
            raxIterator ri_cpel;
            raxStart(&ri_cpel, consumer->pel);
            raxSeek(&ri_cpel, "^", NULL, 0);
            while (raxNext(&ri_cpel)) {
                void *result;
                int found = raxFind(new_cg->pel,ri_cpel.key,sizeof(streamID),&result);

                serverAssert(found);

                streamNACK *new_nack = result;
                new_nack->consumer = new_consumer;
                raxInsert(new_consumer->pel,ri_cpel.key,sizeof(streamID),new_nack,NULL);
            }
            raxStop(&ri_cpel);
        }
        raxStop(&ri_consumers);
    }
    raxStop(&ri_cgroups);
    return sobj;
}

/* This is a wrapper function for lpGet() to directly get an integer value
 * from the listpack (that may store numbers as a string), converting
 * the string if needed.
 * The 'valid" argument is an optional output parameter to get an indication
 * if the record was valid, when this parameter is NULL, the function will
 * fail with an assertion. */
static inline int64_t lpGetIntegerIfValid(unsigned char *ele, int *valid) {
    int64_t v;
    unsigned char *e = lpGet(ele,&v,NULL);
    if (e == NULL) {
        if (valid)
            *valid = 1;
        return v;
    }
    /* The following code path should never be used for how listpacks work:
     * they should always be able to store an int64_t value in integer
     * encoded form. However the implementation may change. */
    long long ll;
    int ret = string2ll((char*)e,v,&ll);
    if (valid)
        *valid = ret;
    else
        serverAssert(ret != 0);
    v = ll;
    return v;
}

#define lpGetInteger(ele) lpGetIntegerIfValid(ele, NULL)

/* Get an edge streamID of a given listpack.
 * 'master_id' is an input param, used to build the 'edge_id' output param */
int lpGetEdgeStreamID(unsigned char *lp, int first, streamID *master_id, streamID *edge_id)
{
   if (lp == NULL)
       return 0;

   unsigned char *lp_ele;

   /* We need to seek either the first or the last entry depending
    * on the direction of the iteration. */
   if (first) {
       /* Get the master fields count. */
       lp_ele = lpFirst(lp);        /* Seek items count */
       lp_ele = lpNext(lp, lp_ele); /* Seek deleted count. */
       lp_ele = lpNext(lp, lp_ele); /* Seek num fields. */
       int64_t master_fields_count = lpGetInteger(lp_ele);
       lp_ele = lpNext(lp, lp_ele); /* Seek first field. */

       /* If we are iterating in normal order, skip the master fields
        * to seek the first actual entry. */
       for (int64_t i = 0; i < master_fields_count; i++)
           lp_ele = lpNext(lp, lp_ele);

       /* If we are going forward, skip the previous entry's
        * lp-count field (or in case of the master entry, the zero
        * term field) */
       lp_ele = lpNext(lp, lp_ele);
       if (lp_ele == NULL)
           return 0;
   } else {
       /* If we are iterating in reverse direction, just seek the
        * last part of the last entry in the listpack (that is, the
        * fields count). */
       lp_ele = lpLast(lp);

       /* If we are going backward, read the number of elements this
        * entry is composed of, and jump backward N times to seek
        * its start. */
       int64_t lp_count = lpGetInteger(lp_ele);
       if (lp_count == 0) /* We reached the master entry. */
           return 0;

       while (lp_count--)
           lp_ele = lpPrev(lp, lp_ele);
   }

   lp_ele = lpNext(lp, lp_ele); /* Seek ID (lp_ele currently points to 'flags'). */

   /* Get the ID: it is encoded as difference between the master
    * ID and this entry ID. */
   streamID id = *master_id;
   id.ms += lpGetInteger(lp_ele);
   lp_ele = lpNext(lp, lp_ele);
   id.seq += lpGetInteger(lp_ele);
   *edge_id = id;
   return 1;
}

/* Debugging function to log the full content of a listpack. Useful
 * for development and debugging. */
void streamLogListpackContent(unsigned char *lp) {
    unsigned char *p = lpFirst(lp);
    while(p) {
        unsigned char buf[LP_INTBUF_SIZE];
        int64_t v;
        unsigned char *ele = lpGet(p,&v,buf);
        serverLog(LL_WARNING,"- [%d] '%.*s'", (int)v, (int)v, ele);
        p = lpNext(lp,p);
    }
}

/* Convert the specified stream entry ID as a 128 bit big endian number, so
 * that the IDs can be sorted lexicographically. */
void streamEncodeID(void *buf, streamID *id) {
    uint64_t e[2];
    e[0] = htonu64(id->ms);
    e[1] = htonu64(id->seq);
    memcpy(buf,e,sizeof(e));
}

/* This is the reverse of streamEncodeID(): the decoded ID will be stored
 * in the 'id' structure passed by reference. The buffer 'buf' must point
 * to a 128 bit big-endian encoded ID. */
void streamDecodeID(void *buf, streamID *id) {
    uint64_t e[2];
    memcpy(e,buf,sizeof(e));
    id->ms = ntohu64(e[0]);
    id->seq = ntohu64(e[1]);
}

/* Compare two stream IDs. Return -1 if a < b, 0 if a == b, 1 if a > b. */
int streamCompareID(streamID *a, streamID *b) {
    if (a->ms > b->ms) return 1;
    else if (a->ms < b->ms) return -1;
    /* The ms part is the same. Check the sequence part. */
    else if (a->seq > b->seq) return 1;
    else if (a->seq < b->seq) return -1;
    /* Everything is the same: IDs are equal. */
    return 0;
}

/* Retrieves the ID of the stream edge entry. An edge is either the first or
 * the last ID in the stream, and may be a tombstone. To filter out tombstones,
 * set the'skip_tombstones' argument to 1. */
void streamGetEdgeID(stream *s, int first, int skip_tombstones, streamID *edge_id)
{
    streamIterator si;
    int64_t numfields;
    streamIteratorStart(&si,s,NULL,NULL,!first);
    si.skip_tombstones = skip_tombstones;
    int found = streamIteratorGetID(&si,edge_id,&numfields);
    if (!found) {
        streamID min_id = {0, 0}, max_id = {UINT64_MAX, UINT64_MAX};
        *edge_id = first ? max_id : min_id;
    }
    streamIteratorStop(&si);
}

/* Adds a new item into the stream 's' having the specified number of
 * field-value pairs as specified in 'numfields' and stored into 'argv'.
 * Returns the new entry ID populating the 'added_id' structure.
 *
 * If 'use_id' is not NULL, the ID is not auto-generated by the function,
 * but instead the passed ID is used to add the new entry. In this case
 * adding the entry may fail as specified later in this comment.
 * 
 * When 'use_id' is used alongside with a zero 'seq-given', the sequence
 * part of the passed ID is ignored and the function will attempt to use an
 * auto-generated sequence.
 *
 * The function returns C_OK if the item was added, this is always true
 * if the ID was generated by the function. However the function may return
 * C_ERR in several cases:
 * 1. If an ID was given via 'use_id', but adding it failed since the
 *    current top ID is greater or equal. errno will be set to EDOM.
 * 2. If a size of a single element or the sum of the elements is too big to
 *    be stored into the stream. errno will be set to ERANGE. */
int streamAppendItem(stream *s, robj **argv, int64_t numfields, streamID *added_id, streamID *use_id, int seq_given) {

    /* Generate the new entry ID. */
    streamID id;
    if (use_id) {
        if (seq_given) {
            id = *use_id;
        } else {
            /* The automatically generated sequence can be either zero (new
             * timestamps) or the incremented sequence of the last ID. In the
             * latter case, we need to prevent an overflow/advancing forward
             * in time. */
            if (s->last_id.ms == use_id->ms) {
                if (s->last_id.seq == UINT64_MAX) {
                    errno = EDOM;
                    return C_ERR;
                }
                id = s->last_id;
                id.seq++;
            } else {
                id = *use_id;
            }
        }
    } else {
        streamNextID(&s->last_id,&id);
    }

    /* Check that the new ID is greater than the last entry ID
     * or return an error. Automatically generated IDs might
     * overflow (and wrap-around) when incrementing the sequence
       part. */
    if (streamCompareID(&id,&s->last_id) <= 0) {
        errno = EDOM;
        return C_ERR;
    }

    /* Avoid overflow when trying to add an element to the stream (listpack
     * can only host up to 32bit length strings, and also a total listpack size
     * can't be bigger than 32bit length. */
    size_t totelelen = 0;
    for (int64_t i = 0; i < numfields*2; i++) {
        sds ele = argv[i]->ptr;
        totelelen += sdslen(ele);
    }
    if (totelelen > STREAM_LISTPACK_MAX_SIZE) {
        errno = ERANGE;
        return C_ERR;
    }

    /* Add the new entry. */
    raxIterator ri;
    raxStart(&ri,s->rax);
    raxSeek(&ri,"$",NULL,0);

    size_t lp_bytes = 0;        /* Total bytes in the tail listpack. */
    unsigned char *lp = NULL;   /* Tail listpack pointer. */

    if (!raxEOF(&ri)) {
        /* Get a reference to the tail node listpack. */
        lp = ri.data;
        lp_bytes = lpBytes(lp);
    }
    raxStop(&ri);

    /* We have to add the key into the radix tree in lexicographic order,
     * to do so we consider the ID as a single 128 bit number written in
     * big endian, so that the most significant bytes are the first ones. */
    uint64_t rax_key[2];    /* Key in the radix tree containing the listpack.*/
    streamID master_id;     /* ID of the master entry in the listpack. */

    /* Create a new listpack and radix tree node if needed. Note that when
     * a new listpack is created, we populate it with a "master entry". This
     * is just a set of fields that is taken as references in order to compress
     * the stream entries that we'll add inside the listpack.
     *
     * Note that while we use the first added entry fields to create
     * the master entry, the first added entry is NOT represented in the master
     * entry, which is a stand alone object. But of course, the first entry
     * will compress well because it's used as reference.
     *
     * The master entry is composed like in the following example:
     *
     * +-------+---------+------------+---------+--/--+---------+---------+-+
     * | count | deleted | num-fields | field_1 | field_2 | ... | field_N |0|
     * +-------+---------+------------+---------+--/--+---------+---------+-+
     *
     * count and deleted just represent respectively the total number of
     * entries inside the listpack that are valid, and marked as deleted
     * (deleted flag in the entry flags set). So the total number of items
     * actually inside the listpack (both deleted and not) is count+deleted.
     *
     * The real entries will be encoded with an ID that is just the
     * millisecond and sequence difference compared to the key stored at
     * the radix tree node containing the listpack (delta encoding), and
     * if the fields of the entry are the same as the master entry fields, the
     * entry flags will specify this fact and the entry fields and number
     * of fields will be omitted (see later in the code of this function).
     *
     * The "0" entry at the end is the same as the 'lp-count' entry in the
     * regular stream entries (see below), and marks the fact that there are
     * no more entries, when we scan the stream from right to left. */

    /* First of all, check if we can append to the current macro node or
     * if we need to switch to the next one. 'lp' will be set to NULL if
     * the current node is full. */
    if (lp != NULL) {
        int new_node = 0;
        size_t node_max_bytes = server.stream_node_max_bytes;
        if (node_max_bytes == 0 || node_max_bytes > STREAM_LISTPACK_MAX_SIZE)
            node_max_bytes = STREAM_LISTPACK_MAX_SIZE;
        if (lp_bytes + totelelen >= node_max_bytes) {
            new_node = 1;
        } else if (server.stream_node_max_entries) {
            unsigned char *lp_ele = lpFirst(lp);
            /* Count both live entries and deleted ones. */
            int64_t count = lpGetInteger(lp_ele) + lpGetInteger(lpNext(lp,lp_ele));
            if (count >= server.stream_node_max_entries) new_node = 1;
        }

        if (new_node) {
            /* Shrink extra pre-allocated memory */
            lp = lpShrinkToFit(lp);
            if (ri.data != lp)
                raxInsert(s->rax,ri.key,ri.key_len,lp,NULL);
            lp = NULL;
        }
    }

    int flags = STREAM_ITEM_FLAG_NONE;
    if (lp == NULL) {
        master_id = id;
        streamEncodeID(rax_key,&id);
        /* Create the listpack having the master entry ID and fields.
         * Pre-allocate some bytes when creating listpack to avoid realloc on
         * every XADD. Since listpack.c uses malloc_size, it'll grow in steps,
         * and won't realloc on every XADD.
         * When listpack reaches max number of entries, we'll shrink the
         * allocation to fit the data. */
        size_t prealloc = STREAM_LISTPACK_MAX_PRE_ALLOCATE;
        if (server.stream_node_max_bytes > 0 && server.stream_node_max_bytes < prealloc) {
            prealloc = server.stream_node_max_bytes;
        }
        lp = lpNew(prealloc);
        lp = lpAppendInteger(lp,1); /* One item, the one we are adding. */
        lp = lpAppendInteger(lp,0); /* Zero deleted so far. */
        lp = lpAppendInteger(lp,numfields);
        for (int64_t i = 0; i < numfields; i++) {
            sds field = argv[i*2]->ptr;
            lp = lpAppend(lp,(unsigned char*)field,sdslen(field));
        }
        lp = lpAppendInteger(lp,0); /* Master entry zero terminator. */
        raxInsert(s->rax,(unsigned char*)&rax_key,sizeof(rax_key),lp,NULL);
        /* The first entry we insert, has obviously the same fields of the
         * master entry. */
        flags |= STREAM_ITEM_FLAG_SAMEFIELDS;
    } else {
        serverAssert(ri.key_len == sizeof(rax_key));
        memcpy(rax_key,ri.key,sizeof(rax_key));

        /* Read the master ID from the radix tree key. */
        streamDecodeID(rax_key,&master_id);
        unsigned char *lp_ele = lpFirst(lp);

        /* Update count and skip the deleted fields. */
        int64_t count = lpGetInteger(lp_ele);
        lp = lpReplaceInteger(lp,&lp_ele,count+1);
        lp_ele = lpNext(lp,lp_ele); /* seek deleted. */
        lp_ele = lpNext(lp,lp_ele); /* seek master entry num fields. */

        /* Check if the entry we are adding, have the same fields
         * as the master entry. */
        int64_t master_fields_count = lpGetInteger(lp_ele);
        lp_ele = lpNext(lp,lp_ele);
        if (numfields == master_fields_count) {
            int64_t i;
            for (i = 0; i < master_fields_count; i++) {
                sds field = argv[i*2]->ptr;
                int64_t e_len;
                unsigned char buf[LP_INTBUF_SIZE];
                unsigned char *e = lpGet(lp_ele,&e_len,buf);
                /* Stop if there is a mismatch. */
                if (sdslen(field) != (size_t)e_len ||
                    memcmp(e,field,e_len) != 0) break;
                lp_ele = lpNext(lp,lp_ele);
            }
            /* All fields are the same! We can compress the field names
             * setting a single bit in the flags. */
            if (i == master_fields_count) flags |= STREAM_ITEM_FLAG_SAMEFIELDS;
        }
    }

    /* Populate the listpack with the new entry. We use the following
     * encoding:
     *
     * +-----+--------+----------+-------+-------+-/-+-------+-------+--------+
     * |flags|entry-id|num-fields|field-1|value-1|...|field-N|value-N|lp-count|
     * +-----+--------+----------+-------+-------+-/-+-------+-------+--------+
     *
     * However if the SAMEFIELD flag is set, we have just to populate
     * the entry with the values, so it becomes:
     *
     * +-----+--------+-------+-/-+-------+--------+
     * |flags|entry-id|value-1|...|value-N|lp-count|
     * +-----+--------+-------+-/-+-------+--------+
     *
     * The entry-id field is actually two separated fields: the ms
     * and seq difference compared to the master entry.
     *
     * The lp-count field is a number that states the number of listpack pieces
     * that compose the entry, so that it's possible to travel the entry
     * in reverse order: we can just start from the end of the listpack, read
     * the entry, and jump back N times to seek the "flags" field to read
     * the stream full entry. */
    lp = lpAppendInteger(lp,flags);
    lp = lpAppendInteger(lp,id.ms - master_id.ms);
    lp = lpAppendInteger(lp,id.seq - master_id.seq);
    if (!(flags & STREAM_ITEM_FLAG_SAMEFIELDS))
        lp = lpAppendInteger(lp,numfields);
    for (int64_t i = 0; i < numfields; i++) {
        sds field = argv[i*2]->ptr, value = argv[i*2+1]->ptr;
        if (!(flags & STREAM_ITEM_FLAG_SAMEFIELDS))
            lp = lpAppend(lp,(unsigned char*)field,sdslen(field));
        lp = lpAppend(lp,(unsigned char*)value,sdslen(value));
    }
    /* Compute and store the lp-count field. */
    int64_t lp_count = numfields;
    lp_count += 3; /* Add the 3 fixed fields flags + ms-diff + seq-diff. */
    if (!(flags & STREAM_ITEM_FLAG_SAMEFIELDS)) {
        /* If the item is not compressed, it also has the fields other than
         * the values, and an additional num-fields field. */
        lp_count += numfields+1;
    }
    lp = lpAppendInteger(lp,lp_count);

    /* Insert back into the tree in order to update the listpack pointer. */
    if (ri.data != lp)
        raxInsert(s->rax,(unsigned char*)&rax_key,sizeof(rax_key),lp,NULL);
    s->length++;
    s->entries_added++;
    s->last_id = id;
    if (s->length == 1) s->first_id = id;
    if (added_id) *added_id = id;
    return C_OK;
}

typedef struct {
    /* XADD options */
    streamID id; /* User-provided ID, for XADD only. */
    int id_given; /* Was an ID different than "*" specified? for XADD only. */
    int seq_given; /* Was an ID different than "ms-*" specified? for XADD only. */
    int no_mkstream; /* if set to 1 do not create new stream */

    /* XADD + XTRIM common options */
    int trim_strategy; /* TRIM_STRATEGY_* */
    int trim_strategy_arg_idx; /* Index of the count in MAXLEN/MINID, for rewriting. */
    int approx_trim; /* If 1 only delete whole radix tree nodes, so
                      * the trim argument is not applied verbatim. */
    long long limit; /* Maximum amount of entries to trim. If 0, no limitation
                      * on the amount of trimming work is enforced. */
    /* TRIM_STRATEGY_MAXLEN options */
    long long maxlen; /* After trimming, leave stream at this length . */
    /* TRIM_STRATEGY_MINID options */
    streamID minid; /* Trim by ID (No stream entries with ID < 'minid' will remain) */
} streamAddTrimArgs;

#define TRIM_STRATEGY_NONE 0
#define TRIM_STRATEGY_MAXLEN 1
#define TRIM_STRATEGY_MINID 2

/* Trim the stream 's' according to args->trim_strategy, and return the
 * number of elements removed from the stream. The 'approx' option, if non-zero,
 * specifies that the trimming must be performed in a approximated way in
 * order to maximize performances. This means that the stream may contain
 * entries with IDs < 'id' in case of MINID (or more elements than 'maxlen'
 * in case of MAXLEN), and elements are only removed if we can remove
 * a *whole* node of the radix tree. The elements are removed from the head
 * of the stream (older elements).
 *
 * The function may return zero if:
 *
 * 1) The minimal entry ID of the stream is already < 'id' (MINID); or
 * 2) The stream is already shorter or equal to the specified max length (MAXLEN); or
 * 3) The 'approx' option is true and the head node did not have enough elements
 *    to be deleted.
 *
 * args->limit is the maximum number of entries to delete. The purpose is to
 * prevent this function from taking to long.
 * If 'limit' is 0 then we do not limit the number of deleted entries.
 * Much like the 'approx', if 'limit' is smaller than the number of entries
 * that should be trimmed, there is a chance we will still have entries with
 * IDs < 'id' (or number of elements >= maxlen in case of MAXLEN).
 */
int64_t streamTrim(stream *s, streamAddTrimArgs *args) {
    size_t maxlen = args->maxlen;
    streamID *id = &args->minid;
    int approx = args->approx_trim;
    int64_t limit = args->limit;
    int trim_strategy = args->trim_strategy;

    if (trim_strategy == TRIM_STRATEGY_NONE)
        return 0;

    raxIterator ri;
    raxStart(&ri,s->rax);
    raxSeek(&ri,"^",NULL,0);

    int64_t deleted = 0;
    while (raxNext(&ri)) {
        if (trim_strategy == TRIM_STRATEGY_MAXLEN && s->length <= maxlen)
            break;

        unsigned char *lp = ri.data, *p = lpFirst(lp);
        int64_t entries = lpGetInteger(p);

        /* Check if we exceeded the amount of work we could do */
        if (limit && (deleted + entries) > limit)
            break;

        /* Check if we can remove the whole node. */
        int remove_node;
        streamID master_id = {0}; /* For MINID */
        if (trim_strategy == TRIM_STRATEGY_MAXLEN) {
            remove_node = s->length - entries >= maxlen;
        } else {
            /* Read the master ID from the radix tree key. */
            streamDecodeID(ri.key, &master_id);

            /* Read last ID. */
            streamID last_id = {0,0};
            lpGetEdgeStreamID(lp, 0, &master_id, &last_id);

            /* We can remove the entire node id its last ID < 'id' */
            remove_node = streamCompareID(&last_id, id) < 0;
        }

        if (remove_node) {
            lpFree(lp);
            raxRemove(s->rax,ri.key,ri.key_len,NULL);
            raxSeek(&ri,">=",ri.key,ri.key_len);
            s->length -= entries;
            deleted += entries;
            continue;
        }

        /* If we cannot remove a whole element, and approx is true,
         * stop here. */
        if (approx) break;

        /* Now we have to trim entries from within 'lp' */
        int64_t deleted_from_lp = 0;

        p = lpNext(lp, p); /* Skip deleted field. */
        p = lpNext(lp, p); /* Skip num-of-fields in the master entry. */

        /* Skip all the master fields. */
        int64_t master_fields_count = lpGetInteger(p);
        p = lpNext(lp,p); /* Skip the first field. */
        for (int64_t j = 0; j < master_fields_count; j++)
            p = lpNext(lp,p); /* Skip all master fields. */
        p = lpNext(lp,p); /* Skip the zero master entry terminator. */

        /* 'p' is now pointing to the first entry inside the listpack.
         * We have to run entry after entry, marking entries as deleted
         * if they are already not deleted. */
        while (p) {
            /* We keep a copy of p (which point to flags part) in order to
             * update it after (and if) we actually remove the entry */
            unsigned char *pcopy = p;

            int64_t flags = lpGetInteger(p);
            p = lpNext(lp, p); /* Skip flags. */
            int64_t to_skip;

            int64_t ms_delta = lpGetInteger(p);
            p = lpNext(lp, p); /* Skip ID ms delta */
            int64_t seq_delta = lpGetInteger(p);
            p = lpNext(lp, p); /* Skip ID seq delta */

            streamID currid = {0}; /* For MINID */
            if (trim_strategy == TRIM_STRATEGY_MINID) {
                currid.ms = master_id.ms + ms_delta;
                currid.seq = master_id.seq + seq_delta;
            }

            int stop;
            if (trim_strategy == TRIM_STRATEGY_MAXLEN) {
                stop = s->length <= maxlen;
            } else {
                /* Following IDs will definitely be greater because the rax
                 * tree is sorted, no point of continuing. */
                stop = streamCompareID(&currid, id) >= 0;
            }
            if (stop)
                break;

            if (flags & STREAM_ITEM_FLAG_SAMEFIELDS) {
                to_skip = master_fields_count;
            } else {
                to_skip = lpGetInteger(p); /* Get num-fields. */
                p = lpNext(lp,p); /* Skip num-fields. */
                to_skip *= 2; /* Fields and values. */
            }

            while(to_skip--) p = lpNext(lp,p); /* Skip the whole entry. */
            p = lpNext(lp,p); /* Skip the final lp-count field. */

            /* Mark the entry as deleted. */
            if (!(flags & STREAM_ITEM_FLAG_DELETED)) {
                intptr_t delta = p - lp;
                flags |= STREAM_ITEM_FLAG_DELETED;
                lp = lpReplaceInteger(lp, &pcopy, flags);
                deleted_from_lp++;
                s->length--;
                p = lp + delta;
            }
        }
        deleted += deleted_from_lp;

        /* Now we update the entries/deleted counters. */
        p = lpFirst(lp);
        lp = lpReplaceInteger(lp,&p,entries-deleted_from_lp);
        p = lpNext(lp,p); /* Skip deleted field. */
        int64_t marked_deleted = lpGetInteger(p);
        lp = lpReplaceInteger(lp,&p,marked_deleted+deleted_from_lp);
        p = lpNext(lp,p); /* Skip num-of-fields in the master entry. */

        /* Here we should perform garbage collection in case at this point
         * there are too many entries deleted inside the listpack. */
        entries -= deleted_from_lp;
        marked_deleted += deleted_from_lp;
        if (entries + marked_deleted > 10 && marked_deleted > entries/2) {
            /* TODO: perform a garbage collection. */
        }

        /* Update the listpack with the new pointer. */
        raxInsert(s->rax,ri.key,ri.key_len,lp,NULL);

        break; /* If we are here, there was enough to delete in the current
                  node, so no need to go to the next node. */
    }
    raxStop(&ri);

    /* Update the stream's first ID after the trimming. */
    if (s->length == 0) {
        s->first_id.ms = 0;
        s->first_id.seq = 0;
    } else if (deleted) {
        streamGetEdgeID(s,1,1,&s->first_id);
    }

    return deleted;
}

/* Trims a stream by length. Returns the number of deleted items. */
int64_t streamTrimByLength(stream *s, long long maxlen, int approx) {
    streamAddTrimArgs args = {
        .trim_strategy = TRIM_STRATEGY_MAXLEN,
        .approx_trim = approx,
        .limit = approx ? 100 * server.stream_node_max_entries : 0,
        .maxlen = maxlen
    };
    return streamTrim(s, &args);
}

/* Trims a stream by minimum ID. Returns the number of deleted items. */
int64_t streamTrimByID(stream *s, streamID minid, int approx) {
    streamAddTrimArgs args = {
        .trim_strategy = TRIM_STRATEGY_MINID,
        .approx_trim = approx,
        .limit = approx ? 100 * server.stream_node_max_entries : 0,
        .minid = minid
    };
    return streamTrim(s, &args);
}

/* Parse the arguments of XADD/XTRIM.
 *
 * See streamAddTrimArgs for more details about the arguments handled.
 *
 * This function returns the position of the ID argument (relevant only to XADD).
 * On error -1 is returned and a reply is sent. */
static int streamParseAddOrTrimArgsOrReply(client *c, streamAddTrimArgs *args, int xadd) {
    /* Initialize arguments to defaults */
    memset(args, 0, sizeof(*args));

    /* Parse options. */
    int i = 2; /* This is the first argument position where we could
                  find an option, or the ID. */
    int limit_given = 0;
    for (; i < c->argc; i++) {
        int moreargs = (c->argc-1) - i; /* Number of additional arguments. */
        char *opt = c->argv[i]->ptr;
        if (xadd && opt[0] == '*' && opt[1] == '\0') {
            /* This is just a fast path for the common case of auto-ID
             * creation. */
            break;
        } else if (!strcasecmp(opt,"maxlen") && moreargs) {
            if (args->trim_strategy != TRIM_STRATEGY_NONE) {
                addReplyError(c,"syntax error, MAXLEN and MINID options at the same time are not compatible");
                return -1;
            }
            args->approx_trim = 0;
            char *next = c->argv[i+1]->ptr;
            /* Check for the form MAXLEN ~ <count>. */
            if (moreargs >= 2 && next[0] == '~' && next[1] == '\0') {
                args->approx_trim = 1;
                i++;
            } else if (moreargs >= 2 && next[0] == '=' && next[1] == '\0') {
                i++;
            }
            if (getLongLongFromObjectOrReply(c,c->argv[i+1],&args->maxlen,NULL)
                != C_OK) return -1;

            if (args->maxlen < 0) {
                addReplyError(c,"The MAXLEN argument must be >= 0.");
                return -1;
            }
            i++;
            args->trim_strategy = TRIM_STRATEGY_MAXLEN;
            args->trim_strategy_arg_idx = i;
        } else if (!strcasecmp(opt,"minid") && moreargs) {
            if (args->trim_strategy != TRIM_STRATEGY_NONE) {
                addReplyError(c,"syntax error, MAXLEN and MINID options at the same time are not compatible");
                return -1;
            }
            args->approx_trim = 0;
            char *next = c->argv[i+1]->ptr;
            /* Check for the form MINID ~ <id> */
            if (moreargs >= 2 && next[0] == '~' && next[1] == '\0') {
                args->approx_trim = 1;
                i++;
            } else if (moreargs >= 2 && next[0] == '=' && next[1] == '\0') {
                i++;
            }

            if (streamParseStrictIDOrReply(c,c->argv[i+1],&args->minid,0,NULL) != C_OK)
                return -1;
            
            i++;
            args->trim_strategy = TRIM_STRATEGY_MINID;
            args->trim_strategy_arg_idx = i;
        } else if (!strcasecmp(opt,"limit") && moreargs) {
            /* Note about LIMIT: If it was not provided by the caller we set
             * it to 100*server.stream_node_max_entries, and that's to prevent the
             * trimming from taking too long, on the expense of not deleting entries
             * that should be trimmed.
             * If user wanted exact trimming (i.e. no '~') we never limit the number
             * of trimmed entries */
            if (getLongLongFromObjectOrReply(c,c->argv[i+1],&args->limit,NULL) != C_OK)
                return -1;

            if (args->limit < 0) {
                addReplyError(c,"The LIMIT argument must be >= 0.");
                return -1;
            }
            limit_given = 1;
            i++;
        } else if (xadd && !strcasecmp(opt,"nomkstream")) {
            args->no_mkstream = 1;
        } else if (xadd) {
            /* If we are here is a syntax error or a valid ID. */
            if (streamParseStrictIDOrReply(c,c->argv[i],&args->id,0,&args->seq_given) != C_OK)
                return -1;
            args->id_given = 1;
            break;
        } else {
            addReplyErrorObject(c,shared.syntaxerr);
            return -1;
        }
    }

    if (args->limit && args->trim_strategy == TRIM_STRATEGY_NONE) {
        addReplyError(c,"syntax error, LIMIT cannot be used without specifying a trimming strategy");
        return -1;
    }

    if (!xadd && args->trim_strategy == TRIM_STRATEGY_NONE) {
        addReplyError(c,"syntax error, XTRIM must be called with a trimming strategy");
        return -1;
    }

    if (mustObeyClient(c)) {
        /* If command came from master or from AOF we must not enforce maxnodes
         * (The maxlen/minid argument was re-written to make sure there's no
         * inconsistency). */
        args->limit = 0;
    } else {
        /* We need to set the limit (only if we got '~') */
        if (limit_given) {
            if (!args->approx_trim) {
                /* LIMIT was provided without ~ */
                addReplyError(c,"syntax error, LIMIT cannot be used without the special ~ option");
                return -1;
            }
        } else {
            /* User didn't provide LIMIT, we must set it. */
            if (args->approx_trim) {
                /* In order to prevent from trimming to do too much work and 
                 * cause latency spikes we limit the amount of work it can do.
                 * We have to cap args->limit from both sides in case 
                 * stream_node_max_entries is 0 or too big (could cause overflow)
                 */
                args->limit = 100 * server.stream_node_max_entries; /* Maximum 100 rax nodes. */
                if (args->limit <= 0) args->limit = 10000;
                if (args->limit > 1000000) args->limit = 1000000;
            } else {
                /* No LIMIT for exact trimming */
                args->limit = 0;
            }
        }
    }

    return i;
}

/* Initialize the stream iterator, so that we can call iterating functions
 * to get the next items. This requires a corresponding streamIteratorStop()
 * at the end. The 'rev' parameter controls the direction. If it's zero the
 * iteration is from the start to the end element (inclusive), otherwise
 * if rev is non-zero, the iteration is reversed.
 *
 * Once the iterator is initialized, we iterate like this:
 *
 *  streamIterator myiterator;
 *  streamIteratorStart(&myiterator,...);
 *  int64_t numfields;
 *  while(streamIteratorGetID(&myiterator,&ID,&numfields)) {
 *      while(numfields--) {
 *          unsigned char *key, *value;
 *          size_t key_len, value_len;
 *          streamIteratorGetField(&myiterator,&key,&value,&key_len,&value_len);
 *
 *          ... do what you want with key and value ...
 *      }
 *  }
 *  streamIteratorStop(&myiterator); */
void streamIteratorStart(streamIterator *si, stream *s, streamID *start, streamID *end, int rev) {
    /* Initialize the iterator and translates the iteration start/stop
     * elements into a 128 big big-endian number. */
    if (start) {
        streamEncodeID(si->start_key,start);
    } else {
        si->start_key[0] = 0;
        si->start_key[1] = 0;
    }

    if (end) {
        streamEncodeID(si->end_key,end);
    } else {
        si->end_key[0] = UINT64_MAX;
        si->end_key[1] = UINT64_MAX;
    }

    /* Seek the correct node in the radix tree. */
    raxStart(&si->ri,s->rax);
    if (!rev) {
        if (start && (start->ms || start->seq)) {
            raxSeek(&si->ri,"<=",(unsigned char*)si->start_key,
                    sizeof(si->start_key));
            if (raxEOF(&si->ri)) raxSeek(&si->ri,"^",NULL,0);
        } else {
            raxSeek(&si->ri,"^",NULL,0);
        }
    } else {
        if (end && (end->ms || end->seq)) {
            raxSeek(&si->ri,"<=",(unsigned char*)si->end_key,
                    sizeof(si->end_key));
            if (raxEOF(&si->ri)) raxSeek(&si->ri,"$",NULL,0);
        } else {
            raxSeek(&si->ri,"$",NULL,0);
        }
    }
    si->stream = s;
    si->lp = NULL;     /* There is no current listpack right now. */
    si->lp_ele = NULL; /* Current listpack cursor. */
    si->rev = rev;     /* Direction, if non-zero reversed, from end to start. */
    si->skip_tombstones = 1;    /* By default tombstones aren't emitted. */
}

/* Return 1 and store the current item ID at 'id' if there are still
 * elements within the iteration range, otherwise return 0 in order to
 * signal the iteration terminated. */
int streamIteratorGetID(streamIterator *si, streamID *id, int64_t *numfields) {
    while(1) { /* Will stop when element > stop_key or end of radix tree. */
        /* If the current listpack is set to NULL, this is the start of the
         * iteration or the previous listpack was completely iterated.
         * Go to the next node. */
        if (si->lp == NULL || si->lp_ele == NULL) {
            if (!si->rev && !raxNext(&si->ri)) return 0;
            else if (si->rev && !raxPrev(&si->ri)) return 0;
            serverAssert(si->ri.key_len == sizeof(streamID));
            /* Get the master ID. */
            streamDecodeID(si->ri.key,&si->master_id);
            /* Get the master fields count. */
            si->lp = si->ri.data;
            si->lp_ele = lpFirst(si->lp);           /* Seek items count */
            si->lp_ele = lpNext(si->lp,si->lp_ele); /* Seek deleted count. */
            si->lp_ele = lpNext(si->lp,si->lp_ele); /* Seek num fields. */
            si->master_fields_count = lpGetInteger(si->lp_ele);
            si->lp_ele = lpNext(si->lp,si->lp_ele); /* Seek first field. */
            si->master_fields_start = si->lp_ele;
            /* We are now pointing to the first field of the master entry.
             * We need to seek either the first or the last entry depending
             * on the direction of the iteration. */
            if (!si->rev) {
                /* If we are iterating in normal order, skip the master fields
                 * to seek the first actual entry. */
                for (uint64_t i = 0; i < si->master_fields_count; i++)
                    si->lp_ele = lpNext(si->lp,si->lp_ele);
            } else {
                /* If we are iterating in reverse direction, just seek the
                 * last part of the last entry in the listpack (that is, the
                 * fields count). */
                si->lp_ele = lpLast(si->lp);
            }
        } else if (si->rev) {
            /* If we are iterating in the reverse order, and this is not
             * the first entry emitted for this listpack, then we already
             * emitted the current entry, and have to go back to the previous
             * one. */
            int64_t lp_count = lpGetInteger(si->lp_ele);
            while(lp_count--) si->lp_ele = lpPrev(si->lp,si->lp_ele);
            /* Seek lp-count of prev entry. */
            si->lp_ele = lpPrev(si->lp,si->lp_ele);
        }

        /* For every radix tree node, iterate the corresponding listpack,
         * returning elements when they are within range. */
        while(1) {
            if (!si->rev) {
                /* If we are going forward, skip the previous entry
                 * lp-count field (or in case of the master entry, the zero
                 * term field) */
                si->lp_ele = lpNext(si->lp,si->lp_ele);
                if (si->lp_ele == NULL) break;
            } else {
                /* If we are going backward, read the number of elements this
                 * entry is composed of, and jump backward N times to seek
                 * its start. */
                int64_t lp_count = lpGetInteger(si->lp_ele);
                if (lp_count == 0) { /* We reached the master entry. */
                    si->lp = NULL;
                    si->lp_ele = NULL;
                    break;
                }
                while(lp_count--) si->lp_ele = lpPrev(si->lp,si->lp_ele);
            }

            /* Get the flags entry. */
            si->lp_flags = si->lp_ele;
            int64_t flags = lpGetInteger(si->lp_ele);
            si->lp_ele = lpNext(si->lp,si->lp_ele); /* Seek ID. */

            /* Get the ID: it is encoded as difference between the master
             * ID and this entry ID. */
            *id = si->master_id;
            id->ms += lpGetInteger(si->lp_ele);
            si->lp_ele = lpNext(si->lp,si->lp_ele);
            id->seq += lpGetInteger(si->lp_ele);
            si->lp_ele = lpNext(si->lp,si->lp_ele);
            unsigned char buf[sizeof(streamID)];
            streamEncodeID(buf,id);

            /* The number of entries is here or not depending on the
             * flags. */
            if (flags & STREAM_ITEM_FLAG_SAMEFIELDS) {
                *numfields = si->master_fields_count;
            } else {
                *numfields = lpGetInteger(si->lp_ele);
                si->lp_ele = lpNext(si->lp,si->lp_ele);
            }
            serverAssert(*numfields>=0);

            /* If current >= start, and the entry is not marked as
             * deleted or tombstones are included, emit it. */
            if (!si->rev) {
                if (memcmp(buf,si->start_key,sizeof(streamID)) >= 0 &&
                    (!si->skip_tombstones || !(flags & STREAM_ITEM_FLAG_DELETED)))
                {
                    if (memcmp(buf,si->end_key,sizeof(streamID)) > 0)
                        return 0; /* We are already out of range. */
                    si->entry_flags = flags;
                    if (flags & STREAM_ITEM_FLAG_SAMEFIELDS)
                        si->master_fields_ptr = si->master_fields_start;
                    return 1; /* Valid item returned. */
                }
            } else {
                if (memcmp(buf,si->end_key,sizeof(streamID)) <= 0 &&
                    (!si->skip_tombstones || !(flags & STREAM_ITEM_FLAG_DELETED)))
                {
                    if (memcmp(buf,si->start_key,sizeof(streamID)) < 0)
                        return 0; /* We are already out of range. */
                    si->entry_flags = flags;
                    if (flags & STREAM_ITEM_FLAG_SAMEFIELDS)
                        si->master_fields_ptr = si->master_fields_start;
                    return 1; /* Valid item returned. */
                }
            }

            /* If we do not emit, we have to discard if we are going
             * forward, or seek the previous entry if we are going
             * backward. */
            if (!si->rev) {
                int64_t to_discard = (flags & STREAM_ITEM_FLAG_SAMEFIELDS) ?
                                      *numfields : *numfields*2;
                for (int64_t i = 0; i < to_discard; i++)
                    si->lp_ele = lpNext(si->lp,si->lp_ele);
            } else {
                int64_t prev_times = 4; /* flag + id ms + id seq + one more to
                                           go back to the previous entry "count"
                                           field. */
                /* If the entry was not flagged SAMEFIELD we also read the
                 * number of fields, so go back one more. */
                if (!(flags & STREAM_ITEM_FLAG_SAMEFIELDS)) prev_times++;
                while(prev_times--) si->lp_ele = lpPrev(si->lp,si->lp_ele);
            }
        }

        /* End of listpack reached. Try the next/prev radix tree node. */
    }
}

/* Get the field and value of the current item we are iterating. This should
 * be called immediately after streamIteratorGetID(), and for each field
 * according to the number of fields returned by streamIteratorGetID().
 * The function populates the field and value pointers and the corresponding
 * lengths by reference, that are valid until the next iterator call, assuming
 * no one touches the stream meanwhile. */
void streamIteratorGetField(streamIterator *si, unsigned char **fieldptr, unsigned char **valueptr, int64_t *fieldlen, int64_t *valuelen) {
    if (si->entry_flags & STREAM_ITEM_FLAG_SAMEFIELDS) {
        *fieldptr = lpGet(si->master_fields_ptr,fieldlen,si->field_buf);
        si->master_fields_ptr = lpNext(si->lp,si->master_fields_ptr);
    } else {
        *fieldptr = lpGet(si->lp_ele,fieldlen,si->field_buf);
        si->lp_ele = lpNext(si->lp,si->lp_ele);
    }
    *valueptr = lpGet(si->lp_ele,valuelen,si->value_buf);
    si->lp_ele = lpNext(si->lp,si->lp_ele);
}

/* Remove the current entry from the stream: can be called after the
 * GetID() API or after any GetField() call, however we need to iterate
 * a valid entry while calling this function. Moreover the function
 * requires the entry ID we are currently iterating, that was previously
 * returned by GetID().
 *
 * Note that after calling this function, next calls to GetField() can't
 * be performed: the entry is now deleted. Instead the iterator will
 * automatically re-seek to the next entry, so the caller should continue
 * with GetID(). */
void streamIteratorRemoveEntry(streamIterator *si, streamID *current) {
    unsigned char *lp = si->lp;
    int64_t aux;

    /* We do not really delete the entry here. Instead we mark it as
     * deleted by flagging it, and also incrementing the count of the
     * deleted entries in the listpack header.
     *
     * We start flagging: */
    int64_t flags = lpGetInteger(si->lp_flags);
    flags |= STREAM_ITEM_FLAG_DELETED;
    lp = lpReplaceInteger(lp,&si->lp_flags,flags);

    /* Change the valid/deleted entries count in the master entry. */
    unsigned char *p = lpFirst(lp);
    aux = lpGetInteger(p);

    if (aux == 1) {
        /* If this is the last element in the listpack, we can remove the whole
         * node. */
        lpFree(lp);
        raxRemove(si->stream->rax,si->ri.key,si->ri.key_len,NULL);
    } else {
        /* In the base case we alter the counters of valid/deleted entries. */
        lp = lpReplaceInteger(lp,&p,aux-1);
        p = lpNext(lp,p); /* Seek deleted field. */
        aux = lpGetInteger(p);
        lp = lpReplaceInteger(lp,&p,aux+1);

        /* Update the listpack with the new pointer. */
        if (si->lp != lp)
            raxInsert(si->stream->rax,si->ri.key,si->ri.key_len,lp,NULL);
    }

    /* Update the number of entries counter. */
    si->stream->length--;

    /* Re-seek the iterator to fix the now messed up state. */
    streamID start, end;
    if (si->rev) {
        streamDecodeID(si->start_key,&start);
        end = *current;
    } else {
        start = *current;
        streamDecodeID(si->end_key,&end);
    }
    streamIteratorStop(si);
    streamIteratorStart(si,si->stream,&start,&end,si->rev);

    /* TODO: perform a garbage collection here if the ratio between
     * deleted and valid goes over a certain limit. */
}

/* Stop the stream iterator. The only cleanup we need is to free the rax
 * iterator, since the stream iterator itself is supposed to be stack
 * allocated. */
void streamIteratorStop(streamIterator *si) {
    raxStop(&si->ri);
}

/* Return 1 if `id` exists in `s` (and not marked as deleted) */
int streamEntryExists(stream *s, streamID *id) {
    streamIterator si;
    streamIteratorStart(&si,s,id,id,0);
    streamID myid;
    int64_t numfields;
    int found = streamIteratorGetID(&si,&myid,&numfields);
    streamIteratorStop(&si);
    if (!found)
        return 0;
    serverAssert(streamCompareID(id,&myid) == 0);
    return 1;
}

/* Delete the specified item ID from the stream, returning 1 if the item
 * was deleted 0 otherwise (if it does not exist). */
int streamDeleteItem(stream *s, streamID *id) {
    int deleted = 0;
    streamIterator si;
    streamIteratorStart(&si,s,id,id,0);
    streamID myid;
    int64_t numfields;
    if (streamIteratorGetID(&si,&myid,&numfields)) {
        streamIteratorRemoveEntry(&si,&myid);
        deleted = 1;
    }
    streamIteratorStop(&si);
    return deleted;
}

/* Get the last valid (non-tombstone) streamID of 's'. */
void streamLastValidID(stream *s, streamID *maxid)
{
    streamIterator si;
    streamIteratorStart(&si,s,NULL,NULL,1);
    int64_t numfields;
    if (!streamIteratorGetID(&si,maxid,&numfields) && s->length)
        serverPanic("Corrupt stream, length is %llu, but no max id", (unsigned long long)s->length);
    streamIteratorStop(&si);
}

/* Maximum size for a stream ID string. In theory 20*2+1 should be enough,
 * But to avoid chance for off by one issues and null-term, in case this will
 * be used as parsing buffer, we use a slightly larger buffer. On the other
 * hand considering sds header is gonna add 4 bytes, we wanna keep below the
 * allocator's 48 bytes bin. */
#define STREAM_ID_STR_LEN 44

sds createStreamIDString(streamID *id) {
    /* Optimization: pre-allocate a big enough buffer to avoid reallocs. */
    sds str = sdsnewlen(SDS_NOINIT, STREAM_ID_STR_LEN);
    sdssetlen(str, 0);
    return sdscatfmt(str,"%U-%U", id->ms,id->seq);
}

/* Emit a reply in the client output buffer by formatting a Stream ID
 * in the standard <ms>-<seq> format, using the simple string protocol
 * of REPL. */
void addReplyStreamID(client *c, streamID *id) {
    addReplyBulkSds(c,createStreamIDString(id));
}

void setDeferredReplyStreamID(client *c, void *dr, streamID *id) {
    setDeferredReplyBulkSds(c, dr, createStreamIDString(id));
}

/* Similar to the above function, but just creates an object, usually useful
 * for replication purposes to create arguments. */
robj *createObjectFromStreamID(streamID *id) {
    return createObject(OBJ_STRING, createStreamIDString(id));
}

/* Returns non-zero if the ID is 0-0. */
int streamIDEqZero(streamID *id) {
    return !(id->ms || id->seq);
}

/* A helper that returns non-zero if the range from 'start' to `end`
 * contains a tombstone.
 *
 * NOTE: this assumes that the caller had verified that 'start' is less than
 * 's->last_id'. */
int streamRangeHasTombstones(stream *s, streamID *start, streamID *end) {
    streamID start_id, end_id;

<<<<<<< HEAD
=======
    if (!s->length || streamIDEqZero(&s->max_deleted_entry_id)) {
        /* The stream is empty or has no tombstones. */
        return 0;
    }

>>>>>>> e9cbfcce
    if (start) {
        start_id = *start;
    } else {
        start_id.ms = 0;
        start_id.seq = 0;
    }

    if (end) {
        end_id = *end;
    } else {
        end_id.ms = UINT64_MAX;
        end_id.seq = UINT64_MAX;
    }

    if (streamCompareID(&start_id,&s->max_deleted_entry_id) <= 0 &&
        streamCompareID(&s->max_deleted_entry_id,&end_id) <= 0)
    {
        /* start_id <= max_deleted_entry_id <= end_id: The range does include a tombstone. */
        return 1;
    }

    /* The range doesn't includes a tombstone. */
    return 0;
}

/* Replies with a consumer group's current lag, that is the number of messages
 * in the stream that are yet to be delivered. In case that the lag isn't
 * available due to fragmentation, the reply to the client is a null. */
void streamReplyWithCGLag(client *c, stream *s, streamCG *cg) {
    int valid = 0;
    long long lag = 0;
<<<<<<< HEAD
    /* Attempt to retrieve the group's last ID logical read counter. */
    long long entries_read = streamEstimateDistance(s, cg, &cg->last_id);
    if (entries_read != SCG_INVALID_ENTRIES_READ) {
        /* A valid counter was obtained. */
        lag = (long long)s->entries_added - entries_read;
=======

    if (!s->entries_added) {
        /* The lag of a newly-initialized stream is 0. */
        lag = 0;
        valid = 1;
    } else if (!s->length) { /* All entries deleted, now empty. */
        lag = 0;
        valid = 1;
    } else if (streamCompareID(&cg->last_id,&s->first_id) < 0 &&
               streamCompareID(&s->max_deleted_entry_id,&s->first_id) < 0)
    {
        /* When both the consumer group's last_id and the maximum tombstone are behind
         * the stream's first entry, the consumer group's lag will always be equal to
         * the number of remainin entries in the stream. */
        lag = s->length;
        valid = 1;
    } else if (cg->entries_read != SCG_INVALID_ENTRIES_READ && !streamRangeHasTombstones(s,&cg->last_id,NULL)) {
        /* No fragmentation ahead means that the group's logical reads counter
         * is valid for performing the lag calculation. */
        lag = (long long)s->entries_added - cg->entries_read;
>>>>>>> e9cbfcce
        valid = 1;
    }

    if (valid) {
        /* Read counter of the last delivered ID */
        addReplyBulkCString(c, "entries-read");
        addReplyLongLong(c, entries_read);
        /* Group lag */
        addReplyBulkCString(c, "lag");
        addReplyLongLong(c, lag);
    } else {
        addReplyBulkCString(c, "entries-read");
        addReplyNull(c);
        addReplyBulkCString(c, "lag");
        addReplyNull(c);
    }
}

/* The function returns the logical read counter corresponding to next_id
 * based on the information of the group.
 */
long long streamEstimateDistance(stream *s, streamCG *cg, streamID *next_id) {
    /* If the values of next_id and last_id are the same,
     * it is considered that only the current value needs to be returned,
     * otherwise it is considered to be the calculated value.
     * This is used to align with the streamEstimateDistanceFromFirstEverEntry method.
     */
    long long step = streamCompareID(&cg->last_id, next_id) == 0 ? 0 : 1;
    if (cg->entries_read != SCG_INVALID_ENTRIES_READ && !streamRangeHasTombstones(s, &cg->last_id, NULL)) {
        /* A valid counter and no future tombstones mean we can
         * increment the read counter to keep tracking the group's
         * progress. */
        return cg->entries_read + step;
    }
    return streamEstimateDistanceFromFirstEverEntry(s, next_id);
}

/* This function returns a value that is the ID's logical read counter, or its
 * distance (the number of entries) from the first entry ever to have been added
 * to the stream.
 * 
 * A counter is returned only in one of the following cases:
 * 1. The ID is the same as the stream's last ID. In this case, the returned
 *    is the same as the stream's entries_added counter.
 * 2. The ID equals that of the currently first entry in the stream, and the
 *    stream has no tombstones. The returned value, in this case, is the result
 *    of subtracting the stream's length from its added_entries, incremented by
 *    one.
 * 3. The ID less than the stream's first current entry's ID, and there are no
 *    tombstones. Here the estimated counter is the result of subtracting the
 *    stream's length from its added_entries.
 * 4. The stream's added_entries is zero, meaning that no entries were ever
 *    added.
 *
 * The special return value of ULLONG_MAX signals that the counter's value isn't
 * obtainable. It is returned in these cases:
 * 1. The provided ID, if it even exists, is somewhere between the stream's
 *    current first and last entries' IDs, or in the future.
 * 2. The stream contains one or more tombstones. */
long long streamEstimateDistanceFromFirstEverEntry(stream *s, streamID *id) {
    /* The counter of any ID in an empty, never-before-used stream is 0. */
    if (!s->entries_added) {
        return 0;
    }

    /* In the empty stream, if the ID is smaller or equal to the last ID,
     * it can set to the current added_entries value. */
    if (!s->length && streamCompareID(id,&s->last_id) < 1) {
        return s->entries_added;
    }

    /* There are fragmentations between the `id` and the stream's last-generated-id. */
    if (!streamIDEqZero(id) && streamCompareID(id,&s->max_deleted_entry_id) < 0)
        return SCG_INVALID_ENTRIES_READ;

    int cmp_last = streamCompareID(id,&s->last_id);
    if (cmp_last == 0) {
        /* Return the exact counter of the last entry in the stream. */
        return s->entries_added;
    } else if (cmp_last > 0) {
        /* The counter of a future ID is unknown. */
        return SCG_INVALID_ENTRIES_READ;
    }

    int cmp_id_first = streamCompareID(id,&s->first_id);
    int cmp_xdel_first = streamCompareID(&s->max_deleted_entry_id,&s->first_id);
    if (streamIDEqZero(&s->max_deleted_entry_id) || cmp_xdel_first < 0) {
        /* There's definitely no fragmentation ahead. */
        if (cmp_id_first < 0) {
            /* Return the estimated counter. */
            return s->entries_added - s->length;
        } else if (cmp_id_first == 0) {
            /* Return the exact counter of the first entry in the stream. */
            return s->entries_added - s->length + 1;
        }
    }

    /* The ID is either before an XDEL that fragments the stream or an arbitrary
     * ID. Either case, so we can't make a prediction. */
    return SCG_INVALID_ENTRIES_READ;
}

/* As a result of an explicit XCLAIM or XREADGROUP command, new entries
 * are created in the pending list of the stream and consumers. We need
 * to propagate this changes in the form of XCLAIM commands. */
void streamPropagateXCLAIM(client *c, robj *key, streamCG *group, robj *groupname, robj *id, streamNACK *nack) {
    /* We need to generate an XCLAIM that will work in a idempotent fashion:
     *
     * XCLAIM <key> <group> <consumer> 0 <id> TIME <milliseconds-unix-time>
     *        RETRYCOUNT <count> FORCE JUSTID LASTID <id>.
     *
     * Note that JUSTID is useful in order to avoid that XCLAIM will do
     * useless work in the slave side, trying to fetch the stream item. */
    robj *argv[14];
    argv[0] = shared.xclaim;
    argv[1] = key;
    argv[2] = groupname;
    argv[3] = createStringObject(nack->consumer->name,sdslen(nack->consumer->name));
    argv[4] = shared.integers[0];
    argv[5] = id;
    argv[6] = shared.time;
    argv[7] = createStringObjectFromLongLong(nack->delivery_time);
    argv[8] = shared.retrycount;
    argv[9] = createStringObjectFromLongLong(nack->delivery_count);
    argv[10] = shared.force;
    argv[11] = shared.justid;
    argv[12] = shared.lastid;
    argv[13] = createObjectFromStreamID(&group->last_id);

    alsoPropagate(c->db->id,argv,14,PROPAGATE_AOF|PROPAGATE_REPL);

    decrRefCount(argv[3]);
    decrRefCount(argv[7]);
    decrRefCount(argv[9]);
    decrRefCount(argv[13]);
}

/* We need this when we want to propagate the new last-id of a consumer group
 * that was consumed by XREADGROUP with the NOACK option: in that case we can't
 * propagate the last ID just using the XCLAIM LASTID option, so we emit
 *
 *  XGROUP SETID <key> <groupname> <id> ENTRIESREAD <entries_read>
 */
void streamPropagateGroupID(client *c, robj *key, streamCG *group, robj *groupname) {
    robj *argv[7];
    argv[0] = shared.xgroup;
    argv[1] = shared.setid;
    argv[2] = key;
    argv[3] = groupname;
    argv[4] = createObjectFromStreamID(&group->last_id);
    argv[5] = shared.entriesread;
    argv[6] = createStringObjectFromLongLong(group->entries_read);

    alsoPropagate(c->db->id,argv,7,PROPAGATE_AOF|PROPAGATE_REPL);

    decrRefCount(argv[4]);
    decrRefCount(argv[6]);
}

/* We need this when we want to propagate creation of consumer that was created
 * by XREADGROUP with the NOACK option. In that case, the only way to create
 * the consumer at the replica is by using XGROUP CREATECONSUMER (see issue #7140)
 *
 *  XGROUP CREATECONSUMER <key> <groupname> <consumername>
 */
void streamPropagateConsumerCreation(client *c, robj *key, robj *groupname, sds consumername) {
    robj *argv[5];
    argv[0] = shared.xgroup;
    argv[1] = shared.createconsumer;
    argv[2] = key;
    argv[3] = groupname;
    argv[4] = createObject(OBJ_STRING,sdsdup(consumername));

    alsoPropagate(c->db->id,argv,5,PROPAGATE_AOF|PROPAGATE_REPL);

    decrRefCount(argv[4]);
}

/* Send the stream items in the specified range to the client 'c'. The range
 * the client will receive is between start and end inclusive, if 'count' is
 * non zero, no more than 'count' elements are sent.
 *
 * The 'end' pointer can be NULL to mean that we want all the elements from
 * 'start' till the end of the stream. If 'rev' is non zero, elements are
 * produced in reversed order from end to start.
 *
 * The function returns the number of entries emitted.
 *
 * If group and consumer are not NULL, the function performs additional work:
 * 1. It updates the last delivered ID in the group in case we are
 *    sending IDs greater than the current last ID.
 * 2. If the requested IDs are already assigned to some other consumer, the
 *    function will not return it to the client.
 * 3. An entry in the pending list will be created for every entry delivered
 *    for the first time to this consumer.
 * 4. The group's read counter is incremented if it is already valid and there
 *    are no future tombstones, or is invalidated (set to 0) otherwise. If the
 *    counter is invalid to begin with, we try to obtain it for the last
 *    delivered ID.
 *
 * The behavior may be modified passing non-zero flags:
 *
 * STREAM_RWR_NOACK: Do not create PEL entries, that is, the point "3" above
 *                   is not performed.
 * STREAM_RWR_RAWENTRIES: Do not emit array boundaries, but just the entries,
 *                        and return the number of entries emitted as usually.
 *                        This is used when the function is just used in order
 *                        to emit data and there is some higher level logic.
 *
 * The final argument 'spi' (stream propagation info pointer) is a structure
 * filled with information needed to propagate the command execution to AOF
 * and slaves, in the case a consumer group was passed: we need to generate
 * XCLAIM commands to create the pending list into AOF/slaves in that case.
 *
 * If 'spi' is set to NULL no propagation will happen even if the group was
 * given, but currently such a feature is never used by the code base that
 * will always pass 'spi' and propagate when a group is passed.
 *
 * Note that this function is recursive in certain cases. When it's called
 * with a non NULL group and consumer argument, it may call
 * streamReplyWithRangeFromConsumerPEL() in order to get entries from the
 * consumer pending entries list. However such a function will then call
 * streamReplyWithRange() in order to emit single entries (found in the
 * PEL by ID) to the client. This is the use case for the STREAM_RWR_RAWENTRIES
 * flag.
 */
#define STREAM_RWR_NOACK (1<<0)         /* Do not create entries in the PEL. */
#define STREAM_RWR_RAWENTRIES (1<<1)    /* Do not emit protocol for array
                                           boundaries, just the entries. */
#define STREAM_RWR_HISTORY (1<<2)       /* Only serve consumer local PEL. */
size_t streamReplyWithRange(client *c, stream *s, streamID *start, streamID *end, size_t count, int rev, streamCG *group, streamConsumer *consumer, int flags, streamPropInfo *spi, unsigned long *propCount) {
    void *arraylen_ptr = NULL;
    size_t arraylen = 0;
    streamIterator si;
    int64_t numfields;
    streamID id;
    int propagate_last_id = 0;
    int noack = flags & STREAM_RWR_NOACK;

    if (propCount) *propCount = 0;

    /* If the client is asking for some history, we serve it using a
     * different function, so that we return entries *solely* from its
     * own PEL. This ensures each consumer will always and only see
     * the history of messages delivered to it and not yet confirmed
     * as delivered. */
    if (group && (flags & STREAM_RWR_HISTORY)) {
        return streamReplyWithRangeFromConsumerPEL(c,s,start,end,count,
                                                   consumer);
    }

    if (!(flags & STREAM_RWR_RAWENTRIES))
        arraylen_ptr = addReplyDeferredLen(c);
    streamIteratorStart(&si,s,start,end,rev);
    while(streamIteratorGetID(&si,&id,&numfields)) {
        /* Update the group last_id if needed. */
        if (group && streamCompareID(&id,&group->last_id) > 0) {
<<<<<<< HEAD
            group->entries_read = streamEstimateDistance(s, group, &id);
=======
            if (group->entries_read != SCG_INVALID_ENTRIES_READ && !streamRangeHasTombstones(s,&group->last_id,NULL)) {
                /* A valid counter and no tombstones between the group's last-delivered-id
                 * and the stream's last-generated-id mean we can increment the read counter
                 * to keep tracking the group's progress. */
                group->entries_read++;
            } else if (s->entries_added) {
                /* The group's counter may be invalid, so we try to obtain it. */
                group->entries_read = streamEstimateDistanceFromFirstEverEntry(s,&id);
            }
>>>>>>> e9cbfcce
            group->last_id = id;
            /* In the past, we would only set it when NOACK was specified. And in
             * #9127, XCLAIM did not propagate entries_read in ACK, which would
             * cause entries_read to be inconsistent between master and replicas,
             * so here we call streamPropagateGroupID unconditionally. */
            propagate_last_id = 1;
        }

        /* Emit a two elements array for each item. The first is
         * the ID, the second is an array of field-value pairs. */
        addReplyArrayLen(c,2);
        addReplyStreamID(c,&id);

        addReplyArrayLen(c,numfields*2);

        /* Emit the field-value pairs. */
        while(numfields--) {
            unsigned char *key, *value;
            int64_t key_len, value_len;
            streamIteratorGetField(&si,&key,&value,&key_len,&value_len);
            addReplyBulkCBuffer(c,key,key_len);
            addReplyBulkCBuffer(c,value,value_len);
        }

        /* If a group is passed, we need to create an entry in the
         * PEL (pending entries list) of this group *and* this consumer.
         *
         * Note that we cannot be sure about the fact the message is not
         * already owned by another consumer, because the admin is able
         * to change the consumer group last delivered ID using the
         * XGROUP SETID command. So if we find that there is already
         * a NACK for the entry, we need to associate it to the new
         * consumer. */
        if (group && !noack) {
            unsigned char buf[sizeof(streamID)];
            streamEncodeID(buf,&id);

            /* Try to add a new NACK. Most of the time this will work and
             * will not require extra lookups. We'll fix the problem later
             * if we find that there is already a entry for this ID. */
            streamNACK *nack = streamCreateNACK(consumer);
            int group_inserted =
                raxTryInsert(group->pel,buf,sizeof(buf),nack,NULL);
            int consumer_inserted =
                raxTryInsert(consumer->pel,buf,sizeof(buf),nack,NULL);

            /* Now we can check if the entry was already busy, and
             * in that case reassign the entry to the new consumer,
             * or update it if the consumer is the same as before. */
            if (group_inserted == 0) {
                streamFreeNACK(nack);
                void *result;
                int found = raxFind(group->pel,buf,sizeof(buf),&result);
                serverAssert(found);
                nack = result;
                raxRemove(nack->consumer->pel,buf,sizeof(buf),NULL);
                /* Update the consumer and NACK metadata. */
                nack->consumer = consumer;
                nack->delivery_time = commandTimeSnapshot();
                nack->delivery_count = 1;
                /* Add the entry in the new consumer local PEL. */
                raxInsert(consumer->pel,buf,sizeof(buf),nack,NULL);
            } else if (group_inserted == 1 && consumer_inserted == 0) {
                serverPanic("NACK half-created. Should not be possible.");
            }

            consumer->active_time = commandTimeSnapshot();

            /* Propagate as XCLAIM. */
            if (spi) {
                robj *idarg = createObjectFromStreamID(&id);
                streamPropagateXCLAIM(c,spi->keyname,group,spi->groupname,idarg,nack);
                decrRefCount(idarg);
                if (propCount) (*propCount)++;
            }
        }

        arraylen++;
        if (count && count == arraylen) break;
    }

    if (spi && propagate_last_id) {
        streamPropagateGroupID(c,spi->keyname,group,spi->groupname);
        if (propCount) (*propCount)++;
    }

    streamIteratorStop(&si);
    if (arraylen_ptr) setDeferredArrayLen(c,arraylen_ptr,arraylen);
    return arraylen;
}

/* This is a helper function for streamReplyWithRange() when called with
 * group and consumer arguments, but with a range that is referring to already
 * delivered messages. In this case we just emit messages that are already
 * in the history of the consumer, fetching the IDs from its PEL.
 *
 * Note that this function does not have a 'rev' argument because it's not
 * possible to iterate in reverse using a group. Basically this function
 * is only called as a result of the XREADGROUP command.
 *
 * This function is more expensive because it needs to inspect the PEL and then
 * seek into the radix tree of the messages in order to emit the full message
 * to the client. However clients only reach this code path when they are
 * fetching the history of already retrieved messages, which is rare. */
size_t streamReplyWithRangeFromConsumerPEL(client *c, stream *s, streamID *start, streamID *end, size_t count, streamConsumer *consumer) {
    raxIterator ri;
    unsigned char startkey[sizeof(streamID)];
    unsigned char endkey[sizeof(streamID)];
    streamEncodeID(startkey,start);
    if (end) streamEncodeID(endkey,end);

    size_t arraylen = 0;
    void *arraylen_ptr = addReplyDeferredLen(c);
    raxStart(&ri,consumer->pel);
    raxSeek(&ri,">=",startkey,sizeof(startkey));
    while(raxNext(&ri) && (!count || arraylen < count)) {
        if (end && memcmp(ri.key,end,ri.key_len) > 0) break;
        streamID thisid;
        streamDecodeID(ri.key,&thisid);
        if (streamReplyWithRange(c,s,&thisid,&thisid,1,0,NULL,NULL,
                                 STREAM_RWR_RAWENTRIES,NULL,NULL) == 0)
        {
            /* Note that we may have a not acknowledged entry in the PEL
             * about a message that's no longer here because was removed
             * by the user by other means. In that case we signal it emitting
             * the ID but then a NULL entry for the fields. */
            addReplyArrayLen(c,2);
            addReplyStreamID(c,&thisid);
            addReplyNullArray(c);
        } else {
            streamNACK *nack = ri.data;
            nack->delivery_time = commandTimeSnapshot();
            nack->delivery_count++;
        }
        arraylen++;
    }
    raxStop(&ri);
    setDeferredArrayLen(c,arraylen_ptr,arraylen);
    return arraylen;
}

/* -----------------------------------------------------------------------
 * Stream commands implementation
 * ----------------------------------------------------------------------- */

/* Look the stream at 'key' and return the corresponding stream object.
 * The function creates a key setting it to an empty stream if needed. */
robj *streamTypeLookupWriteOrCreate(client *c, robj *key, int no_create) {
    robj *o = lookupKeyWrite(c->db,key);
    if (checkType(c,o,OBJ_STREAM)) return NULL;
    if (o == NULL) {
        if (no_create) {
            addReplyNull(c);
            return NULL;
        }
        o = createStreamObject();
        dbAdd(c->db,key,o);
    }
    return o;
}

/* Parse a stream ID in the format given by clients to Redis, that is
 * <ms>-<seq>, and converts it into a streamID structure. If
 * the specified ID is invalid C_ERR is returned and an error is reported
 * to the client, otherwise C_OK is returned. The ID may be in incomplete
 * form, just stating the milliseconds time part of the stream. In such a case
 * the missing part is set according to the value of 'missing_seq' parameter.
 *
 * The IDs "-" and "+" specify respectively the minimum and maximum IDs
 * that can be represented. If 'strict' is set to 1, "-" and "+" will be
 * treated as an invalid ID.
 *
 * The ID form <ms>-* specifies a millisconds-only ID, leaving the sequence part
 * to be autogenerated. When a non-NULL 'seq_given' argument is provided, this
 * form is accepted and the argument is set to 0 unless the sequence part is
 * specified.
 * 
 * If 'c' is set to NULL, no reply is sent to the client. */
int streamGenericParseIDOrReply(client *c, const robj *o, streamID *id, uint64_t missing_seq, int strict, int *seq_given) {
    char buf[128];
    if (sdslen(o->ptr) > sizeof(buf)-1) goto invalid;
    memcpy(buf,o->ptr,sdslen(o->ptr)+1);

    if (strict && (buf[0] == '-' || buf[0] == '+') && buf[1] == '\0')
        goto invalid;

    if (seq_given != NULL) {
        *seq_given = 1;
    }

    /* Handle the "-" and "+" special cases. */
    if (buf[0] == '-' && buf[1] == '\0') {
        id->ms = 0;
        id->seq = 0;
        return C_OK;
    } else if (buf[0] == '+' && buf[1] == '\0') {
        id->ms = UINT64_MAX;
        id->seq = UINT64_MAX;
        return C_OK;
    }

    /* Parse <ms>-<seq> form. */
    unsigned long long ms, seq;
    char *dot = strchr(buf,'-');
    if (dot) *dot = '\0';
    if (string2ull(buf,&ms) == 0) goto invalid;
    if (dot) {
        size_t seqlen = strlen(dot+1);
        if (seq_given != NULL && seqlen == 1 && *(dot + 1) == '*') {
            /* Handle the <ms>-* form. */
            seq = 0;
            *seq_given = 0;
        } else if (string2ull(dot+1,&seq) == 0) {
            goto invalid;
        }
    } else {
        seq = missing_seq;
    }
    id->ms = ms;
    id->seq = seq;
    return C_OK;

invalid:
    if (c) addReplyError(c,"Invalid stream ID specified as stream "
                           "command argument");
    return C_ERR;
}

/* Wrapper for streamGenericParseIDOrReply() used by module API. */
int streamParseID(const robj *o, streamID *id) {
    return streamGenericParseIDOrReply(NULL,o,id,0,0,NULL);
}

/* Wrapper for streamGenericParseIDOrReply() with 'strict' argument set to
 * 0, to be used when - and + are acceptable IDs. */
int streamParseIDOrReply(client *c, robj *o, streamID *id, uint64_t missing_seq) {
    return streamGenericParseIDOrReply(c,o,id,missing_seq,0,NULL);
}

/* Wrapper for streamGenericParseIDOrReply() with 'strict' argument set to
 * 1, to be used when we want to return an error if the special IDs + or -
 * are provided. */
int streamParseStrictIDOrReply(client *c, robj *o, streamID *id, uint64_t missing_seq, int *seq_given) {
    return streamGenericParseIDOrReply(c,o,id,missing_seq,1,seq_given);
}

/* Helper for parsing a stream ID that is a range query interval. When the
 * exclude argument is NULL, streamParseIDOrReply() is called and the interval
 * is treated as close (inclusive). Otherwise, the exclude argument is set if 
 * the interval is open (the "(" prefix) and streamParseStrictIDOrReply() is
 * called in that case.
 */
int streamParseIntervalIDOrReply(client *c, robj *o, streamID *id, int *exclude, uint64_t missing_seq) {
    char *p = o->ptr;
    size_t len = sdslen(p);
    int invalid = 0;
    
    if (exclude != NULL) *exclude = (len > 1 && p[0] == '(');
    if (exclude != NULL && *exclude) {
        robj *t = createStringObject(p+1,len-1);
        invalid = (streamParseStrictIDOrReply(c,t,id,missing_seq,NULL) == C_ERR);
        decrRefCount(t);
    } else 
        invalid = (streamParseIDOrReply(c,o,id,missing_seq) == C_ERR);
    if (invalid)
        return C_ERR;
    return C_OK;
}

void streamRewriteApproxSpecifier(client *c, int idx) {
    rewriteClientCommandArgument(c,idx,shared.special_equals);
}

/* We propagate MAXLEN/MINID ~ <count> as MAXLEN/MINID = <resulting-len-of-stream>
 * otherwise trimming is no longer deterministic on replicas / AOF. */
void streamRewriteTrimArgument(client *c, stream *s, int trim_strategy, int idx) {
    robj *arg;
    if (trim_strategy == TRIM_STRATEGY_MAXLEN) {
        arg = createStringObjectFromLongLong(s->length);
    } else {
        streamID first_id;
        streamGetEdgeID(s,1,0,&first_id);
        arg = createObjectFromStreamID(&first_id);
    }

    rewriteClientCommandArgument(c,idx,arg);
    decrRefCount(arg);
}

/* XADD key [(MAXLEN [~|=] <count> | MINID [~|=] <id>) [LIMIT <entries>]] [NOMKSTREAM] <ID or *> [field value] [field value] ... */
void xaddCommand(client *c) {
    /* Parse options. */
    streamAddTrimArgs parsed_args;
    int idpos = streamParseAddOrTrimArgsOrReply(c, &parsed_args, 1);
    if (idpos < 0)
        return; /* streamParseAddOrTrimArgsOrReply already replied. */
    int field_pos = idpos+1; /* The ID is always one argument before the first field */

    /* Check arity. */
    if ((c->argc - field_pos) < 2 || ((c->argc-field_pos) % 2) == 1) {
        addReplyErrorArity(c);
        return;
    }

    /* Return ASAP if minimal ID (0-0) was given so we avoid possibly creating
     * a new stream and have streamAppendItem fail, leaving an empty key in the
     * database. */
    if (parsed_args.id_given && parsed_args.seq_given &&
        parsed_args.id.ms == 0 && parsed_args.id.seq == 0)
    {
        addReplyError(c,"The ID specified in XADD must be greater than 0-0");
        return;
    }

    /* Lookup the stream at key. */
    robj *o;
    stream *s;
    if ((o = streamTypeLookupWriteOrCreate(c,c->argv[1],parsed_args.no_mkstream)) == NULL) return;
    s = o->ptr;

    /* Return ASAP if the stream has reached the last possible ID */
    if (s->last_id.ms == UINT64_MAX && s->last_id.seq == UINT64_MAX) {
        addReplyError(c,"The stream has exhausted the last possible ID, "
                        "unable to add more items");
        return;
    }

    /* Append using the low level function and return the ID. */
    errno = 0;
    streamID id;
    if (streamAppendItem(s,c->argv+field_pos,(c->argc-field_pos)/2,
        &id,parsed_args.id_given ? &parsed_args.id : NULL,parsed_args.seq_given) == C_ERR)
    {
        serverAssert(errno != 0);
        if (errno == EDOM)
            addReplyError(c,"The ID specified in XADD is equal or smaller than "
                            "the target stream top item");
        else
            addReplyError(c,"Elements are too large to be stored");
        return;
    }
    sds replyid = createStreamIDString(&id);
    addReplyBulkCBuffer(c, replyid, sdslen(replyid));

    notifyKeyspaceEvent(NOTIFY_STREAM,"xadd",c->argv[1],c->db->id);
    server.dirty++;

    /* Trim if needed. */
    if (parsed_args.trim_strategy != TRIM_STRATEGY_NONE) {
        if (streamTrim(s, &parsed_args)) {
            notifyKeyspaceEvent(NOTIFY_STREAM,"xtrim",c->argv[1],c->db->id);
        }
        if (parsed_args.approx_trim) {
            /* In case our trimming was limited (by LIMIT or by ~) we must
             * re-write the relevant trim argument to make sure there will be
             * no inconsistencies in AOF loading or in the replica.
             * It's enough to check only args->approx because there is no
             * way LIMIT is given without the ~ option. */
            streamRewriteApproxSpecifier(c,parsed_args.trim_strategy_arg_idx-1);
            streamRewriteTrimArgument(c,s,parsed_args.trim_strategy,parsed_args.trim_strategy_arg_idx);
        }
    }

    signalModifiedKey(c,c->db,c->argv[1]);

    /* Let's rewrite the ID argument with the one actually generated for
     * AOF/replication propagation. */
    if (!parsed_args.id_given || !parsed_args.seq_given) {
        robj *idarg = createObject(OBJ_STRING, replyid);
        rewriteClientCommandArgument(c, idpos, idarg);
        decrRefCount(idarg);
    } else {
        sdsfree(replyid);
    }

    /* We need to signal to blocked clients that there is new data on this
     * stream. */
    signalKeyAsReady(c->db, c->argv[1], OBJ_STREAM);
}

/* XRANGE/XREVRANGE actual implementation.
 * The 'start' and 'end' IDs are parsed as follows:
 *   Incomplete 'start' has its sequence set to 0, and 'end' to UINT64_MAX.
 *   "-" and "+"" mean the minimal and maximal ID values, respectively.
 *   The "(" prefix means an open (exclusive) range, so XRANGE stream (1-0 (2-0
 *   will match anything from 1-1 and 1-UINT64_MAX.
 */
void xrangeGenericCommand(client *c, int rev) {
    robj *o;
    stream *s;
    streamID startid, endid;
    long long count = -1;
    robj *startarg = rev ? c->argv[3] : c->argv[2];
    robj *endarg = rev ? c->argv[2] : c->argv[3];
    int startex = 0, endex = 0;
    
    /* Parse start and end IDs. */
    if (streamParseIntervalIDOrReply(c,startarg,&startid,&startex,0) != C_OK)
        return;
    if (startex && streamIncrID(&startid) != C_OK) {
        addReplyError(c,"invalid start ID for the interval");
        return;
    }
    if (streamParseIntervalIDOrReply(c,endarg,&endid,&endex,UINT64_MAX) != C_OK)
        return;
    if (endex && streamDecrID(&endid) != C_OK) {
        addReplyError(c,"invalid end ID for the interval");
        return;
    }

    /* Parse the COUNT option if any. */
    if (c->argc > 4) {
        for (int j = 4; j < c->argc; j++) {
            int additional = c->argc-j-1;
            if (strcasecmp(c->argv[j]->ptr,"COUNT") == 0 && additional >= 1) {
                if (getLongLongFromObjectOrReply(c,c->argv[j+1],&count,NULL)
                    != C_OK) return;
                if (count < 0) count = 0;
                j++; /* Consume additional arg. */
            } else {
                addReplyErrorObject(c,shared.syntaxerr);
                return;
            }
        }
    }

    /* Return the specified range to the user. */
    if ((o = lookupKeyReadOrReply(c,c->argv[1],shared.emptyarray)) == NULL ||
         checkType(c,o,OBJ_STREAM)) return;

    s = o->ptr;

    if (count == 0) {
        addReplyNullArray(c);
    } else {
        if (count == -1) count = 0;
        streamReplyWithRange(c,s,&startid,&endid,count,rev,NULL,NULL,0,NULL,NULL);
    }
}

/* XRANGE key start end [COUNT <n>] */
void xrangeCommand(client *c) {
    xrangeGenericCommand(c,0);
}

/* XREVRANGE key end start [COUNT <n>] */
void xrevrangeCommand(client *c) {
    xrangeGenericCommand(c,1);
}

/* XLEN key*/
void xlenCommand(client *c) {
    robj *o;
    if ((o = lookupKeyReadOrReply(c,c->argv[1],shared.czero)) == NULL
        || checkType(c,o,OBJ_STREAM)) return;
    stream *s = o->ptr;
    addReplyLongLong(c,s->length);
}

/* XREAD [BLOCK <milliseconds>] [COUNT <count>] STREAMS key_1 key_2 ... key_N
 *       ID_1 ID_2 ... ID_N
 *
 * This function also implements the XREADGROUP command, which is like XREAD
 * but accepting the [GROUP group-name consumer-name] additional option.
 * This is useful because while XREAD is a read command and can be called
 * on slaves, XREADGROUP is not. */
#define XREAD_BLOCKED_DEFAULT_COUNT 1000
void xreadCommand(client *c) {
    long long timeout = -1; /* -1 means, no BLOCK argument given. */
    long long count = 0;
    int streams_count = 0;
    int streams_arg = 0;
    int noack = 0;          /* True if NOACK option was specified. */
    streamID static_ids[STREAMID_STATIC_VECTOR_LEN];
    streamID *ids = static_ids;
    streamCG **groups = NULL;
    int xreadgroup = sdslen(c->argv[0]->ptr) == 10; /* XREAD or XREADGROUP? */
    robj *groupname = NULL;
    robj *consumername = NULL;

    /* Parse arguments. */
    for (int i = 1; i < c->argc; i++) {
        int moreargs = c->argc-i-1;
        char *o = c->argv[i]->ptr;
        if (!strcasecmp(o,"BLOCK") && moreargs) {
            i++;
            if (getTimeoutFromObjectOrReply(c,c->argv[i],&timeout,
                UNIT_MILLISECONDS) != C_OK) return;
        } else if (!strcasecmp(o,"COUNT") && moreargs) {
            i++;
            if (getLongLongFromObjectOrReply(c,c->argv[i],&count,NULL) != C_OK)
                return;
            if (count < 0) count = 0;
        } else if (!strcasecmp(o,"STREAMS") && moreargs) {
            streams_arg = i+1;
            streams_count = (c->argc-streams_arg);
            if ((streams_count % 2) != 0) {
                const char *symbol = xreadgroup ? "ID or '>'" : "ID, '+', or '$'";
                addReplyErrorFormat(c,"Unbalanced '%s' list of streams: "
                                      "for each stream key an %s must be "
                                      "specified.", c->cmd->fullname,symbol);
                return;
            }
            streams_count /= 2; /* We have two arguments for each stream. */
            break;
        } else if (!strcasecmp(o,"GROUP") && moreargs >= 2) {
            if (!xreadgroup) {
                addReplyError(c,"The GROUP option is only supported by "
                                "XREADGROUP. You called XREAD instead.");
                return;
            }
            groupname = c->argv[i+1];
            consumername = c->argv[i+2];
            i += 2;
        } else if (!strcasecmp(o,"NOACK")) {
            if (!xreadgroup) {
                addReplyError(c,"The NOACK option is only supported by "
                                "XREADGROUP. You called XREAD instead.");
                return;
            }
            noack = 1;
        } else {
            addReplyErrorObject(c,shared.syntaxerr);
            return;
        }
    }

    /* STREAMS option is mandatory. */
    if (streams_arg == 0) {
        addReplyErrorObject(c,shared.syntaxerr);
        return;
    }

    /* If the user specified XREADGROUP then it must also
     * provide the GROUP option. */
    if (xreadgroup && groupname == NULL) {
        addReplyError(c,"Missing GROUP option for XREADGROUP");
        return;
    }

    /* Parse the IDs and resolve the group name. */
    if (streams_count > STREAMID_STATIC_VECTOR_LEN)
        ids = zmalloc(sizeof(streamID)*streams_count);
    if (groupname) groups = zmalloc(sizeof(streamCG*)*streams_count);

    for (int i = streams_arg + streams_count; i < c->argc; i++) {
        /* Specifying "$" as last-known-id means that the client wants to be
         * served with just the messages that will arrive into the stream
         * starting from now. */
        int id_idx = i - streams_arg - streams_count;
        robj *key = c->argv[i-streams_count];
        robj *o = lookupKeyRead(c->db,key);
        if (checkType(c,o,OBJ_STREAM)) goto cleanup;
        streamCG *group = NULL;

        /* If a group was specified, than we need to be sure that the
         * key and group actually exist. */
        if (groupname) {
            if (o == NULL ||
                (group = streamLookupCG(o->ptr,groupname->ptr)) == NULL)
            {
                addReplyErrorFormat(c, "-NOGROUP No such key '%s' or consumer "
                                       "group '%s' in XREADGROUP with GROUP "
                                       "option",
                                    (char*)key->ptr,(char*)groupname->ptr);
                goto cleanup;
            }
            groups[id_idx] = group;
        }

        if (strcmp(c->argv[i]->ptr,"$") == 0) {
            if (xreadgroup) {
                addReplyError(c,"The $ ID is meaningless in the context of "
                                "XREADGROUP: you want to read the history of "
                                "this consumer by specifying a proper ID, or "
                                "use the > ID to get new messages. The $ ID would "
                                "just return an empty result set.");
                goto cleanup;
            }
            if (o) {
                stream *s = o->ptr;
                ids[id_idx] = s->last_id;
            } else {
                ids[id_idx].ms = 0;
                ids[id_idx].seq = 0;
            }
            continue;
        } else if (strcmp(c->argv[i]->ptr,"+") == 0) {
            if (xreadgroup) {
                addReplyError(c,"The + ID is meaningless in the context of "
                                "XREADGROUP: you want to read the history of "
                                "this consumer by specifying a proper ID, or "
                                "use the > ID to get new messages. The + ID would "
                                "just return an empty result set.");
                goto cleanup;
            }
            if (o) {
                stream *s = o->ptr;
                ids[id_idx] = s->last_id;
                if (streamDecrID(&ids[id_idx]) != C_OK) {
                    /* shouldn't happen */
                    addReplyError(c,"the stream last element ID is 0-0");
                    goto cleanup;
                }
            } else {
                ids[id_idx].ms = 0;
                ids[id_idx].seq = 0;
            }
            continue;
        } else if (strcmp(c->argv[i]->ptr,">") == 0) {
            if (!xreadgroup) {
                addReplyError(c,"The > ID can be specified only when calling "
                                "XREADGROUP using the GROUP <group> "
                                "<consumer> option.");
                goto cleanup;
            }
            /* We use just the maximum ID to signal this is a ">" ID, anyway
             * the code handling the blocking clients will have to update the
             * ID later in order to match the changing consumer group last ID. */
            ids[id_idx].ms = UINT64_MAX;
            ids[id_idx].seq = UINT64_MAX;
            continue;
        }
        if (streamParseStrictIDOrReply(c,c->argv[i],ids+id_idx,0,NULL) != C_OK)
            goto cleanup;
    }

    /* Try to serve the client synchronously. */
    size_t arraylen = 0;
    void *arraylen_ptr = NULL;
    for (int i = 0; i < streams_count; i++) {
        robj *o = lookupKeyRead(c->db,c->argv[streams_arg+i]);
        if (o == NULL) continue;
        stream *s = o->ptr;
        streamID *gt = ids+i; /* ID must be greater than this. */
        int serve_synchronously = 0;
        int serve_history = 0; /* True for XREADGROUP with ID != ">". */
        streamConsumer *consumer = NULL; /* Unused if XREAD */
        streamPropInfo spi = {c->argv[streams_arg+i],groupname}; /* Unused if XREAD */

        /* Check if there are the conditions to serve the client
         * synchronously. */
        if (groups) {
            /* If the consumer is blocked on a group, we always serve it
             * synchronously (serving its local history) if the ID specified
             * was not the special ">" ID. */
            if (gt->ms != UINT64_MAX ||
                gt->seq != UINT64_MAX)
            {
                serve_synchronously = 1;
                serve_history = 1;
            } else if (s->length) {
                /* We also want to serve a consumer in a consumer group
                 * synchronously in case the group top item delivered is smaller
                 * than what the stream has inside. */
                streamID maxid, *last = &groups[i]->last_id;
                streamLastValidID(s, &maxid);
                if (streamCompareID(&maxid, last) > 0) {
                    serve_synchronously = 1;
                    *gt = *last;
                }
            }
            consumer = streamLookupConsumer(groups[i],consumername->ptr);
            if (consumer == NULL) {
                consumer = streamCreateConsumer(groups[i],consumername->ptr,
                                                c->argv[streams_arg+i],
                                                c->db->id,SCC_DEFAULT);
                if (noack)
                    streamPropagateConsumerCreation(c,spi.keyname,
                                                    spi.groupname,
                                                    consumer->name);
            }
            consumer->seen_time = commandTimeSnapshot();
        } else if (s->length) {
            /* For consumers without a group, we serve synchronously if we can
             * actually provide at least one item from the stream. */
            streamID maxid;
            streamLastValidID(s, &maxid);
            if (streamCompareID(&maxid, gt) > 0) {
                serve_synchronously = 1;
            }
        }

        if (serve_synchronously) {
            arraylen++;
            if (arraylen == 1) arraylen_ptr = addReplyDeferredLen(c);
            /* streamReplyWithRange() handles the 'start' ID as inclusive,
             * so start from the next ID, since we want only messages with
             * IDs greater than start. */
            streamID start = *gt;
            streamIncrID(&start);

            /* Emit the two elements sub-array consisting of the name
             * of the stream and the data we extracted from it. */
            if (c->resp == 2) addReplyArrayLen(c,2);
            addReplyBulk(c,c->argv[streams_arg+i]);
            
            int flags = 0;
            unsigned long propCount = 0;
            if (noack) flags |= STREAM_RWR_NOACK;
            if (serve_history) flags |= STREAM_RWR_HISTORY;
            streamReplyWithRange(c,s,&start,NULL,count,0,
                                 groups ? groups[i] : NULL,
                                 consumer, flags, &spi, &propCount);
            if (propCount) server.dirty++;
        }
    }

     /* We replied synchronously! Set the top array len and return to caller. */
    if (arraylen) {
        if (c->resp == 2)
            setDeferredArrayLen(c,arraylen_ptr,arraylen);
        else
            setDeferredMapLen(c,arraylen_ptr,arraylen);
        goto cleanup;
    }

    /* Block if needed. */
    if (timeout != -1) {
        /* If we are not allowed to block the client, the only thing
         * we can do is treating it as a timeout (even with timeout 0). */
        if (c->flags & CLIENT_DENY_BLOCKING) {
            addReplyNullArray(c);
            goto cleanup;
        }
        /* We change the '$' to the current last ID for this stream. this is
         * Since later on when we unblock on arriving data - we would like to
         * re-process the command and in case '$' stays we will spin-block forever.
         */
        for (int id_idx = 0; id_idx < streams_count; id_idx++) {
            int arg_idx = id_idx + streams_arg + streams_count;
            if (strcmp(c->argv[arg_idx]->ptr,"$") == 0) {
                robj *argv_streamid = createObjectFromStreamID(&ids[id_idx]);
                rewriteClientCommandArgument(c, arg_idx, argv_streamid);
                decrRefCount(argv_streamid);
            }
        }
        blockForKeys(c, BLOCKED_STREAM, c->argv+streams_arg, streams_count, timeout, xreadgroup);
        goto cleanup;
    }

    /* No BLOCK option, nor any stream we can serve. Reply as with a
     * timeout happened. */
    addReplyNullArray(c);
    /* Continue to cleanup... */

cleanup: /* Cleanup. */

    /* The command is propagated (in the READGROUP form) as a side effect
     * of calling lower level APIs. So stop any implicit propagation. */
    preventCommandPropagation(c);
    if (ids != static_ids) zfree(ids);
    zfree(groups);
}

/* -----------------------------------------------------------------------
 * Low level implementation of consumer groups
 * ----------------------------------------------------------------------- */

/* Create a NACK entry setting the delivery count to 1 and the delivery
 * time to the current time. The NACK consumer will be set to the one
 * specified as argument of the function. */
streamNACK *streamCreateNACK(streamConsumer *consumer) {
    streamNACK *nack = zmalloc(sizeof(*nack));
    nack->delivery_time = commandTimeSnapshot();
    nack->delivery_count = 1;
    nack->consumer = consumer;
    return nack;
}

/* Free a NACK entry. */
void streamFreeNACK(streamNACK *na) {
    zfree(na);
}

/* Free a consumer and associated data structures. Note that this function
 * will not reassign the pending messages associated with this consumer
 * nor will delete them from the stream, so when this function is called
 * to delete a consumer, and not when the whole stream is destroyed, the caller
 * should do some work before. */
void streamFreeConsumer(streamConsumer *sc) {
    raxFree(sc->pel); /* No value free callback: the PEL entries are shared
                         between the consumer and the main stream PEL. */
    sdsfree(sc->name);
    zfree(sc);
}

/* Create a new consumer group in the context of the stream 's', having the
 * specified name, last server ID and reads counter. If a consumer group with
 * the same name already exists NULL is returned, otherwise the pointer to the
 * consumer group is returned. */
streamCG *streamCreateCG(stream *s, char *name, size_t namelen, streamID *id, long long entries_read) {
    if (s->cgroups == NULL) s->cgroups = raxNew();
    if (raxFind(s->cgroups,(unsigned char*)name,namelen,NULL))
        return NULL;

    streamCG *cg = zmalloc(sizeof(*cg));
    cg->pel = raxNew();
    cg->consumers = raxNew();
    cg->last_id = *id;
    cg->entries_read = entries_read;
    raxInsert(s->cgroups,(unsigned char*)name,namelen,cg,NULL);
    return cg;
}

/* Free a consumer group and all its associated data. */
void streamFreeCG(streamCG *cg) {
    raxFreeWithCallback(cg->pel,(void(*)(void*))streamFreeNACK);
    raxFreeWithCallback(cg->consumers,(void(*)(void*))streamFreeConsumer);
    zfree(cg);
}

/* Lookup the consumer group in the specified stream and returns its
 * pointer, otherwise if there is no such group, NULL is returned. */
streamCG *streamLookupCG(stream *s, sds groupname) {
    if (s->cgroups == NULL) return NULL;
    void *cg = NULL;
    raxFind(s->cgroups,(unsigned char*)groupname,sdslen(groupname),&cg);
    return cg;
}

/* Create a consumer with the specified name in the group 'cg' and return.
 * If the consumer exists, return NULL. As a side effect, when the consumer
 * is successfully created, the key space will be notified and dirty++ unless
 * the SCC_NO_NOTIFY or SCC_NO_DIRTIFY flags is specified. */
streamConsumer *streamCreateConsumer(streamCG *cg, sds name, robj *key, int dbid, int flags) {
    if (cg == NULL) return NULL;
    int notify = !(flags & SCC_NO_NOTIFY);
    int dirty = !(flags & SCC_NO_DIRTIFY);
    streamConsumer *consumer = zmalloc(sizeof(*consumer));
    int success = raxTryInsert(cg->consumers,(unsigned char*)name,
                               sdslen(name),consumer,NULL);
    if (!success) {
        zfree(consumer);
        return NULL;
    }
    consumer->name = sdsdup(name);
    consumer->pel = raxNew();
    consumer->active_time = -1;
    consumer->seen_time = commandTimeSnapshot();
    if (dirty) server.dirty++;
    if (notify) notifyKeyspaceEvent(NOTIFY_STREAM,"xgroup-createconsumer",key,dbid);
    return consumer;
}

/* Lookup the consumer with the specified name in the group 'cg'. */
streamConsumer *streamLookupConsumer(streamCG *cg, sds name) {
    if (cg == NULL) return NULL;
    void *consumer = NULL;
    raxFind(cg->consumers,(unsigned char*)name,sdslen(name),&consumer);
    return consumer;
}

/* Delete the consumer specified in the consumer group 'cg'. */
void streamDelConsumer(streamCG *cg, streamConsumer *consumer) {
    /* Iterate all the consumer pending messages, deleting every corresponding
     * entry from the global entry. */
    raxIterator ri;
    raxStart(&ri,consumer->pel);
    raxSeek(&ri,"^",NULL,0);
    while(raxNext(&ri)) {
        streamNACK *nack = ri.data;
        raxRemove(cg->pel,ri.key,ri.key_len,NULL);
        streamFreeNACK(nack);
    }
    raxStop(&ri);

    /* Deallocate the consumer. */
    raxRemove(cg->consumers,(unsigned char*)consumer->name,
              sdslen(consumer->name),NULL);
    streamFreeConsumer(consumer);
}

/* -----------------------------------------------------------------------
 * Consumer groups commands
 * ----------------------------------------------------------------------- */

/* XGROUP CREATE <key> <groupname> <id or $> [MKSTREAM] [ENTRIESREAD entries_read]
 * XGROUP SETID <key> <groupname> <id or $> [ENTRIESREAD entries_read]
 * XGROUP DESTROY <key> <groupname>
 * XGROUP CREATECONSUMER <key> <groupname> <consumer>
 * XGROUP DELCONSUMER <key> <groupname> <consumername> */
void xgroupCommand(client *c) {
    stream *s = NULL;
    sds grpname = NULL;
    streamCG *cg = NULL;
    char *opt = c->argv[1]->ptr; /* Subcommand name. */
    int mkstream = 0;
    long long entries_read = SCG_INVALID_ENTRIES_READ;
    robj *o;

    /* Everything but the "HELP" option requires a key and group name. */
    if (c->argc >= 4) {
        /* Parse optional arguments for CREATE and SETID */
        int i = 5;
        int create_subcmd = !strcasecmp(opt,"CREATE");
        int setid_subcmd = !strcasecmp(opt,"SETID");
        while (i < c->argc) {
            if (create_subcmd && !strcasecmp(c->argv[i]->ptr,"MKSTREAM")) {
                mkstream = 1;
                i++;
            } else if ((create_subcmd || setid_subcmd) && !strcasecmp(c->argv[i]->ptr,"ENTRIESREAD") && i + 1 < c->argc) {
                if (getLongLongFromObjectOrReply(c,c->argv[i+1],&entries_read,NULL) != C_OK)
                    return;
                if (entries_read < 0 && entries_read != SCG_INVALID_ENTRIES_READ) {
                    addReplyError(c,"value for ENTRIESREAD must be positive or -1");
                    return;
                }
                i += 2;
            } else {
                addReplySubcommandSyntaxError(c);
                return;
            }
        }

        o = lookupKeyWrite(c->db,c->argv[2]);
        if (o) {
            if (checkType(c,o,OBJ_STREAM)) return;
            s = o->ptr;
        }
        grpname = c->argv[3]->ptr;
    }

    /* Check for missing key/group. */
    if (c->argc >= 4 && !mkstream) {
        /* At this point key must exist, or there is an error. */
        if (s == NULL) {
            addReplyError(c,
                "The XGROUP subcommand requires the key to exist. "
                "Note that for CREATE you may want to use the MKSTREAM "
                "option to create an empty stream automatically.");
            return;
        }

        /* Certain subcommands require the group to exist. */
        if ((cg = streamLookupCG(s,grpname)) == NULL &&
            (!strcasecmp(opt,"SETID") ||
             !strcasecmp(opt,"CREATECONSUMER") ||
             !strcasecmp(opt,"DELCONSUMER")))
        {
            addReplyErrorFormat(c, "-NOGROUP No such consumer group '%s' "
                                   "for key name '%s'",
                                   (char*)grpname, (char*)c->argv[2]->ptr);
            return;
        }
    }

    /* Dispatch the different subcommands. */
    if (c->argc == 2 && !strcasecmp(opt,"HELP")) {
        const char *help[] = {
"CREATE <key> <groupname> <id|$> [option]",
"    Create a new consumer group. Options are:",
"    * MKSTREAM",
"      Create the empty stream if it does not exist.",
"    * ENTRIESREAD entries_read",
"      Set the group's entries_read counter (internal use).",
"CREATECONSUMER <key> <groupname> <consumer>",
"    Create a new consumer in the specified group.",
"DELCONSUMER <key> <groupname> <consumer>",
"    Remove the specified consumer.",
"DESTROY <key> <groupname>",
"    Remove the specified group.",
"SETID <key> <groupname> <id|$> [ENTRIESREAD entries_read]",
"    Set the current group ID and entries_read counter.",
NULL
        };
        addReplyHelp(c, help);
    } else if (!strcasecmp(opt,"CREATE") && (c->argc >= 5 && c->argc <= 8)) {
        streamID id;
        if (!strcmp(c->argv[4]->ptr,"$")) {
            if (s) {
                id = s->last_id;
            } else {
                id.ms = 0;
                id.seq = 0;
            }
        } else if (streamParseStrictIDOrReply(c,c->argv[4],&id,0,NULL) != C_OK) {
            return;
        }

        /* Handle the MKSTREAM option now that the command can no longer fail. */
        if (s == NULL) {
            serverAssert(mkstream);
            o = createStreamObject();
            dbAdd(c->db,c->argv[2],o);
            s = o->ptr;
            signalModifiedKey(c,c->db,c->argv[2]);
        }

        streamCG *cg = streamCreateCG(s,grpname,sdslen(grpname),&id,entries_read);
        if (cg) {
            addReply(c,shared.ok);
            server.dirty++;
            notifyKeyspaceEvent(NOTIFY_STREAM,"xgroup-create",
                                c->argv[2],c->db->id);
        } else {
            addReplyError(c,"-BUSYGROUP Consumer Group name already exists");
        }
    } else if (!strcasecmp(opt,"SETID") && (c->argc == 5 || c->argc == 7)) {
        streamID id;
        if (!strcmp(c->argv[4]->ptr,"$")) {
            id = s->last_id;
        } else if (streamParseIDOrReply(c,c->argv[4],&id,0) != C_OK) {
            return;
        }
        cg->last_id = id;
        cg->entries_read = entries_read;
        addReply(c,shared.ok);
        server.dirty++;
        notifyKeyspaceEvent(NOTIFY_STREAM,"xgroup-setid",c->argv[2],c->db->id);
    } else if (!strcasecmp(opt,"DESTROY") && c->argc == 4) {
        if (cg) {
            raxRemove(s->cgroups,(unsigned char*)grpname,sdslen(grpname),NULL);
            streamFreeCG(cg);
            addReply(c,shared.cone);
            server.dirty++;
            notifyKeyspaceEvent(NOTIFY_STREAM,"xgroup-destroy",
                                c->argv[2],c->db->id);
            /* We want to unblock any XREADGROUP consumers with -NOGROUP. */
            signalKeyAsReady(c->db,c->argv[2],OBJ_STREAM);
        } else {
            addReply(c,shared.czero);
        }
    } else if (!strcasecmp(opt,"CREATECONSUMER") && c->argc == 5) {
        streamConsumer *created = streamCreateConsumer(cg,c->argv[4]->ptr,c->argv[2],
                                                       c->db->id,SCC_DEFAULT);
        addReplyLongLong(c,created ? 1 : 0);
    } else if (!strcasecmp(opt,"DELCONSUMER") && c->argc == 5) {
        long long pending = 0;
        streamConsumer *consumer = streamLookupConsumer(cg,c->argv[4]->ptr);
        if (consumer) {
            /* Delete the consumer and returns the number of pending messages
             * that were yet associated with such a consumer. */
            pending = raxSize(consumer->pel);
            streamDelConsumer(cg,consumer);
            server.dirty++;
            notifyKeyspaceEvent(NOTIFY_STREAM,"xgroup-delconsumer",
                                c->argv[2],c->db->id);
        }
        addReplyLongLong(c,pending);
    } else {
        addReplySubcommandSyntaxError(c);
    }
}

/* XSETID <stream> <id> [ENTRIESADDED entries_added] [MAXDELETEDID max_deleted_entry_id]
 *
 * Set the internal "last ID", "added entries" and "maximal deleted entry ID"
 * of a stream. */
void xsetidCommand(client *c) {
    streamID id, max_xdel_id = {0, 0};
    long long entries_added = -1;

    if (streamParseStrictIDOrReply(c,c->argv[2],&id,0,NULL) != C_OK)
        return;

    int i = 3;
    while (i < c->argc) {
        int moreargs = (c->argc-1) - i; /* Number of additional arguments. */
        char *opt = c->argv[i]->ptr;
        if (!strcasecmp(opt,"ENTRIESADDED") && moreargs) {
            if (getLongLongFromObjectOrReply(c,c->argv[i+1],&entries_added,NULL) != C_OK) {
                return;
            } else if (entries_added < 0) {
                addReplyError(c,"entries_added must be positive");
                return;
            }
            i += 2;
        } else if (!strcasecmp(opt,"MAXDELETEDID") && moreargs) {
            if (streamParseStrictIDOrReply(c,c->argv[i+1],&max_xdel_id,0,NULL) != C_OK) {
                return;
            } else if (streamCompareID(&id,&max_xdel_id) < 0) {
                addReplyError(c,"The ID specified in XSETID is smaller than the provided max_deleted_entry_id");
                return;
            }
            i += 2;
        } else {
            addReplyErrorObject(c,shared.syntaxerr);
            return;
        }
    }

    robj *o = lookupKeyWriteOrReply(c,c->argv[1],shared.nokeyerr);
    if (o == NULL || checkType(c,o,OBJ_STREAM)) return;
    stream *s = o->ptr;

    if (streamCompareID(&id,&s->max_deleted_entry_id) < 0) {
        addReplyError(c,"The ID specified in XSETID is smaller than current max_deleted_entry_id");
        return;
    }

    /* If the stream has at least one item, we want to check that the user
     * is setting a last ID that is equal or greater than the current top
     * item, otherwise the fundamental ID monotonicity assumption is violated. */
    if (s->length > 0) {
        streamID maxid;
        streamLastValidID(s,&maxid);

        if (streamCompareID(&id,&maxid) < 0) {
            addReplyError(c,"The ID specified in XSETID is smaller than the target stream top item");
            return;
        }

        /* If an entries_added was provided, it can't be lower than the length. */
        if (entries_added != -1 && s->length > (uint64_t)entries_added) {
            addReplyError(c,"The entries_added specified in XSETID is smaller than the target stream length");
            return;
        }
    }

    s->last_id = id;
    if (entries_added != -1)
        s->entries_added = entries_added;
    if (!streamIDEqZero(&max_xdel_id))
        s->max_deleted_entry_id = max_xdel_id;
    addReply(c,shared.ok);
    server.dirty++;
    notifyKeyspaceEvent(NOTIFY_STREAM,"xsetid",c->argv[1],c->db->id);
}

/* XACK <key> <group> <id> <id> ... <id>
 * Acknowledge a message as processed. In practical terms we just check the
 * pending entries list (PEL) of the group, and delete the PEL entry both from
 * the group and the consumer (pending messages are referenced in both places).
 *
 * Return value of the command is the number of messages successfully
 * acknowledged, that is, the IDs we were actually able to resolve in the PEL.
 */
void xackCommand(client *c) {
    streamCG *group = NULL;
    robj *o = lookupKeyRead(c->db,c->argv[1]);
    if (o) {
        if (checkType(c,o,OBJ_STREAM)) return; /* Type error. */
        group = streamLookupCG(o->ptr,c->argv[2]->ptr);
    }

    /* No key or group? Nothing to ack. */
    if (o == NULL || group == NULL) {
        addReply(c,shared.czero);
        return;
    }

    /* Start parsing the IDs, so that we abort ASAP if there is a syntax
     * error: the return value of this command cannot be an error in case
     * the client successfully acknowledged some messages, so it should be
     * executed in a "all or nothing" fashion. */
    streamID static_ids[STREAMID_STATIC_VECTOR_LEN];
    streamID *ids = static_ids;
    int id_count = c->argc-3;
    if (id_count > STREAMID_STATIC_VECTOR_LEN)
        ids = zmalloc(sizeof(streamID)*id_count);
    for (int j = 3; j < c->argc; j++) {
        if (streamParseStrictIDOrReply(c,c->argv[j],&ids[j-3],0,NULL) != C_OK) goto cleanup;
    }

    int acknowledged = 0;
    for (int j = 3; j < c->argc; j++) {
        unsigned char buf[sizeof(streamID)];
        streamEncodeID(buf,&ids[j-3]);

        /* Lookup the ID in the group PEL: it will have a reference to the
         * NACK structure that will have a reference to the consumer, so that
         * we are able to remove the entry from both PELs. */
        void *result;
        if (raxFind(group->pel,buf,sizeof(buf),&result)) {
            streamNACK *nack = result;
            raxRemove(group->pel,buf,sizeof(buf),NULL);
            raxRemove(nack->consumer->pel,buf,sizeof(buf),NULL);
            streamFreeNACK(nack);
            acknowledged++;
            server.dirty++;
        }
    }
    addReplyLongLong(c,acknowledged);
cleanup:
    if (ids != static_ids) zfree(ids);
}

/* XPENDING <key> <group> [[IDLE <idle>] <start> <stop> <count> [<consumer>]]
 *
 * If start and stop are omitted, the command just outputs information about
 * the amount of pending messages for the key/group pair, together with
 * the minimum and maximum ID of pending messages.
 *
 * If start and stop are provided instead, the pending messages are returned
 * with information about the current owner, number of deliveries and last
 * delivery time and so forth. */
void xpendingCommand(client *c) {
    int justinfo = c->argc == 3; /* Without the range just outputs general
                                    information about the PEL. */
    robj *key = c->argv[1];
    robj *groupname = c->argv[2];
    robj *consumername = NULL;
    streamID startid, endid;
    long long count = 0;
    long long minidle = 0;
    int startex = 0, endex = 0;

    /* Start and stop, and the consumer, can be omitted. Also the IDLE modifier. */
    if (c->argc != 3 && (c->argc < 6 || c->argc > 9)) {
        addReplyErrorObject(c,shared.syntaxerr);
        return;
    }

    /* Parse start/end/count arguments ASAP if needed, in order to report
     * syntax errors before any other error. */
    if (c->argc >= 6) {
        int startidx = 3; /* Without IDLE */

        if (!strcasecmp(c->argv[3]->ptr, "IDLE")) {
            if (getLongLongFromObjectOrReply(c, c->argv[4], &minidle, NULL) == C_ERR)
                return;
            if (c->argc < 8) {
                /* If IDLE was provided we must have at least 'start end count' */
                addReplyErrorObject(c,shared.syntaxerr);
                return;
            }
            /* Search for rest of arguments after 'IDLE <idle>' */
            startidx += 2;
        }

        /* count argument. */
        if (getLongLongFromObjectOrReply(c,c->argv[startidx+2],&count,NULL) == C_ERR)
            return;
        if (count < 0) count = 0;

        /* start and end arguments. */
        if (streamParseIntervalIDOrReply(c,c->argv[startidx],&startid,&startex,0) != C_OK)
            return;
        if (startex && streamIncrID(&startid) != C_OK) {
            addReplyError(c,"invalid start ID for the interval");
            return;
        }
        if (streamParseIntervalIDOrReply(c,c->argv[startidx+1],&endid,&endex,UINT64_MAX) != C_OK)
            return;
        if (endex && streamDecrID(&endid) != C_OK) {
            addReplyError(c,"invalid end ID for the interval");
            return;
        }

        if (startidx+3 < c->argc) {
            /* 'consumer' was provided */
            consumername = c->argv[startidx+3];
        }
    }

    /* Lookup the key and the group inside the stream. */
    robj *o = lookupKeyRead(c->db,c->argv[1]);
    streamCG *group;

    if (checkType(c,o,OBJ_STREAM)) return;
    if (o == NULL ||
        (group = streamLookupCG(o->ptr,groupname->ptr)) == NULL)
    {
        addReplyErrorFormat(c, "-NOGROUP No such key '%s' or consumer "
                               "group '%s'",
                               (char*)key->ptr,(char*)groupname->ptr);
        return;
    }

    /* XPENDING <key> <group> variant. */
    if (justinfo) {
        addReplyArrayLen(c,4);
        /* Total number of messages in the PEL. */
        addReplyLongLong(c,raxSize(group->pel));
        /* First and last IDs. */
        if (raxSize(group->pel) == 0) {
            addReplyNull(c); /* Start. */
            addReplyNull(c); /* End. */
            addReplyNullArray(c); /* Clients. */
        } else {
            /* Start. */
            raxIterator ri;
            raxStart(&ri,group->pel);
            raxSeek(&ri,"^",NULL,0);
            raxNext(&ri);
            streamDecodeID(ri.key,&startid);
            addReplyStreamID(c,&startid);

            /* End. */
            raxSeek(&ri,"$",NULL,0);
            raxNext(&ri);
            streamDecodeID(ri.key,&endid);
            addReplyStreamID(c,&endid);
            raxStop(&ri);

            /* Consumers with pending messages. */
            raxStart(&ri,group->consumers);
            raxSeek(&ri,"^",NULL,0);
            void *arraylen_ptr = addReplyDeferredLen(c);
            size_t arraylen = 0;
            while(raxNext(&ri)) {
                streamConsumer *consumer = ri.data;
                if (raxSize(consumer->pel) == 0) continue;
                addReplyArrayLen(c,2);
                addReplyBulkCBuffer(c,ri.key,ri.key_len);
                addReplyBulkLongLong(c,raxSize(consumer->pel));
                arraylen++;
            }
            setDeferredArrayLen(c,arraylen_ptr,arraylen);
            raxStop(&ri);
        }
    } else { /* <start>, <stop> and <count> provided, return actual pending entries (not just info) */
        streamConsumer *consumer = NULL;
        if (consumername) {
            consumer = streamLookupConsumer(group,consumername->ptr);

            /* If a consumer name was mentioned but it does not exist, we can
             * just return an empty array. */
            if (consumer == NULL) {
                addReplyArrayLen(c,0);
                return;
            }
        }

        rax *pel = consumer ? consumer->pel : group->pel;
        unsigned char startkey[sizeof(streamID)];
        unsigned char endkey[sizeof(streamID)];
        raxIterator ri;
        mstime_t now = commandTimeSnapshot();

        streamEncodeID(startkey,&startid);
        streamEncodeID(endkey,&endid);
        raxStart(&ri,pel);
        raxSeek(&ri,">=",startkey,sizeof(startkey));
        void *arraylen_ptr = addReplyDeferredLen(c);
        size_t arraylen = 0;

        while(count && raxNext(&ri) && memcmp(ri.key,endkey,ri.key_len) <= 0) {
            streamNACK *nack = ri.data;

            if (minidle) {
                mstime_t this_idle = now - nack->delivery_time;
                if (this_idle < minidle) continue;
            }

            arraylen++;
            count--;
            addReplyArrayLen(c,4);

            /* Entry ID. */
            streamID id;
            streamDecodeID(ri.key,&id);
            addReplyStreamID(c,&id);

            /* Consumer name. */
            addReplyBulkCBuffer(c,nack->consumer->name,
                                sdslen(nack->consumer->name));

            /* Milliseconds elapsed since last delivery. */
            mstime_t elapsed = now - nack->delivery_time;
            if (elapsed < 0) elapsed = 0;
            addReplyLongLong(c,elapsed);

            /* Number of deliveries. */
            addReplyLongLong(c,nack->delivery_count);
        }
        raxStop(&ri);
        setDeferredArrayLen(c,arraylen_ptr,arraylen);
    }
}

/* XCLAIM <key> <group> <consumer> <min-idle-time> <ID-1> <ID-2>
 *        [IDLE <milliseconds>] [TIME <mstime>] [RETRYCOUNT <count>]
 *        [FORCE] [JUSTID]
 *
 * Changes ownership of one or multiple messages in the Pending Entries List
 * of a given stream consumer group.
 *
 * If the message ID (among the specified ones) exists, and its idle
 * time greater or equal to <min-idle-time>, then the message new owner
 * becomes the specified <consumer>. If the minimum idle time specified
 * is zero, messages are claimed regardless of their idle time.
 *
 * All the messages that cannot be found inside the pending entries list
 * are ignored, but in case the FORCE option is used. In that case we
 * create the NACK (representing a not yet acknowledged message) entry in
 * the consumer group PEL.
 *
 * This command creates the consumer as side effect if it does not yet
 * exists. Moreover the command reset the idle time of the message to 0,
 * even if by using the IDLE or TIME options, the user can control the
 * new idle time.
 *
 * The options at the end can be used in order to specify more attributes
 * to set in the representation of the pending message:
 *
 * 1. IDLE <ms>:
 *      Set the idle time (last time it was delivered) of the message.
 *      If IDLE is not specified, an IDLE of 0 is assumed, that is,
 *      the time count is reset because the message has now a new
 *      owner trying to process it.
 *
 * 2. TIME <ms-unix-time>:
 *      This is the same as IDLE but instead of a relative amount of
 *      milliseconds, it sets the idle time to a specific unix time
 *      (in milliseconds). This is useful in order to rewrite the AOF
 *      file generating XCLAIM commands.
 *
 * 3. RETRYCOUNT <count>:
 *      Set the retry counter to the specified value. This counter is
 *      incremented every time a message is delivered again. Normally
 *      XCLAIM does not alter this counter, which is just served to clients
 *      when the XPENDING command is called: this way clients can detect
 *      anomalies, like messages that are never processed for some reason
 *      after a big number of delivery attempts.
 *
 * 4. FORCE:
 *      Creates the pending message entry in the PEL even if certain
 *      specified IDs are not already in the PEL assigned to a different
 *      client. However the message must be exist in the stream, otherwise
 *      the IDs of non existing messages are ignored.
 *
 * 5. JUSTID:
 *      Return just an array of IDs of messages successfully claimed,
 *      without returning the actual message.
 *
 * 6. LASTID <id>:
 *      Update the consumer group last ID with the specified ID if the
 *      current last ID is smaller than the provided one.
 *      This is used for replication / AOF, so that when we read from a
 *      consumer group, the XCLAIM that gets propagated to give ownership
 *      to the consumer, is also used in order to update the group current
 *      ID.
 *
 * The command returns an array of messages that the user
 * successfully claimed, so that the caller is able to understand
 * what messages it is now in charge of. */
void xclaimCommand(client *c) {
    streamCG *group = NULL;
    robj *o = lookupKeyRead(c->db,c->argv[1]);
    long long minidle; /* Minimum idle time argument. */
    long long retrycount = -1;   /* -1 means RETRYCOUNT option not given. */
    mstime_t deliverytime = -1;  /* -1 means IDLE/TIME options not given. */
    int force = 0;
    int justid = 0;

    if (o) {
        if (checkType(c,o,OBJ_STREAM)) return; /* Type error. */
        group = streamLookupCG(o->ptr,c->argv[2]->ptr);
    }

    /* No key or group? Send an error given that the group creation
     * is mandatory. */
    if (o == NULL || group == NULL) {
        addReplyErrorFormat(c,"-NOGROUP No such key '%s' or "
                              "consumer group '%s'", (char*)c->argv[1]->ptr,
                              (char*)c->argv[2]->ptr);
        return;
    }

    if (getLongLongFromObjectOrReply(c,c->argv[4],&minidle,
        "Invalid min-idle-time argument for XCLAIM")
        != C_OK) return;
    if (minidle < 0) minidle = 0;

    /* Start parsing the IDs, so that we abort ASAP if there is a syntax
     * error: the return value of this command cannot be an error in case
     * the client successfully claimed some message, so it should be
     * executed in a "all or nothing" fashion. */
    int j;
    streamID static_ids[STREAMID_STATIC_VECTOR_LEN];
    streamID *ids = static_ids;
    int id_count = c->argc-5;
    if (id_count > STREAMID_STATIC_VECTOR_LEN)
        ids = zmalloc(sizeof(streamID)*id_count);
    for (j = 5; j < c->argc; j++) {
        if (streamParseStrictIDOrReply(NULL,c->argv[j],&ids[j-5],0,NULL) != C_OK) break;
    }
    int last_id_arg = j-1; /* Next time we iterate the IDs we now the range. */

    /* If we stopped because some IDs cannot be parsed, perhaps they
     * are trailing options. */
    mstime_t now = commandTimeSnapshot();
    streamID last_id = {0,0};
    int propagate_last_id = 0;
    for (; j < c->argc; j++) {
        int moreargs = (c->argc-1) - j; /* Number of additional arguments. */
        char *opt = c->argv[j]->ptr;
        if (!strcasecmp(opt,"FORCE")) {
            force = 1;
        } else if (!strcasecmp(opt,"JUSTID")) {
            justid = 1;
        } else if (!strcasecmp(opt,"IDLE") && moreargs) {
            j++;
            if (getLongLongFromObjectOrReply(c,c->argv[j],&deliverytime,
                "Invalid IDLE option argument for XCLAIM")
                != C_OK) goto cleanup;
            deliverytime = now - deliverytime;
        } else if (!strcasecmp(opt,"TIME") && moreargs) {
            j++;
            if (getLongLongFromObjectOrReply(c,c->argv[j],&deliverytime,
                "Invalid TIME option argument for XCLAIM")
                != C_OK) goto cleanup;
        } else if (!strcasecmp(opt,"RETRYCOUNT") && moreargs) {
            j++;
            if (getLongLongFromObjectOrReply(c,c->argv[j],&retrycount,
                "Invalid RETRYCOUNT option argument for XCLAIM")
                != C_OK) goto cleanup;
        } else if (!strcasecmp(opt,"LASTID") && moreargs) {
            j++;
            if (streamParseStrictIDOrReply(c,c->argv[j],&last_id,0,NULL) != C_OK) goto cleanup;
        } else {
            addReplyErrorFormat(c,"Unrecognized XCLAIM option '%s'",opt);
            goto cleanup;
        }
    }

    if (streamCompareID(&last_id,&group->last_id) > 0) {
        group->last_id = last_id;
        propagate_last_id = 1;
    }

    if (deliverytime != -1) {
        /* If a delivery time was passed, either with IDLE or TIME, we
         * do some sanity check on it, and set the deliverytime to now
         * (which is a sane choice usually) if the value is bogus.
         * To raise an error here is not wise because clients may compute
         * the idle time doing some math starting from their local time,
         * and this is not a good excuse to fail in case, for instance,
         * the computer time is a bit in the future from our POV. */
        if (deliverytime < 0 || deliverytime > now) deliverytime = now;
    } else {
        /* If no IDLE/TIME option was passed, we want the last delivery
         * time to be now, so that the idle time of the message will be
         * zero. */
        deliverytime = now;
    }

    /* Do the actual claiming. */
    streamConsumer *consumer = streamLookupConsumer(group,c->argv[3]->ptr);
    if (consumer == NULL) {
        consumer = streamCreateConsumer(group,c->argv[3]->ptr,c->argv[1],c->db->id,SCC_DEFAULT);
    }
    consumer->seen_time = commandTimeSnapshot();

    void *arraylenptr = addReplyDeferredLen(c);
    size_t arraylen = 0;
    for (int j = 5; j <= last_id_arg; j++) {
        streamID id = ids[j-5];
        unsigned char buf[sizeof(streamID)];
        streamEncodeID(buf,&id);

        /* Lookup the ID in the group PEL. */
        void *result = NULL;
        raxFind(group->pel,buf,sizeof(buf),&result);
        streamNACK *nack = result;

        /* Item must exist for us to transfer it to another consumer. */
        if (!streamEntryExists(o->ptr,&id)) {
            /* Clear this entry from the PEL, it no longer exists */
            if (nack != NULL) {
                /* Propagate this change (we are going to delete the NACK). */
                streamPropagateXCLAIM(c,c->argv[1],group,c->argv[2],c->argv[j],nack);
                propagate_last_id = 0; /* Will be propagated by XCLAIM itself. */
                server.dirty++;
                /* Release the NACK */
                raxRemove(group->pel,buf,sizeof(buf),NULL);
                raxRemove(nack->consumer->pel,buf,sizeof(buf),NULL);
                streamFreeNACK(nack);
            }
            continue;
        }

        /* If FORCE is passed, let's check if at least the entry
         * exists in the Stream. In such case, we'll create a new
         * entry in the PEL from scratch, so that XCLAIM can also
         * be used to create entries in the PEL. Useful for AOF
         * and replication of consumer groups. */
        if (force && nack == NULL) {
            /* Create the NACK. */
            nack = streamCreateNACK(NULL);
            raxInsert(group->pel,buf,sizeof(buf),nack,NULL);
        }

        if (nack != NULL) {
            /* We need to check if the minimum idle time requested
             * by the caller is satisfied by this entry.
             *
             * Note that the nack could be created by FORCE, in this
             * case there was no pre-existing entry and minidle should
             * be ignored, but in that case nack->consumer is NULL. */
            if (nack->consumer && minidle) {
                mstime_t this_idle = now - nack->delivery_time;
                if (this_idle < minidle) continue;
            }

            if (nack->consumer != consumer) {
                /* Remove the entry from the old consumer.
                 * Note that nack->consumer is NULL if we created the
                 * NACK above because of the FORCE option. */
                if (nack->consumer)
                    raxRemove(nack->consumer->pel,buf,sizeof(buf),NULL);
            }
            nack->delivery_time = deliverytime;
            /* Set the delivery attempts counter if given, otherwise
             * autoincrement unless JUSTID option provided */
            if (retrycount >= 0) {
                nack->delivery_count = retrycount;
            } else if (!justid) {
                nack->delivery_count++;
            }
            if (nack->consumer != consumer) {
                /* Add the entry in the new consumer local PEL. */
                raxInsert(consumer->pel,buf,sizeof(buf),nack,NULL);
                nack->consumer = consumer;
            }
            /* Send the reply for this entry. */
            if (justid) {
                addReplyStreamID(c,&id);
            } else {
                serverAssert(streamReplyWithRange(c,o->ptr,&id,&id,1,0,NULL,NULL,STREAM_RWR_RAWENTRIES,NULL,NULL) == 1);
            }
            arraylen++;

            consumer->active_time = commandTimeSnapshot();

            /* Propagate this change. */
            streamPropagateXCLAIM(c,c->argv[1],group,c->argv[2],c->argv[j],nack);
            propagate_last_id = 0; /* Will be propagated by XCLAIM itself. */
            server.dirty++;
        }
    }
    if (propagate_last_id) {
        streamPropagateGroupID(c,c->argv[1],group,c->argv[2]);
        server.dirty++;
    }
    setDeferredArrayLen(c,arraylenptr,arraylen);
    preventCommandPropagation(c);
cleanup:
    if (ids != static_ids) zfree(ids);
}

/* XAUTOCLAIM <key> <group> <consumer> <min-idle-time> <start> [COUNT <count>] [JUSTID]
 *
 * Changes ownership of one or multiple messages in the Pending Entries List
 * of a given stream consumer group.
 *
 * For each PEL entry, if its idle time greater or equal to <min-idle-time>,
 * then the message new owner becomes the specified <consumer>.
 * If the minimum idle time specified is zero, messages are claimed
 * regardless of their idle time.
 *
 * This command creates the consumer as side effect if it does not yet
 * exists. Moreover the command reset the idle time of the message to 0.
 *
 * The command returns an array of messages that the user
 * successfully claimed, so that the caller is able to understand
 * what messages it is now in charge of. */
void xautoclaimCommand(client *c) {
    streamCG *group = NULL;
    robj *o = lookupKeyRead(c->db,c->argv[1]);
    long long minidle; /* Minimum idle time argument, in milliseconds. */
    long count = 100; /* Maximum entries to claim. */
    const unsigned attempts_factor = 10;
    streamID startid;
    int startex;
    int justid = 0;

    /* Parse idle/start/end/count arguments ASAP if needed, in order to report
     * syntax errors before any other error. */
    if (getLongLongFromObjectOrReply(c,c->argv[4],&minidle,"Invalid min-idle-time argument for XAUTOCLAIM") != C_OK)
        return;
    if (minidle < 0) minidle = 0;

    if (streamParseIntervalIDOrReply(c,c->argv[5],&startid,&startex,0) != C_OK)
        return;
    if (startex && streamIncrID(&startid) != C_OK) {
        addReplyError(c,"invalid start ID for the interval");
        return;
    }

    int j = 6; /* options start at argv[6] */
    while(j < c->argc) {
        int moreargs = (c->argc-1) - j; /* Number of additional arguments. */
        char *opt = c->argv[j]->ptr;
        if (!strcasecmp(opt,"COUNT") && moreargs) {
            long max_count = LONG_MAX / (max(sizeof(streamID), attempts_factor));
            if (getRangeLongFromObjectOrReply(c,c->argv[j+1],1,max_count,&count,"COUNT must be > 0") != C_OK)
                return;
            j++;
        } else if (!strcasecmp(opt,"JUSTID")) {
            justid = 1;
        } else {
            addReplyErrorObject(c,shared.syntaxerr);
            return;
        }
        j++;
    }

    if (o) {
        if (checkType(c,o,OBJ_STREAM))
            return; /* Type error. */
        group = streamLookupCG(o->ptr,c->argv[2]->ptr);
    }

    /* No key or group? Send an error given that the group creation
     * is mandatory. */
    if (o == NULL || group == NULL) {
        addReplyErrorFormat(c,"-NOGROUP No such key '%s' or consumer group '%s'",
                            (char*)c->argv[1]->ptr,
                            (char*)c->argv[2]->ptr);
        return;
    }

    streamID *deleted_ids = ztrymalloc(count * sizeof(streamID));
    if (!deleted_ids) {
        addReplyError(c, "Insufficient memory, failed allocating transient memory, COUNT too high.");
        return;
    }

    /* Do the actual claiming. */
    streamConsumer *consumer = streamLookupConsumer(group,c->argv[3]->ptr);
    if (consumer == NULL) {
        consumer = streamCreateConsumer(group,c->argv[3]->ptr,c->argv[1],c->db->id,SCC_DEFAULT);
    }
    consumer->seen_time = commandTimeSnapshot();

    long long attempts = count * attempts_factor;

    addReplyArrayLen(c, 3); /* We add another reply later */
    void *endidptr = addReplyDeferredLen(c); /* reply[0] */
    void *arraylenptr = addReplyDeferredLen(c); /* reply[1] */

    unsigned char startkey[sizeof(streamID)];
    streamEncodeID(startkey,&startid);
    raxIterator ri;
    raxStart(&ri,group->pel);
    raxSeek(&ri,">=",startkey,sizeof(startkey));
    size_t arraylen = 0;
    mstime_t now = commandTimeSnapshot();
    int deleted_id_num = 0;
    while (attempts-- && count && raxNext(&ri)) {
        streamNACK *nack = ri.data;

        streamID id;
        streamDecodeID(ri.key, &id);

        /* Item must exist for us to transfer it to another consumer. */
        if (!streamEntryExists(o->ptr,&id)) {
            /* Propagate this change (we are going to delete the NACK). */
            robj *idstr = createObjectFromStreamID(&id);
            streamPropagateXCLAIM(c,c->argv[1],group,c->argv[2],idstr,nack);
            decrRefCount(idstr);
            server.dirty++;
            /* Clear this entry from the PEL, it no longer exists */
            raxRemove(group->pel,ri.key,ri.key_len,NULL);
            raxRemove(nack->consumer->pel,ri.key,ri.key_len,NULL);
            streamFreeNACK(nack);
            /* Remember the ID for later */
            deleted_ids[deleted_id_num++] = id;
            raxSeek(&ri,">=",ri.key,ri.key_len);
            count--; /* Count is a limit of the command response size. */
            continue;
        }

        if (minidle) {
            mstime_t this_idle = now - nack->delivery_time;
            if (this_idle < minidle)
                continue;
        }

        if (nack->consumer != consumer) {
            /* Remove the entry from the old consumer.
             * Note that nack->consumer is NULL if we created the
             * NACK above because of the FORCE option. */
            if (nack->consumer)
                raxRemove(nack->consumer->pel,ri.key,ri.key_len,NULL);
        }

        /* Update the consumer and idle time. */
        nack->delivery_time = now;
        /* Increment the delivery attempts counter unless JUSTID option provided */
        if (!justid)
            nack->delivery_count++;

        if (nack->consumer != consumer) {
            /* Add the entry in the new consumer local PEL. */
            raxInsert(consumer->pel,ri.key,ri.key_len,nack,NULL);
            nack->consumer = consumer;
        }

        /* Send the reply for this entry. */
        if (justid) {
            addReplyStreamID(c,&id);
        } else {
            serverAssert(streamReplyWithRange(c,o->ptr,&id,&id,1,0,NULL,NULL,STREAM_RWR_RAWENTRIES,NULL,NULL) == 1);
        }
        arraylen++;
        count--;

        consumer->active_time = commandTimeSnapshot();

        /* Propagate this change. */
        robj *idstr = createObjectFromStreamID(&id);
        streamPropagateXCLAIM(c,c->argv[1],group,c->argv[2],idstr,nack);
        decrRefCount(idstr);
        server.dirty++;
    }

    /* We need to return the next entry as a cursor for the next XAUTOCLAIM call */
    raxNext(&ri);

    streamID endid;
    if (raxEOF(&ri)) {
        endid.ms = endid.seq = 0;
    } else {
        streamDecodeID(ri.key, &endid);
    }
    raxStop(&ri);

    setDeferredArrayLen(c,arraylenptr,arraylen);
    setDeferredReplyStreamID(c,endidptr,&endid);

    addReplyArrayLen(c, deleted_id_num); /* reply[2] */
    for (int i = 0; i < deleted_id_num; i++) {
        addReplyStreamID(c, &deleted_ids[i]);
    }
    zfree(deleted_ids);

    preventCommandPropagation(c);
}

/* XDEL <key> [<ID1> <ID2> ... <IDN>]
 *
 * Removes the specified entries from the stream. Returns the number
 * of items actually deleted, that may be different from the number
 * of IDs passed in case certain IDs do not exist. */
void xdelCommand(client *c) {
    robj *o;

    if ((o = lookupKeyWriteOrReply(c,c->argv[1],shared.czero)) == NULL
        || checkType(c,o,OBJ_STREAM)) return;
    stream *s = o->ptr;

    /* We need to sanity check the IDs passed to start. Even if not
     * a big issue, it is not great that the command is only partially
     * executed because at some point an invalid ID is parsed. */
    streamID static_ids[STREAMID_STATIC_VECTOR_LEN];
    streamID *ids = static_ids;
    int id_count = c->argc-2;
    if (id_count > STREAMID_STATIC_VECTOR_LEN)
        ids = zmalloc(sizeof(streamID)*id_count);
    for (int j = 2; j < c->argc; j++) {
        if (streamParseStrictIDOrReply(c,c->argv[j],&ids[j-2],0,NULL) != C_OK) goto cleanup;
    }

    /* Actually apply the command. */
    int deleted = 0;
    int first_entry = 0;
    for (int j = 2; j < c->argc; j++) {
        streamID *id = &ids[j-2];
        if (streamDeleteItem(s,id)) {
            /* We want to know if the first entry in the stream was deleted
             * so we can later set the new one. */
            if (streamCompareID(id,&s->first_id) == 0) {
                first_entry = 1;
            }
            /* Update the stream's maximal tombstone if needed. */
            if (streamCompareID(id,&s->max_deleted_entry_id) > 0) {
                s->max_deleted_entry_id = *id;
            }
            deleted++;
        };
    }

    /* Update the stream's first ID. */
    if (deleted) {
        if (s->length == 0) {
            s->first_id.ms = 0;
            s->first_id.seq = 0;
        } else if (first_entry) {
            streamGetEdgeID(s,1,1,&s->first_id);
        }
    }

    /* Propagate the write if needed. */
    if (deleted) {
        signalModifiedKey(c,c->db,c->argv[1]);
        notifyKeyspaceEvent(NOTIFY_STREAM,"xdel",c->argv[1],c->db->id);
        server.dirty += deleted;
    }
    addReplyLongLong(c,deleted);
cleanup:
    if (ids != static_ids) zfree(ids);
}

/* General form: XTRIM <key> [... options ...]
 *
 * List of options:
 *
 * Trim strategies:
 *
 * MAXLEN [~|=] <count>     -- Trim so that the stream will be capped at
 *                             the specified length. Use ~ before the
 *                             count in order to demand approximated trimming
 *                             (like XADD MAXLEN option).
 * MINID [~|=] <id>         -- Trim so that the stream will not contain entries
 *                             with IDs smaller than 'id'. Use ~ before the
 *                             count in order to demand approximated trimming
 *                             (like XADD MINID option).
 *
 * Other options:
 *
 * LIMIT <entries>          -- The maximum number of entries to trim.
 *                             0 means unlimited. Unless specified, it is set
 *                             to a default of 100*server.stream_node_max_entries,
 *                             and that's in order to keep the trimming time sane.
 *                             Has meaning only if `~` was provided.
 */
void xtrimCommand(client *c) {
    robj *o;

    /* Argument parsing. */
    streamAddTrimArgs parsed_args;
    if (streamParseAddOrTrimArgsOrReply(c, &parsed_args, 0) < 0)
        return; /* streamParseAddOrTrimArgsOrReply already replied. */

    /* If the key does not exist, we are ok returning zero, that is, the
     * number of elements removed from the stream. */
    if ((o = lookupKeyWriteOrReply(c,c->argv[1],shared.czero)) == NULL
        || checkType(c,o,OBJ_STREAM)) return;
    stream *s = o->ptr;

    /* Perform the trimming. */
    int64_t deleted = streamTrim(s, &parsed_args);
    if (deleted) {
        notifyKeyspaceEvent(NOTIFY_STREAM,"xtrim",c->argv[1],c->db->id);
        if (parsed_args.approx_trim) {
            /* In case our trimming was limited (by LIMIT or by ~) we must
             * re-write the relevant trim argument to make sure there will be
             * no inconsistencies in AOF loading or in the replica.
             * It's enough to check only args->approx because there is no
             * way LIMIT is given without the ~ option. */
            streamRewriteApproxSpecifier(c,parsed_args.trim_strategy_arg_idx-1);
            streamRewriteTrimArgument(c,s,parsed_args.trim_strategy,parsed_args.trim_strategy_arg_idx);
        }

        /* Propagate the write. */
        signalModifiedKey(c, c->db,c->argv[1]);
        server.dirty += deleted;
    }
    addReplyLongLong(c,deleted);
}

/* Helper function for xinfoCommand.
 * Handles the variants of XINFO STREAM */
void xinfoReplyWithStreamInfo(client *c, stream *s) {
    int full = 1;
    long long count = 10; /* Default COUNT is 10 so we don't block the server */
    robj **optv = c->argv + 3; /* Options start after XINFO STREAM <key> */
    int optc = c->argc - 3;

    /* Parse options. */
    if (optc == 0) {
        full = 0;
    } else {
        /* Valid options are [FULL] or [FULL COUNT <count>] */
        if (optc != 1 && optc != 3) {
            addReplySubcommandSyntaxError(c);
            return;
        }

        /* First option must be "FULL" */
        if (strcasecmp(optv[0]->ptr,"full")) {
            addReplySubcommandSyntaxError(c);
            return;
        }

        if (optc == 3) {
            /* First option must be "FULL" */
            if (strcasecmp(optv[1]->ptr,"count")) {
                addReplySubcommandSyntaxError(c);
                return;
            }
            if (getLongLongFromObjectOrReply(c,optv[2],&count,NULL) == C_ERR)
                return;
            if (count < 0) count = 10;
        }
    }

    addReplyMapLen(c,full ? 9 : 10);
    addReplyBulkCString(c,"length");
    addReplyLongLong(c,s->length);
    addReplyBulkCString(c,"radix-tree-keys");
    addReplyLongLong(c,raxSize(s->rax));
    addReplyBulkCString(c,"radix-tree-nodes");
    addReplyLongLong(c,s->rax->numnodes);
    addReplyBulkCString(c,"last-generated-id");
    addReplyStreamID(c,&s->last_id);
    addReplyBulkCString(c,"max-deleted-entry-id");
    addReplyStreamID(c,&s->max_deleted_entry_id);
    addReplyBulkCString(c,"entries-added");
    addReplyLongLong(c,s->entries_added);
    addReplyBulkCString(c,"recorded-first-entry-id");
    addReplyStreamID(c,&s->first_id);

    if (!full) {
        /* XINFO STREAM <key> */

        addReplyBulkCString(c,"groups");
        addReplyLongLong(c,s->cgroups ? raxSize(s->cgroups) : 0);

        /* To emit the first/last entry we use streamReplyWithRange(). */
        int emitted;
        streamID start, end;
        start.ms = start.seq = 0;
        end.ms = end.seq = UINT64_MAX;
        addReplyBulkCString(c,"first-entry");
        emitted = streamReplyWithRange(c,s,&start,&end,1,0,NULL,NULL,
                                       STREAM_RWR_RAWENTRIES,NULL,NULL);
        if (!emitted) addReplyNull(c);
        addReplyBulkCString(c,"last-entry");
        emitted = streamReplyWithRange(c,s,&start,&end,1,1,NULL,NULL,
                                       STREAM_RWR_RAWENTRIES,NULL,NULL);
        if (!emitted) addReplyNull(c);
    } else {
        /* XINFO STREAM <key> FULL [COUNT <count>] */

        /* Stream entries */
        addReplyBulkCString(c,"entries");
        streamReplyWithRange(c,s,NULL,NULL,count,0,NULL,NULL,0,NULL,NULL);

        /* Consumer groups */
        addReplyBulkCString(c,"groups");
        if (s->cgroups == NULL) {
            addReplyArrayLen(c,0);
        } else {
            addReplyArrayLen(c,raxSize(s->cgroups));
            raxIterator ri_cgroups;
            raxStart(&ri_cgroups,s->cgroups);
            raxSeek(&ri_cgroups,"^",NULL,0);
            while(raxNext(&ri_cgroups)) {
                streamCG *cg = ri_cgroups.data;
                addReplyMapLen(c,7);

                /* Name */
                addReplyBulkCString(c,"name");
                addReplyBulkCBuffer(c,ri_cgroups.key,ri_cgroups.key_len);

                /* Last delivered ID */
                addReplyBulkCString(c,"last-delivered-id");
                addReplyStreamID(c,&cg->last_id);

                streamReplyWithCGLag(c,s,cg);

                /* Group PEL count */
                addReplyBulkCString(c,"pel-count");
                addReplyLongLong(c,raxSize(cg->pel));

                /* Group PEL */
                addReplyBulkCString(c,"pending");
                long long arraylen_cg_pel = 0;
                void *arrayptr_cg_pel = addReplyDeferredLen(c);
                raxIterator ri_cg_pel;
                raxStart(&ri_cg_pel,cg->pel);
                raxSeek(&ri_cg_pel,"^",NULL,0);
                while(raxNext(&ri_cg_pel) && (!count || arraylen_cg_pel < count)) {
                    streamNACK *nack = ri_cg_pel.data;
                    addReplyArrayLen(c,4);

                    /* Entry ID. */
                    streamID id;
                    streamDecodeID(ri_cg_pel.key,&id);
                    addReplyStreamID(c,&id);

                    /* Consumer name. */
                    serverAssert(nack->consumer); /* assertion for valgrind (avoid NPD) */
                    addReplyBulkCBuffer(c,nack->consumer->name,
                                        sdslen(nack->consumer->name));

                    /* Last delivery. */
                    addReplyLongLong(c,nack->delivery_time);

                    /* Number of deliveries. */
                    addReplyLongLong(c,nack->delivery_count);

                    arraylen_cg_pel++;
                }
                setDeferredArrayLen(c,arrayptr_cg_pel,arraylen_cg_pel);
                raxStop(&ri_cg_pel);

                /* Consumers */
                addReplyBulkCString(c,"consumers");
                addReplyArrayLen(c,raxSize(cg->consumers));
                raxIterator ri_consumers;
                raxStart(&ri_consumers,cg->consumers);
                raxSeek(&ri_consumers,"^",NULL,0);
                while(raxNext(&ri_consumers)) {
                    streamConsumer *consumer = ri_consumers.data;
                    addReplyMapLen(c,5);

                    /* Consumer name */
                    addReplyBulkCString(c,"name");
                    addReplyBulkCBuffer(c,consumer->name,sdslen(consumer->name));

                    /* Seen-time */
                    addReplyBulkCString(c,"seen-time");
                    addReplyLongLong(c,consumer->seen_time);

                    /* Active-time */
                    addReplyBulkCString(c,"active-time");
                    addReplyLongLong(c,consumer->active_time);

                    /* Consumer PEL count */
                    addReplyBulkCString(c,"pel-count");
                    addReplyLongLong(c,raxSize(consumer->pel));

                    /* Consumer PEL */
                    addReplyBulkCString(c,"pending");
                    long long arraylen_cpel = 0;
                    void *arrayptr_cpel = addReplyDeferredLen(c);
                    raxIterator ri_cpel;
                    raxStart(&ri_cpel,consumer->pel);
                    raxSeek(&ri_cpel,"^",NULL,0);
                    while(raxNext(&ri_cpel) && (!count || arraylen_cpel < count)) {
                        streamNACK *nack = ri_cpel.data;
                        addReplyArrayLen(c,3);

                        /* Entry ID. */
                        streamID id;
                        streamDecodeID(ri_cpel.key,&id);
                        addReplyStreamID(c,&id);

                        /* Last delivery. */
                        addReplyLongLong(c,nack->delivery_time);

                        /* Number of deliveries. */
                        addReplyLongLong(c,nack->delivery_count);

                        arraylen_cpel++;
                    }
                    setDeferredArrayLen(c,arrayptr_cpel,arraylen_cpel);
                    raxStop(&ri_cpel);
                }
                raxStop(&ri_consumers);
            }
            raxStop(&ri_cgroups);
        }
    }
}

/* XINFO CONSUMERS <key> <group>
 * XINFO GROUPS <key>
 * XINFO STREAM <key> [FULL [COUNT <count>]]
 * XINFO HELP. */
void xinfoCommand(client *c) {
    stream *s = NULL;
    char *opt;
    robj *key;

    /* HELP is special. Handle it ASAP. */
    if (!strcasecmp(c->argv[1]->ptr,"HELP")) {
        const char *help[] = {
"CONSUMERS <key> <groupname>",
"    Show consumers of <groupname>.",
"GROUPS <key>",
"    Show the stream consumer groups.",
"STREAM <key> [FULL [COUNT <count>]",
"    Show information about the stream.",
NULL
        };
        addReplyHelp(c, help);
        return;
    }

    /* With the exception of HELP handled before any other sub commands, all
     * the ones are in the form of "<subcommand> <key>". */
    opt = c->argv[1]->ptr;
    key = c->argv[2];

    /* Lookup the key now, this is common for all the subcommands but HELP. */
    robj *o = lookupKeyReadOrReply(c,key,shared.nokeyerr);
    if (o == NULL || checkType(c,o,OBJ_STREAM)) return;
    s = o->ptr;

    /* Dispatch the different subcommands. */
    if (!strcasecmp(opt,"CONSUMERS") && c->argc == 4) {
        /* XINFO CONSUMERS <key> <group>. */
        streamCG *cg = streamLookupCG(s,c->argv[3]->ptr);
        if (cg == NULL) {
            addReplyErrorFormat(c, "-NOGROUP No such consumer group '%s' "
                                   "for key name '%s'",
                                   (char*)c->argv[3]->ptr, (char*)key->ptr);
            return;
        }

        addReplyArrayLen(c,raxSize(cg->consumers));
        raxIterator ri;
        raxStart(&ri,cg->consumers);
        raxSeek(&ri,"^",NULL,0);
        mstime_t now = commandTimeSnapshot();
        while(raxNext(&ri)) {
            streamConsumer *consumer = ri.data;
            mstime_t inactive = consumer->active_time != -1 ? now - consumer->active_time : consumer->active_time;
            mstime_t idle = now - consumer->seen_time;
            if (idle < 0) idle = 0;

            addReplyMapLen(c,4);
            addReplyBulkCString(c,"name");
            addReplyBulkCBuffer(c,consumer->name,sdslen(consumer->name));
            addReplyBulkCString(c,"pending");
            addReplyLongLong(c,raxSize(consumer->pel));
            addReplyBulkCString(c,"idle");
            addReplyLongLong(c,idle);
            addReplyBulkCString(c,"inactive");
            addReplyLongLong(c,inactive);
        }
        raxStop(&ri);
    } else if (!strcasecmp(opt,"GROUPS") && c->argc == 3) {
        /* XINFO GROUPS <key>. */
        if (s->cgroups == NULL) {
            addReplyArrayLen(c,0);
            return;
        }

        addReplyArrayLen(c,raxSize(s->cgroups));
        raxIterator ri;
        raxStart(&ri,s->cgroups);
        raxSeek(&ri,"^",NULL,0);
        while(raxNext(&ri)) {
            streamCG *cg = ri.data;
            addReplyMapLen(c,6);
            addReplyBulkCString(c,"name");
            addReplyBulkCBuffer(c,ri.key,ri.key_len);
            addReplyBulkCString(c,"consumers");
            addReplyLongLong(c,raxSize(cg->consumers));
            addReplyBulkCString(c,"pending");
            addReplyLongLong(c,raxSize(cg->pel));
            addReplyBulkCString(c,"last-delivered-id");
            addReplyStreamID(c,&cg->last_id);
            streamReplyWithCGLag(c,s,cg);
        }
        raxStop(&ri);
    } else if (!strcasecmp(opt,"STREAM")) {
        /* XINFO STREAM <key> [FULL [COUNT <count>]]. */
        xinfoReplyWithStreamInfo(c,s);
    } else {
        addReplySubcommandSyntaxError(c);
    }
}

/* Validate the integrity stream listpack entries structure. Both in term of a
 * valid listpack, but also that the structure of the entries matches a valid
 * stream. return 1 if valid 0 if not valid. */
int streamValidateListpackIntegrity(unsigned char *lp, size_t size, int deep) {
    int valid_record;
    unsigned char *p, *next;

    /* Since we don't want to run validation of all records twice, we'll
     * run the listpack validation of just the header and do the rest here. */
    if (!lpValidateIntegrity(lp, size, 0, NULL, NULL))
        return 0;

    /* In non-deep mode we just validated the listpack header (encoded size) */
    if (!deep) return 1;

    next = p = lpValidateFirst(lp);
    if (!lpValidateNext(lp, &next, size)) return 0;
    if (!p) return 0;

    /* entry count */
    int64_t entry_count = lpGetIntegerIfValid(p, &valid_record);
    if (!valid_record) return 0;
    p = next; if (!lpValidateNext(lp, &next, size)) return 0;

    /* deleted */
    int64_t deleted_count = lpGetIntegerIfValid(p, &valid_record);
    if (!valid_record) return 0;
    p = next; if (!lpValidateNext(lp, &next, size)) return 0;

    /* num-of-fields */
    int64_t master_fields = lpGetIntegerIfValid(p, &valid_record);
    if (!valid_record) return 0;
    p = next; if (!lpValidateNext(lp, &next, size)) return 0;

    /* the field names */
    for (int64_t j = 0; j < master_fields; j++) {
        p = next; if (!lpValidateNext(lp, &next, size)) return 0;
    }

    /* the zero master entry terminator. */
    int64_t zero = lpGetIntegerIfValid(p, &valid_record);
    if (!valid_record || zero != 0) return 0;
    p = next; if (!lpValidateNext(lp, &next, size)) return 0;

    entry_count += deleted_count;
    while (entry_count--) {
        if (!p) return 0;
        int64_t fields = master_fields, extra_fields = 3;
        int64_t flags = lpGetIntegerIfValid(p, &valid_record);
        if (!valid_record) return 0;
        p = next; if (!lpValidateNext(lp, &next, size)) return 0;

        /* entry id */
        lpGetIntegerIfValid(p, &valid_record);
        if (!valid_record) return 0;
        p = next; if (!lpValidateNext(lp, &next, size)) return 0;
        lpGetIntegerIfValid(p, &valid_record);
        if (!valid_record) return 0;
        p = next; if (!lpValidateNext(lp, &next, size)) return 0;

        if (!(flags & STREAM_ITEM_FLAG_SAMEFIELDS)) {
            /* num-of-fields */
            fields = lpGetIntegerIfValid(p, &valid_record);
            if (!valid_record) return 0;
            p = next; if (!lpValidateNext(lp, &next, size)) return 0;

            /* the field names */
            for (int64_t j = 0; j < fields; j++) {
                p = next; if (!lpValidateNext(lp, &next, size)) return 0;
            }

            extra_fields += fields + 1;
        }

        /* the values */
        for (int64_t j = 0; j < fields; j++) {
            p = next; if (!lpValidateNext(lp, &next, size)) return 0;
        }

        /* lp-count */
        int64_t lp_count = lpGetIntegerIfValid(p, &valid_record);
        if (!valid_record) return 0;
        if (lp_count != fields + extra_fields) return 0;
        p = next; if (!lpValidateNext(lp, &next, size)) return 0;
    }

    if (next)
        return 0;

    return 1;
}<|MERGE_RESOLUTION|>--- conflicted
+++ resolved
@@ -1400,14 +1400,6 @@
 int streamRangeHasTombstones(stream *s, streamID *start, streamID *end) {
     streamID start_id, end_id;
 
-<<<<<<< HEAD
-=======
-    if (!s->length || streamIDEqZero(&s->max_deleted_entry_id)) {
-        /* The stream is empty or has no tombstones. */
-        return 0;
-    }
-
->>>>>>> e9cbfcce
     if (start) {
         start_id = *start;
     } else {
@@ -1439,34 +1431,11 @@
 void streamReplyWithCGLag(client *c, stream *s, streamCG *cg) {
     int valid = 0;
     long long lag = 0;
-<<<<<<< HEAD
     /* Attempt to retrieve the group's last ID logical read counter. */
     long long entries_read = streamEstimateDistance(s, cg, &cg->last_id);
     if (entries_read != SCG_INVALID_ENTRIES_READ) {
         /* A valid counter was obtained. */
         lag = (long long)s->entries_added - entries_read;
-=======
-
-    if (!s->entries_added) {
-        /* The lag of a newly-initialized stream is 0. */
-        lag = 0;
-        valid = 1;
-    } else if (!s->length) { /* All entries deleted, now empty. */
-        lag = 0;
-        valid = 1;
-    } else if (streamCompareID(&cg->last_id,&s->first_id) < 0 &&
-               streamCompareID(&s->max_deleted_entry_id,&s->first_id) < 0)
-    {
-        /* When both the consumer group's last_id and the maximum tombstone are behind
-         * the stream's first entry, the consumer group's lag will always be equal to
-         * the number of remainin entries in the stream. */
-        lag = s->length;
-        valid = 1;
-    } else if (cg->entries_read != SCG_INVALID_ENTRIES_READ && !streamRangeHasTombstones(s,&cg->last_id,NULL)) {
-        /* No fragmentation ahead means that the group's logical reads counter
-         * is valid for performing the lag calculation. */
-        lag = (long long)s->entries_added - cg->entries_read;
->>>>>>> e9cbfcce
         valid = 1;
     }
 
@@ -1724,19 +1693,7 @@
     while(streamIteratorGetID(&si,&id,&numfields)) {
         /* Update the group last_id if needed. */
         if (group && streamCompareID(&id,&group->last_id) > 0) {
-<<<<<<< HEAD
             group->entries_read = streamEstimateDistance(s, group, &id);
-=======
-            if (group->entries_read != SCG_INVALID_ENTRIES_READ && !streamRangeHasTombstones(s,&group->last_id,NULL)) {
-                /* A valid counter and no tombstones between the group's last-delivered-id
-                 * and the stream's last-generated-id mean we can increment the read counter
-                 * to keep tracking the group's progress. */
-                group->entries_read++;
-            } else if (s->entries_added) {
-                /* The group's counter may be invalid, so we try to obtain it. */
-                group->entries_read = streamEstimateDistanceFromFirstEverEntry(s,&id);
-            }
->>>>>>> e9cbfcce
             group->last_id = id;
             /* In the past, we would only set it when NOACK was specified. And in
              * #9127, XCLAIM did not propagate entries_read in ACK, which would
